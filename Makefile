--- conflicted
+++ resolved
@@ -120,7 +120,6 @@
 GO_TEST="$(GINKGO)" -cover -output-dir=.
 endif
 
-<<<<<<< HEAD
 # Optional Red Hat Insights integration
 ENABLE_INSIGHTS ?= false
 ifeq ($(ENABLE_INSIGHTS), true)
@@ -133,9 +132,8 @@
 else
 KUSTOMIZE_DIR ?= config/default
 endif
-=======
+
 ##@ General
->>>>>>> 3f928cab
 
 .PHONY: all
 all: manager
@@ -241,19 +239,6 @@
 endif
 	rm internal/images/custom-scorecard-tests/Dockerfile.cross
 
-<<<<<<< HEAD
-.PHONY: print_deploy_config
-print_deploy_config: predeploy
-	$(KUSTOMIZE) build $(KUSTOMIZE_DIR)
-
-# Deploy controller in the configured Kubernetes cluster in ~/.kube/config
-.PHONY: deploy
-deploy: check_cert_manager manifests kustomize predeploy
-	$(KUSTOMIZE) build $(KUSTOMIZE_DIR) | $(CLUSTER_CLIENT) apply -f -
-ifeq ($(DISABLE_SERVICE_TLS), true)
-	@echo "Disabling TLS for in-cluster communication between Services"
-	@$(CLUSTER_CLIENT) -n $(DEPLOY_NAMESPACE) set env deployment/cryostat-operator-controller-manager DISABLE_SERVICE_TLS=true
-=======
 .PHONY: oci-build
 oci-build: manifests generate fmt vet test-envtest ## Build OCI image for the manager.
 	BUILDAH_FORMAT=docker $(IMAGE_BUILDER) build --build-arg TARGETOS=$(OS) --build-arg TARGETARCH=$(ARCH) -t $(OPERATOR_IMG) .
@@ -280,18 +265,9 @@
 	fi
 else
 	$(error unsupported IMAGE_BUILDER: $(IMAGE_BUILDER))
->>>>>>> 3f928cab
 endif
 	rm Dockerfile.cross
 
-<<<<<<< HEAD
-# Undeploy controller from the configured Kubernetes cluster in ~/.kube/config
-.PHONY: undeploy
-undeploy:
-	- $(CLUSTER_CLIENT) delete --ignore-not-found=$(ignore-not-found) -f config/samples/operator_v1beta1_cryostat.yaml
-	- $(CLUSTER_CLIENT) delete --ignore-not-found=$(ignore-not-found) -f config/samples/operator_v1beta1_clustercryostat.yaml
-	- $(KUSTOMIZE) build $(KUSTOMIZE_DIR) | $(CLUSTER_CLIENT) delete --ignore-not-found=$(ignore-not-found) -f -
-=======
 .PHONY: catalog-build
 catalog-build: opm ## Build a catalog image.
 	$(OPM) index add --container-tool $(IMAGE_BUILDER) --mode semver --tag $(CATALOG_IMG) --bundles $(BUNDLE_IMGS) $(FROM_INDEX_OPT)
@@ -308,7 +284,6 @@
 	$(IMAGE_BUILDER) build -f bundle.Dockerfile -t $(BUNDLE_IMG) .
 
 ##@ Development
->>>>>>> 3f928cab
 
 .PHONY: manifests
 manifests: controller-gen ## Generate manifests e.g. CRD, RBAC, etc.
@@ -478,11 +453,11 @@
 
 .PHONY: print_deploy_config
 print_deploy_config: predeploy ## Print deployment configurations for the controller.
-	$(KUSTOMIZE) build config/default
+	$(KUSTOMIZE) build $(KUSTOMIZE_DIR)
 
 .PHONY: deploy
 deploy: check_cert_manager manifests kustomize predeploy ## Deploy controller in the configured cluster in ~/.kube/config
-	$(KUSTOMIZE) build config/default | $(CLUSTER_CLIENT) apply -f -
+	$(KUSTOMIZE) build $(KUSTOMIZE_DIR) | $(CLUSTER_CLIENT) apply -f -
 ifeq ($(DISABLE_SERVICE_TLS), true)
 	@echo "Disabling TLS for in-cluster communication between Services"
 	@$(CLUSTER_CLIENT) -n $(DEPLOY_NAMESPACE) set env deployment/cryostat-operator-controller-manager DISABLE_SERVICE_TLS=true
@@ -492,7 +467,7 @@
 undeploy: ## Undeploy controller from the configured cluster in ~/.kube/config.
 	- $(CLUSTER_CLIENT) delete --ignore-not-found=$(ignore-not-found) -f config/samples/operator_v1beta1_cryostat.yaml
 	- $(CLUSTER_CLIENT) delete --ignore-not-found=$(ignore-not-found) -f config/samples/operator_v1beta1_clustercryostat.yaml
-	- $(KUSTOMIZE) build config/default | $(CLUSTER_CLIENT) delete --ignore-not-found=$(ignore-not-found) -f -
+	- $(KUSTOMIZE) build $(KUSTOMIZE_DIR) | $(CLUSTER_CLIENT) delete --ignore-not-found=$(ignore-not-found) -f -
 
 .PHONY: deploy_bundle
 deploy_bundle: check_cert_manager undeploy_bundle ## Deploy the controller in the bundle format with OLM.
