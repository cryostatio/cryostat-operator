--- conflicted
+++ resolved
@@ -100,11 +100,7 @@
     capabilities: Seamless Upgrades
     categories: Monitoring, Developer Tools
     containerImage: quay.io/cryostat/cryostat-operator:2.5.0-dev
-<<<<<<< HEAD
     createdAt: "2024-02-12T22:09:00Z"
-=======
-    createdAt: "2024-02-12T21:32:06Z"
->>>>>>> 93fa8299
     description: JVM monitoring and profiling tool
     operatorframework.io/initialization-resource: |-
       {
