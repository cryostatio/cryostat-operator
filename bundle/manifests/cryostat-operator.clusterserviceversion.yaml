apiVersion: operators.coreos.com/v1alpha1
kind: ClusterServiceVersion
metadata:
  annotations:
    alm-examples: |-
      [
        {
          "apiVersion": "operator.cryostat.io/v1beta1",
          "kind": "Cryostat",
          "metadata": {
            "name": "cryostat-sample"
          },
          "spec": {
            "enableCertManager": true,
            "eventTemplates": [],
            "minimal": false,
            "reportOptions": {
              "replicas": 0
            },
            "storageOptions": {
              "pvc": {
                "annotations": {},
                "labels": {},
                "spec": {}
              }
            },
            "trustedCertSecrets": []
          }
        },
        {
          "apiVersion": "operator.cryostat.io/v1beta2",
          "kind": "Cryostat",
          "metadata": {
            "name": "cryostat-sample"
          },
          "spec": {
            "enableCertManager": true,
            "eventTemplates": [],
            "minimal": false,
            "reportOptions": {
              "replicas": 0
            },
            "storageOptions": {
              "pvc": {
                "annotations": {},
                "labels": {},
                "spec": {}
              }
            },
            "trustedCertSecrets": []
          }
        }
      ]
    capabilities: Seamless Upgrades
    categories: Monitoring, Developer Tools
<<<<<<< HEAD
    containerImage: quay.io/cryostat/cryostat-operator:3.0.0-dev
    createdAt: "2024-02-26T22:11:08Z"
=======
    containerImage: quay.io/cryostat/cryostat-operator:2.5.0-dev
    createdAt: "2024-03-27T17:54:03Z"
>>>>>>> b3970953
    description: JVM monitoring and profiling tool
    operatorframework.io/initialization-resource: |-
      {
        "apiVersion": "operator.cryostat.io/v1beta2",
        "kind": "Cryostat",
        "metadata": {
          "name": "cryostat-sample"
        },
        "spec": {
          "enableCertManager": true,
          "minimal": false,
          "reportOptions": {
            "replicas": 0
          }
        }
      }
    operators.operatorframework.io/builder: operator-sdk-v1.32.0
    operators.operatorframework.io/project_layout: go.kubebuilder.io/v3
    repository: github.com/cryostatio/cryostat-operator
    support: Cryostat Community
  labels:
    operatorframework.io/arch.amd64: supported
    operatorframework.io/arch.arm64: supported
    operatorframework.io/os.linux: supported
  name: cryostat-operator.v3.0.0-dev
  namespace: placeholder
spec:
  apiservicedefinitions: {}
  customresourcedefinitions:
    owned:
    - description: Cryostat allows you to install Cryostat for a single namespace.
        It contains configuration options for controlling the Deployment of the Cryostat
        application and its related components. A ClusterCryostat or Cryostat instance
        must be created to instruct the operator to deploy the Cryostat application.
      displayName: Cryostat
      kind: Cryostat
      name: cryostats.operator.cryostat.io
      resources:
      - kind: ConsoleLink
        name: ""
        version: v1
      - kind: Deployment
        name: ""
        version: v1
      - kind: Ingress
        name: ""
        version: v1
      - kind: PersistentVolumeClaim
        name: ""
        version: v1
      - kind: Route
        name: ""
        version: v1
      - kind: Secret
        name: ""
        version: v1
      - kind: Service
        name: ""
        version: v1
      specDescriptors:
      - description: Use cert-manager to secure in-cluster communication between Cryostat
          components. Requires cert-manager to be installed.
        displayName: Enable cert-manager Integration
        path: enableCertManager
        x-descriptors:
        - urn:alm:descriptor:com.tectonic.ui:booleanSwitch
      - description: Deploy a pared-down Cryostat instance with no Grafana Dashboard
          or JFR Data Source.
        displayName: Minimal Deployment
        path: minimal
        x-descriptors:
        - urn:alm:descriptor:com.tectonic.ui:booleanSwitch
      - description: Override default authorization properties for Cryostat on OpenShift.
        displayName: Authorization Properties
        path: authProperties
        x-descriptors:
        - urn:alm:descriptor:com.tectonic.ui:advanced
      - description: 'Name of the ClusterRole to use when Cryostat requests a role-scoped
          OAuth token. This ClusterRole should contain permissions for all Kubernetes
          objects listed in custom permission mapping. More details: https://docs.openshift.com/container-platform/4.11/authentication/tokens-scoping.html#scoping-tokens-role-scope_configuring-internal-oauth'
        displayName: ClusterRole Name
        path: authProperties.clusterRoleName
        x-descriptors:
        - urn:alm:descriptor:io.kubernetes:ClusterRole
      - description: Name of config map in the local namespace.
        displayName: ConfigMap Name
        path: authProperties.configMapName
        x-descriptors:
        - urn:alm:descriptor:io.kubernetes:ConfigMap
      - description: Filename within config map containing the resource mapping.
        displayName: Filename
        path: authProperties.filename
        x-descriptors:
        - urn:alm:descriptor:com.tectonic.ui:text
      - description: List of Flight Recorder Event Templates to preconfigure in Cryostat.
        displayName: Event Templates
        path: eventTemplates
      - description: Name of config map in the local namespace.
        displayName: Config Map Name
        path: eventTemplates[0].configMapName
        x-descriptors:
        - urn:alm:descriptor:io.kubernetes:ConfigMap
      - description: Options to customize the JMX target connections cache for the
          Cryostat application.
        displayName: JMX Connections Cache Options
        path: jmxCacheOptions
      - description: The maximum number of JMX connections to cache. Use `-1` for
          an unlimited cache size (TTL expiration only). Defaults to `-1`.
        displayName: Target Cache Size
        path: jmxCacheOptions.targetCacheSize
        x-descriptors:
        - urn:alm:descriptor:com.tectonic.ui:number
      - description: The time to live (in seconds) for cached JMX connections. Defaults
          to `10`.
        displayName: Target Cache TTL
        path: jmxCacheOptions.targetCacheTTL
        x-descriptors:
        - urn:alm:descriptor:com.tectonic.ui:number
      - description: Options to configure the Cryostat application's credentials database.
        displayName: Credentials Database Options
        path: jmxCredentialsDatabaseOptions
      - description: Name of the secret containing the password to encrypt credentials
          database.
        displayName: Database Secret Name
        path: jmxCredentialsDatabaseOptions.databaseSecretName
        x-descriptors:
        - urn:alm:descriptor:io.kubernetes:Secret
      - description: The maximum number of WebSocket client connections allowed (minimum
          1, default unlimited).
        displayName: Max WebSocket Connections
        path: maxWsConnections
        x-descriptors:
        - urn:alm:descriptor:com.tectonic.ui:number
      - description: Options to control how the operator exposes the application outside
          of the cluster, such as using an Ingress or Route.
        displayName: Network Options
        path: networkOptions
      - description: "Specifications for how to expose the Cryostat command service,
          which serves the WebSocket command channel. \n Deprecated: CommandConfig
          is no longer used."
        displayName: Command Config
        path: networkOptions.commandConfig
        x-descriptors:
        - urn:alm:descriptor:com.tectonic.ui:hidden
      - description: Annotations to add to the Ingress or Route during its creation.
        displayName: Annotations
        path: networkOptions.commandConfig.annotations
      - description: Configuration for an Ingress object. Currently subpaths are not
          supported, so unique hosts must be specified (if a single external IP is
          being used) to differentiate between ingresses/services.
        displayName: Ingress Spec
        path: networkOptions.commandConfig.ingressSpec
      - description: Labels to add to the Ingress or Route during its creation. The
          label with key "app" is reserved for use by the operator.
        displayName: Labels
        path: networkOptions.commandConfig.labels
      - description: Specifications for how to expose the Cryostat service, which
          serves the Cryostat application.
        displayName: Core Config
        path: networkOptions.coreConfig
      - description: Annotations to add to the Ingress or Route during its creation.
        displayName: Annotations
        path: networkOptions.coreConfig.annotations
      - description: Configuration for an Ingress object. Currently subpaths are not
          supported, so unique hosts must be specified (if a single external IP is
          being used) to differentiate between ingresses/services.
        displayName: Ingress Spec
        path: networkOptions.coreConfig.ingressSpec
      - description: Labels to add to the Ingress or Route during its creation. The
          label with key "app" is reserved for use by the operator.
        displayName: Labels
        path: networkOptions.coreConfig.labels
      - description: Specifications for how to expose Cryostat's Grafana service,
          which serves the Grafana dashboard.
        displayName: Grafana Config
        path: networkOptions.grafanaConfig
      - description: Annotations to add to the Ingress or Route during its creation.
        displayName: Annotations
        path: networkOptions.grafanaConfig.annotations
      - description: Configuration for an Ingress object. Currently subpaths are not
          supported, so unique hosts must be specified (if a single external IP is
          being used) to differentiate between ingresses/services.
        displayName: Ingress Spec
        path: networkOptions.grafanaConfig.ingressSpec
      - description: Labels to add to the Ingress or Route during its creation. The
          label with key "app" is reserved for use by the operator.
        displayName: Labels
        path: networkOptions.grafanaConfig.labels
      - description: Options to configure the Cryostat deployments and pods metadata
        displayName: Operand metadata
        path: operandMetadata
      - description: Options to configure the Cryostat deployments metadata
        displayName: Deployments metadata
        path: operandMetadata.deploymentMetadata
      - description: Options to configure the Cryostat pods metadata
        displayName: Pods metadata
        path: operandMetadata.podMetadata
      - description: Options to configure Cryostat Automated Report Analysis.
        displayName: Report Options
        path: reportOptions
      - description: The number of report sidecar replica containers to deploy. Each
          replica can service one report generation request at a time.
        displayName: Replicas
        path: reportOptions.replicas
        x-descriptors:
        - urn:alm:descriptor:com.tectonic.ui:podCount
      - description: The resources allocated to each sidecar replica. A replica with
          more resources can handle larger input recordings and will process them
          faster.
        displayName: Resources
        path: reportOptions.resources
        x-descriptors:
        - urn:alm:descriptor:com.tectonic.ui:resourceRequirements
      - description: Options to configure scheduling for the reports deployment
        displayName: Scheduling Options
        path: reportOptions.schedulingOptions
      - description: Affinity rules for scheduling Cryostat pods.
        displayName: Affinity
        path: reportOptions.schedulingOptions.affinity
      - description: 'Node affinity scheduling rules for a Cryostat pod. See: https://kubernetes.io/docs/reference/kubernetes-api/workload-resources/pod-v1/#NodeAffinity'
        displayName: Node Affinity
        path: reportOptions.schedulingOptions.affinity.nodeAffinity
        x-descriptors:
        - urn:alm:descriptor:com.tectonic.ui:nodeAffinity
      - description: 'Pod affinity scheduling rules for a Cryostat pod. See: https://kubernetes.io/docs/reference/kubernetes-api/workload-resources/pod-v1/#PodAffinity'
        displayName: Pod Affinity
        path: reportOptions.schedulingOptions.affinity.podAffinity
        x-descriptors:
        - urn:alm:descriptor:com.tectonic.ui:podAffinity
      - description: 'Pod anti-affinity scheduling rules for a Cryostat pod. See:
          https://kubernetes.io/docs/reference/kubernetes-api/workload-resources/pod-v1/#PodAntiAffinity'
        displayName: Pod Anti Affinity
        path: reportOptions.schedulingOptions.affinity.podAntiAffinity
        x-descriptors:
        - urn:alm:descriptor:com.tectonic.ui:podAntiAffinity
      - description: 'Label selector used to schedule a Cryostat pod to a node. See:
          https://kubernetes.io/docs/concepts/configuration/assign-pod-node/'
        displayName: Node Selector
        path: reportOptions.schedulingOptions.nodeSelector
        x-descriptors:
        - urn:alm:descriptor:com.tectonic.ui:selector:core:v1:Node
      - description: 'Tolerations to allow scheduling of Cryostat pods to tainted
          nodes. See: https://kubernetes.io/docs/concepts/scheduling-eviction/taint-and-toleration/'
        displayName: Tolerations
        path: reportOptions.schedulingOptions.tolerations
      - description: Options to configure the Security Contexts for the Cryostat report
          generator.
        displayName: Security Options
        path: reportOptions.securityOptions
        x-descriptors:
        - urn:alm:descriptor:com.tectonic.ui:advanced
      - description: Security Context to apply to the Cryostat report generator pod.
        displayName: Pod Security Context
        path: reportOptions.securityOptions.podSecurityContext
      - description: Security Context to apply to the Cryostat report generator container.
        displayName: Reports Security Context
        path: reportOptions.securityOptions.reportsSecurityContext
      - description: When zero report sidecar replicas are requested, SubProcessMaxHeapSize
          configures the maximum heap size of the basic subprocess report generator
          in MiB. The default heap size is `200` (MiB).
        displayName: Sub Process Max Heap Size
        path: reportOptions.subProcessMaxHeapSize
        x-descriptors:
        - urn:alm:descriptor:com.tectonic.ui:number
      - description: Resource requirements for the Cryostat deployment.
        displayName: Resources
        path: resources
      - description: Resource requirements for the Cryostat application. If specifying
          a memory limit, at least 768MiB is recommended.
        displayName: Core Resources
        path: resources.coreResources
        x-descriptors:
        - urn:alm:descriptor:com.tectonic.ui:resourceRequirements
      - description: Resource requirements for the JFR Data Source container.
        displayName: Data Source Resources
        path: resources.dataSourceResources
        x-descriptors:
        - urn:alm:descriptor:com.tectonic.ui:resourceRequirements
      - description: Resource requirements for the Grafana container.
        displayName: Grafana Resources
        path: resources.grafanaResources
        x-descriptors:
        - urn:alm:descriptor:com.tectonic.ui:resourceRequirements
      - description: Options to configure scheduling for the Cryostat deployment
        displayName: Scheduling Options
        path: schedulingOptions
      - description: Affinity rules for scheduling Cryostat pods.
        displayName: Affinity
        path: schedulingOptions.affinity
      - description: 'Node affinity scheduling rules for a Cryostat pod. See: https://kubernetes.io/docs/reference/kubernetes-api/workload-resources/pod-v1/#NodeAffinity'
        displayName: Node Affinity
        path: schedulingOptions.affinity.nodeAffinity
        x-descriptors:
        - urn:alm:descriptor:com.tectonic.ui:nodeAffinity
      - description: 'Pod affinity scheduling rules for a Cryostat pod. See: https://kubernetes.io/docs/reference/kubernetes-api/workload-resources/pod-v1/#PodAffinity'
        displayName: Pod Affinity
        path: schedulingOptions.affinity.podAffinity
        x-descriptors:
        - urn:alm:descriptor:com.tectonic.ui:podAffinity
      - description: 'Pod anti-affinity scheduling rules for a Cryostat pod. See:
          https://kubernetes.io/docs/reference/kubernetes-api/workload-resources/pod-v1/#PodAntiAffinity'
        displayName: Pod Anti Affinity
        path: schedulingOptions.affinity.podAntiAffinity
        x-descriptors:
        - urn:alm:descriptor:com.tectonic.ui:podAntiAffinity
      - description: 'Label selector used to schedule a Cryostat pod to a node. See:
          https://kubernetes.io/docs/concepts/configuration/assign-pod-node/'
        displayName: Node Selector
        path: schedulingOptions.nodeSelector
        x-descriptors:
        - urn:alm:descriptor:com.tectonic.ui:selector:core:v1:Node
      - description: 'Tolerations to allow scheduling of Cryostat pods to tainted
          nodes. See: https://kubernetes.io/docs/concepts/scheduling-eviction/taint-and-toleration/'
        displayName: Tolerations
        path: schedulingOptions.tolerations
      - description: Options to configure the Security Contexts for the Cryostat application.
        displayName: Security Options
        path: securityOptions
        x-descriptors:
        - urn:alm:descriptor:com.tectonic.ui:advanced
      - description: Security Context to apply to the Cryostat application container.
        displayName: Core Security Context
        path: securityOptions.coreSecurityContext
      - description: Security Context to apply to the JFR Data Source container.
        displayName: Data Source Security Context
        path: securityOptions.dataSourceSecurityContext
      - description: Security Context to apply to the storage container.
        displayName: Database Security Context
        path: securityOptions.databaseSecurityContext
      - description: Security Context to apply to the Grafana container.
        displayName: Grafana Security Context
        path: securityOptions.grafanaSecurityContext
      - description: Security Context to apply to the Cryostat pod.
        displayName: Pod Security Context
        path: securityOptions.podSecurityContext
      - description: Security Context to apply to the storage container.
        displayName: Storage Security Context
        path: securityOptions.storageSecurityContext
      - description: Options to customize the services created for the Cryostat application
          and Grafana dashboard.
        displayName: Service Options
        path: serviceOptions
      - description: Options to customize the storage for Flight Recordings and Templates.
        displayName: Storage Options
        path: storageOptions
      - description: Configuration for an EmptyDir to be created by the operator instead
          of a PVC.
        displayName: Empty Dir
        path: storageOptions.emptyDir
      - description: When enabled, Cryostat will use EmptyDir volumes instead of a
          Persistent Volume Claim. Any PVC configurations will be ignored.
        displayName: Enabled
        path: storageOptions.emptyDir.enabled
        x-descriptors:
        - urn:alm:descriptor:com.tectonic.ui:booleanSwitch
      - description: Unless specified, the emptyDir volume will be mounted on the
          same storage medium backing the node. Setting this field to "Memory" will
          mount the emptyDir on a tmpfs (RAM-backed filesystem).
        displayName: Medium
        path: storageOptions.emptyDir.medium
        x-descriptors:
        - urn:alm:descriptor:com.tectonic.ui:fieldDependency:storageOptions.emptyDir.enabled:true
      - description: The maximum memory limit for the emptyDir. Default is unbounded.
        displayName: Size Limit
        path: storageOptions.emptyDir.sizeLimit
        x-descriptors:
        - urn:alm:descriptor:com.tectonic.ui:fieldDependency:storageOptions.emptyDir.enabled:true
      - description: Configuration for the Persistent Volume Claim to be created by
          the operator.
        displayName: PVC
        path: storageOptions.pvc
      - description: Spec for a Persistent Volume Claim, whose options will override
          the defaults used by the operator. Unless overriden, the PVC will be created
          with the default Storage Class and 500MiB of storage. Once the operator
          has created the PVC, changes to this field have no effect.
        displayName: Spec
        path: storageOptions.pvc.spec
      - description: Options to configure the Cryostat application's target discovery
          mechanisms.
        displayName: Target Discovery Options
        path: targetDiscoveryOptions
      - description: When true, the Cryostat application will disable the built-in
          discovery mechanisms. Defaults to false.
        displayName: Disable Built-in Discovery
        path: targetDiscoveryOptions.builtInDiscoveryDisabled
        x-descriptors:
        - urn:alm:descriptor:com.tectonic.ui:booleanSwitch
      - description: When true, the Cryostat application will use the default port
          name jfr-jmx to look for JMX connectable targets.
        displayName: Disable Built-in Port Names
        path: targetDiscoveryOptions.disableBuiltInPortNames
        x-descriptors:
        - urn:alm:descriptor:com.tectonic.ui:booleanSwitch
      - description: When true, the Cryostat application will use the default port
          number 9091 to look for JMX connectable targets.
        displayName: Disable Built-in Port Numbers
        path: targetDiscoveryOptions.disableBuiltInPortNumbers
        x-descriptors:
        - urn:alm:descriptor:com.tectonic.ui:booleanSwitch
      - description: List of port names that the Cryostat application should look
          for in order to consider a target as JMX connectable.
        displayName: Discovery Port Names
        path: targetDiscoveryOptions.discoveryPortNames
        x-descriptors:
        - urn:alm:descriptor:com.tectonic.ui:fieldDependency:targetDiscoveryOptions.disableBuiltInPortNames:true
      - description: List of port numbers that the Cryostat application should look
          for in order to consider a target as JMX connectable.
        displayName: Discovery Port Numbers
        path: targetDiscoveryOptions.discoveryPortNumbers
        x-descriptors:
        - urn:alm:descriptor:com.tectonic.ui:fieldDependency:targetDiscoveryOptions.disableBuiltInPortNumbers:true
      - description: List of TLS certificates to trust when connecting to targets.
        displayName: Trusted TLS Certificates
        path: trustedCertSecrets
      - description: Name of secret in the local namespace.
        displayName: Secret Name
        path: trustedCertSecrets[0].secretName
        x-descriptors:
        - urn:alm:descriptor:io.kubernetes:Secret
      statusDescriptors:
      - description: Address of the deployed Cryostat web application.
        displayName: Application URL
        path: applicationUrl
        x-descriptors:
        - urn:alm:descriptor:org.w3:link
      - description: Name of the Secret containing the generated Grafana credentials.
        displayName: Grafana Secret
        path: grafanaSecret
        x-descriptors:
        - urn:alm:descriptor:io.kubernetes:Secret
      - description: Conditions of the components managed by the Cryostat Operator.
        displayName: Cryostat Conditions
        path: conditions
        x-descriptors:
        - urn:alm:descriptor:io.kubernetes.conditions
      version: v1beta1
    - description: Cryostat allows you to install Cryostat for a single namespace,
        or multiple namespaces. It contains configuration options for controlling
        the Deployment of the Cryostat application and its related components. A Cryostat
        instance must be created to instruct the operator to deploy the Cryostat application.
      displayName: Cryostat
      kind: Cryostat
      name: cryostats.operator.cryostat.io
      resources:
      - kind: ConsoleLink
        name: ""
        version: v1
      - kind: Deployment
        name: ""
        version: v1
      - kind: Ingress
        name: ""
        version: v1
      - kind: PersistentVolumeClaim
        name: ""
        version: v1
      - kind: Route
        name: ""
        version: v1
      - kind: Secret
        name: ""
        version: v1
      - kind: Service
        name: ""
        version: v1
      specDescriptors:
      - description: 'List of namespaces whose workloads Cryostat should be permitted
          to access and profile. Defaults to this Cryostat''s namespace. Warning:
          All Cryostat users will be able to create and manage recordings for workloads
          in the listed namespaces. More details: https://github.com/cryostatio/cryostat-operator/blob/v2.4.0/docs/multi-namespace.md#data-isolation'
        displayName: Target Namespaces
        path: targetNamespaces
      - description: Use cert-manager to secure in-cluster communication between Cryostat
          components. Requires cert-manager to be installed.
        displayName: Enable cert-manager Integration
        path: enableCertManager
        x-descriptors:
        - urn:alm:descriptor:com.tectonic.ui:booleanSwitch
      - description: Deploy a pared-down Cryostat instance with no Grafana Dashboard
          or JFR Data Source.
        displayName: Minimal Deployment
        path: minimal
        x-descriptors:
        - urn:alm:descriptor:com.tectonic.ui:booleanSwitch
      - description: Override default authorization properties for Cryostat on OpenShift.
        displayName: Authorization Properties
        path: authProperties
        x-descriptors:
        - urn:alm:descriptor:com.tectonic.ui:advanced
      - description: 'Name of the ClusterRole to use when Cryostat requests a role-scoped
          OAuth token. This ClusterRole should contain permissions for all Kubernetes
          objects listed in custom permission mapping. More details: https://docs.openshift.com/container-platform/4.11/authentication/tokens-scoping.html#scoping-tokens-role-scope_configuring-internal-oauth'
        displayName: ClusterRole Name
        path: authProperties.clusterRoleName
        x-descriptors:
        - urn:alm:descriptor:io.kubernetes:ClusterRole
      - description: Name of config map in the local namespace.
        displayName: ConfigMap Name
        path: authProperties.configMapName
        x-descriptors:
        - urn:alm:descriptor:io.kubernetes:ConfigMap
      - description: Filename within config map containing the resource mapping.
        displayName: Filename
        path: authProperties.filename
        x-descriptors:
        - urn:alm:descriptor:com.tectonic.ui:text
      - description: List of Flight Recorder Event Templates to preconfigure in Cryostat.
        displayName: Event Templates
        path: eventTemplates
      - description: Name of config map in the local namespace.
        displayName: Config Map Name
        path: eventTemplates[0].configMapName
        x-descriptors:
        - urn:alm:descriptor:io.kubernetes:ConfigMap
      - description: Options to customize the JMX target connections cache for the
          Cryostat application.
        displayName: JMX Connections Cache Options
        path: jmxCacheOptions
      - description: The maximum number of JMX connections to cache. Use `-1` for
          an unlimited cache size (TTL expiration only). Defaults to `-1`.
        displayName: Target Cache Size
        path: jmxCacheOptions.targetCacheSize
        x-descriptors:
        - urn:alm:descriptor:com.tectonic.ui:number
      - description: The time to live (in seconds) for cached JMX connections. Defaults
          to `10`.
        displayName: Target Cache TTL
        path: jmxCacheOptions.targetCacheTTL
        x-descriptors:
        - urn:alm:descriptor:com.tectonic.ui:number
      - description: Options to configure the Cryostat application's credentials database.
        displayName: Credentials Database Options
        path: jmxCredentialsDatabaseOptions
      - description: Name of the secret containing the password to encrypt credentials
          database.
        displayName: Database Secret Name
        path: jmxCredentialsDatabaseOptions.databaseSecretName
        x-descriptors:
        - urn:alm:descriptor:io.kubernetes:Secret
      - description: The maximum number of WebSocket client connections allowed (minimum
          1, default unlimited).
        displayName: Max WebSocket Connections
        path: maxWsConnections
        x-descriptors:
        - urn:alm:descriptor:com.tectonic.ui:number
      - description: Options to control how the operator exposes the application outside
          of the cluster, such as using an Ingress or Route.
        displayName: Network Options
        path: networkOptions
      - description: "Specifications for how to expose the Cryostat command service,
          which serves the WebSocket command channel. \n Deprecated: CommandConfig
          is no longer used."
        displayName: Command Config
        path: networkOptions.commandConfig
        x-descriptors:
        - urn:alm:descriptor:com.tectonic.ui:hidden
      - description: Annotations to add to the Ingress or Route during its creation.
        displayName: Annotations
        path: networkOptions.commandConfig.annotations
      - description: Configuration for an Ingress object. Currently subpaths are not
          supported, so unique hosts must be specified (if a single external IP is
          being used) to differentiate between ingresses/services.
        displayName: Ingress Spec
        path: networkOptions.commandConfig.ingressSpec
      - description: Labels to add to the Ingress or Route during its creation. The
          label with key "app" is reserved for use by the operator.
        displayName: Labels
        path: networkOptions.commandConfig.labels
      - description: Specifications for how to expose the Cryostat service, which
          serves the Cryostat application.
        displayName: Core Config
        path: networkOptions.coreConfig
      - description: Annotations to add to the Ingress or Route during its creation.
        displayName: Annotations
        path: networkOptions.coreConfig.annotations
      - description: Configuration for an Ingress object. Currently subpaths are not
          supported, so unique hosts must be specified (if a single external IP is
          being used) to differentiate between ingresses/services.
        displayName: Ingress Spec
        path: networkOptions.coreConfig.ingressSpec
      - description: Labels to add to the Ingress or Route during its creation. The
          label with key "app" is reserved for use by the operator.
        displayName: Labels
        path: networkOptions.coreConfig.labels
      - description: Specifications for how to expose Cryostat's Grafana service,
          which serves the Grafana dashboard.
        displayName: Grafana Config
        path: networkOptions.grafanaConfig
      - description: Annotations to add to the Ingress or Route during its creation.
        displayName: Annotations
        path: networkOptions.grafanaConfig.annotations
      - description: Configuration for an Ingress object. Currently subpaths are not
          supported, so unique hosts must be specified (if a single external IP is
          being used) to differentiate between ingresses/services.
        displayName: Ingress Spec
        path: networkOptions.grafanaConfig.ingressSpec
      - description: Labels to add to the Ingress or Route during its creation. The
          label with key "app" is reserved for use by the operator.
        displayName: Labels
        path: networkOptions.grafanaConfig.labels
      - description: Options to configure the Cryostat deployments and pods metadata
        displayName: Operand metadata
        path: operandMetadata
      - description: Options to configure the Cryostat deployments metadata
        displayName: Deployments metadata
        path: operandMetadata.deploymentMetadata
      - description: Options to configure the Cryostat pods metadata
        displayName: Pods metadata
        path: operandMetadata.podMetadata
      - description: Options to configure Cryostat Automated Report Analysis.
        displayName: Report Options
        path: reportOptions
      - description: The number of report sidecar replica containers to deploy. Each
          replica can service one report generation request at a time.
        displayName: Replicas
        path: reportOptions.replicas
        x-descriptors:
        - urn:alm:descriptor:com.tectonic.ui:podCount
      - description: The resources allocated to each sidecar replica. A replica with
          more resources can handle larger input recordings and will process them
          faster.
        displayName: Resources
        path: reportOptions.resources
        x-descriptors:
        - urn:alm:descriptor:com.tectonic.ui:resourceRequirements
      - description: Options to configure scheduling for the reports deployment
        displayName: Scheduling Options
        path: reportOptions.schedulingOptions
      - description: Affinity rules for scheduling Cryostat pods.
        displayName: Affinity
        path: reportOptions.schedulingOptions.affinity
      - description: 'Node affinity scheduling rules for a Cryostat pod. See: https://kubernetes.io/docs/reference/kubernetes-api/workload-resources/pod-v1/#NodeAffinity'
        displayName: Node Affinity
        path: reportOptions.schedulingOptions.affinity.nodeAffinity
        x-descriptors:
        - urn:alm:descriptor:com.tectonic.ui:nodeAffinity
      - description: 'Pod affinity scheduling rules for a Cryostat pod. See: https://kubernetes.io/docs/reference/kubernetes-api/workload-resources/pod-v1/#PodAffinity'
        displayName: Pod Affinity
        path: reportOptions.schedulingOptions.affinity.podAffinity
        x-descriptors:
        - urn:alm:descriptor:com.tectonic.ui:podAffinity
      - description: 'Pod anti-affinity scheduling rules for a Cryostat pod. See:
          https://kubernetes.io/docs/reference/kubernetes-api/workload-resources/pod-v1/#PodAntiAffinity'
        displayName: Pod Anti Affinity
        path: reportOptions.schedulingOptions.affinity.podAntiAffinity
        x-descriptors:
        - urn:alm:descriptor:com.tectonic.ui:podAntiAffinity
      - description: 'Label selector used to schedule a Cryostat pod to a node. See:
          https://kubernetes.io/docs/concepts/configuration/assign-pod-node/'
        displayName: Node Selector
        path: reportOptions.schedulingOptions.nodeSelector
        x-descriptors:
        - urn:alm:descriptor:com.tectonic.ui:selector:core:v1:Node
      - description: 'Tolerations to allow scheduling of Cryostat pods to tainted
          nodes. See: https://kubernetes.io/docs/concepts/scheduling-eviction/taint-and-toleration/'
        displayName: Tolerations
        path: reportOptions.schedulingOptions.tolerations
      - description: Options to configure the Security Contexts for the Cryostat report
          generator.
        displayName: Security Options
        path: reportOptions.securityOptions
        x-descriptors:
        - urn:alm:descriptor:com.tectonic.ui:advanced
      - description: Security Context to apply to the Cryostat report generator pod.
        displayName: Pod Security Context
        path: reportOptions.securityOptions.podSecurityContext
      - description: Security Context to apply to the Cryostat report generator container.
        displayName: Reports Security Context
        path: reportOptions.securityOptions.reportsSecurityContext
      - description: When zero report sidecar replicas are requested, SubProcessMaxHeapSize
          configures the maximum heap size of the basic subprocess report generator
          in MiB. The default heap size is `200` (MiB).
        displayName: Sub Process Max Heap Size
        path: reportOptions.subProcessMaxHeapSize
        x-descriptors:
        - urn:alm:descriptor:com.tectonic.ui:number
      - description: Resource requirements for the Cryostat deployment.
        displayName: Resources
        path: resources
      - description: Resource requirements for the Cryostat application. If specifying
          a memory limit, at least 768MiB is recommended.
        displayName: Core Resources
        path: resources.coreResources
        x-descriptors:
        - urn:alm:descriptor:com.tectonic.ui:resourceRequirements
      - description: Resource requirements for the JFR Data Source container.
        displayName: Data Source Resources
        path: resources.dataSourceResources
        x-descriptors:
        - urn:alm:descriptor:com.tectonic.ui:resourceRequirements
      - description: Resource requirements for the Grafana container.
        displayName: Grafana Resources
        path: resources.grafanaResources
        x-descriptors:
        - urn:alm:descriptor:com.tectonic.ui:resourceRequirements
      - description: Options to configure scheduling for the Cryostat deployment
        displayName: Scheduling Options
        path: schedulingOptions
      - description: Affinity rules for scheduling Cryostat pods.
        displayName: Affinity
        path: schedulingOptions.affinity
      - description: 'Node affinity scheduling rules for a Cryostat pod. See: https://kubernetes.io/docs/reference/kubernetes-api/workload-resources/pod-v1/#NodeAffinity'
        displayName: Node Affinity
        path: schedulingOptions.affinity.nodeAffinity
        x-descriptors:
        - urn:alm:descriptor:com.tectonic.ui:nodeAffinity
      - description: 'Pod affinity scheduling rules for a Cryostat pod. See: https://kubernetes.io/docs/reference/kubernetes-api/workload-resources/pod-v1/#PodAffinity'
        displayName: Pod Affinity
        path: schedulingOptions.affinity.podAffinity
        x-descriptors:
        - urn:alm:descriptor:com.tectonic.ui:podAffinity
      - description: 'Pod anti-affinity scheduling rules for a Cryostat pod. See:
          https://kubernetes.io/docs/reference/kubernetes-api/workload-resources/pod-v1/#PodAntiAffinity'
        displayName: Pod Anti Affinity
        path: schedulingOptions.affinity.podAntiAffinity
        x-descriptors:
        - urn:alm:descriptor:com.tectonic.ui:podAntiAffinity
      - description: 'Label selector used to schedule a Cryostat pod to a node. See:
          https://kubernetes.io/docs/concepts/configuration/assign-pod-node/'
        displayName: Node Selector
        path: schedulingOptions.nodeSelector
        x-descriptors:
        - urn:alm:descriptor:com.tectonic.ui:selector:core:v1:Node
      - description: 'Tolerations to allow scheduling of Cryostat pods to tainted
          nodes. See: https://kubernetes.io/docs/concepts/scheduling-eviction/taint-and-toleration/'
        displayName: Tolerations
        path: schedulingOptions.tolerations
      - description: Options to configure the Security Contexts for the Cryostat application.
        displayName: Security Options
        path: securityOptions
        x-descriptors:
        - urn:alm:descriptor:com.tectonic.ui:advanced
      - description: Security Context to apply to the Cryostat application container.
        displayName: Core Security Context
        path: securityOptions.coreSecurityContext
      - description: Security Context to apply to the JFR Data Source container.
        displayName: Data Source Security Context
        path: securityOptions.dataSourceSecurityContext
      - description: Security Context to apply to the storage container.
        displayName: Database Security Context
        path: securityOptions.databaseSecurityContext
      - description: Security Context to apply to the Grafana container.
        displayName: Grafana Security Context
        path: securityOptions.grafanaSecurityContext
      - description: Security Context to apply to the Cryostat pod.
        displayName: Pod Security Context
        path: securityOptions.podSecurityContext
      - description: Security Context to apply to the storage container.
        displayName: Storage Security Context
        path: securityOptions.storageSecurityContext
      - description: Options to customize the services created for the Cryostat application
          and Grafana dashboard.
        displayName: Service Options
        path: serviceOptions
      - description: Options to customize the storage for Flight Recordings and Templates.
        displayName: Storage Options
        path: storageOptions
      - description: Configuration for an EmptyDir to be created by the operator instead
          of a PVC.
        displayName: Empty Dir
        path: storageOptions.emptyDir
      - description: When enabled, Cryostat will use EmptyDir volumes instead of a
          Persistent Volume Claim. Any PVC configurations will be ignored.
        displayName: Enabled
        path: storageOptions.emptyDir.enabled
        x-descriptors:
        - urn:alm:descriptor:com.tectonic.ui:booleanSwitch
      - description: Unless specified, the emptyDir volume will be mounted on the
          same storage medium backing the node. Setting this field to "Memory" will
          mount the emptyDir on a tmpfs (RAM-backed filesystem).
        displayName: Medium
        path: storageOptions.emptyDir.medium
        x-descriptors:
        - urn:alm:descriptor:com.tectonic.ui:fieldDependency:storageOptions.emptyDir.enabled:true
      - description: The maximum memory limit for the emptyDir. Default is unbounded.
        displayName: Size Limit
        path: storageOptions.emptyDir.sizeLimit
        x-descriptors:
        - urn:alm:descriptor:com.tectonic.ui:fieldDependency:storageOptions.emptyDir.enabled:true
      - description: Configuration for the Persistent Volume Claim to be created by
          the operator.
        displayName: PVC
        path: storageOptions.pvc
      - description: Spec for a Persistent Volume Claim, whose options will override
          the defaults used by the operator. Unless overriden, the PVC will be created
          with the default Storage Class and 500MiB of storage. Once the operator
          has created the PVC, changes to this field have no effect.
        displayName: Spec
        path: storageOptions.pvc.spec
      - description: Options to configure the Cryostat application's target discovery
          mechanisms.
        displayName: Target Discovery Options
        path: targetDiscoveryOptions
      - description: When true, the Cryostat application will disable the built-in
          discovery mechanisms. Defaults to false
        displayName: Disable Built-in Discovery
        path: targetDiscoveryOptions.builtInDiscoveryDisabled
        x-descriptors:
        - urn:alm:descriptor:com.tectonic.ui:booleanSwitch
      - description: When true, the Cryostat application will use the default port
          name jfr-jmx to look for JMX connectable targets.
        displayName: Disable Built-in Port Names
        path: targetDiscoveryOptions.disableBuiltInPortNames
        x-descriptors:
        - urn:alm:descriptor:com.tectonic.ui:booleanSwitch
      - description: When true, the Cryostat application will use the default port
          number 9091 to look for JMX connectable targets.
        displayName: Disable Built-in Port Numbers
        path: targetDiscoveryOptions.disableBuiltInPortNumbers
        x-descriptors:
        - urn:alm:descriptor:com.tectonic.ui:booleanSwitch
      - description: List of port names that the Cryostat application should look
          for in order to consider a target as JMX connectable.
        displayName: Discovery Port Names
        path: targetDiscoveryOptions.discoveryPortNames
        x-descriptors:
        - urn:alm:descriptor:com.tectonic.ui:fieldDependency:targetDiscoveryOptions.disableBuiltInPortNames:true
      - description: List of port numbers that the Cryostat application should look
          for in order to consider a target as JMX connectable.
        displayName: Discovery Port Numbers
        path: targetDiscoveryOptions.discoveryPortNumbers
        x-descriptors:
        - urn:alm:descriptor:com.tectonic.ui:fieldDependency:targetDiscoveryOptions.disableBuiltInPortNumbers:true
      - description: List of TLS certificates to trust when connecting to targets.
        displayName: Trusted TLS Certificates
        path: trustedCertSecrets
      - description: Name of secret in the local namespace.
        displayName: Secret Name
        path: trustedCertSecrets[0].secretName
        x-descriptors:
        - urn:alm:descriptor:io.kubernetes:Secret
      - description: A namespace whose workloads Cryostat should be able to connect
          and record
        displayName: Target Namespace
        path: targetNamespaces[0]
        x-descriptors:
        - urn:alm:descriptor:io.kubernetes:Namespace
      statusDescriptors:
      - description: Address of the deployed Cryostat web application.
        displayName: Application URL
        path: applicationUrl
        x-descriptors:
        - urn:alm:descriptor:org.w3:link
      - description: Name of the Secret containing the generated Grafana credentials.
        displayName: Grafana Secret
        path: grafanaSecret
        x-descriptors:
        - urn:alm:descriptor:io.kubernetes:Secret
      - description: List of namespaces that Cryostat has been configured and authorized
          to access and profile.
        displayName: Target Namespaces
        path: targetNamespaces
      - description: Conditions of the components managed by the Cryostat Operator.
        displayName: Cryostat Conditions
        path: conditions
        x-descriptors:
        - urn:alm:descriptor:io.kubernetes.conditions
      - description: A namespace whose workloads Cryostat should be able to connect
          and record
        displayName: Target Namespace
        path: targetNamespaces[0]
        x-descriptors:
        - urn:alm:descriptor:io.kubernetes:Namespace
      version: v1beta2
  description: |
    Cryostat provides a cloud-based solution for interacting with the JDK Flight Recorder already present in OpenJDK 11+ JVMs. With Cryostat, users can remotely start, stop, retrieve, and even analyze JFR event data, providing the capability to easily take advantage of Flight Recorder's extremely low runtime cost and overhead and the flexibility to monitor applications and analyze recording data without transferring data outside of the cluster the application runs within.
    ##Prerequisites
    Cryostat requires [cert-manager](https://cert-manager.io/) to run. If not already installed in your cluster, please [install](https://cert-manager.io/docs/installation/) it using your preferred method.
    When running on Kubernetes, the operator also requires [Ingress configurations](https://github.com/cryostatio/cryostat-operator/blob/v2.2.0/docs/config.md#network-options) for each of its services to make them available outside of the cluster. The user is responsible for providing the hostnames for each Ingress.
  displayName: Cryostat Operator
  icon:
  - base64data: PD94bWwgdmVyc2lvbj0iMS4wIiBlbmNvZGluZz0iVVRGLTgiPz48c3ZnIGlkPSJMYXllcl8xIiB4bWxucz0iaHR0cDovL3d3dy53My5vcmcvMjAwMC9zdmciIHZpZXdCb3g9IjAgMCAxMDI0IDEwMjQiPjxkZWZzPjxzdHlsZT4uY2xzLTF7ZmlsbDojZmZmO30uY2xzLTJ7ZmlsbDojMWI0OTY1O30uY2xzLTN7ZmlsbDojOTVjOWU5O30uY2xzLTR7ZmlsbDojNWZhOGQzO308L3N0eWxlPjwvZGVmcz48cG9seWdvbiBjbGFzcz0iY2xzLTQiIHBvaW50cz0iNjYxLjc2IDEzOS40OSA2MDcuMzggODUuMTEgNTUwLjQ1IDE0Mi4wNCA1NTAuNDUgMCA0NzMuNTUgMCA0NzMuNTUgMTQyLjA0IDQxNi42MiA4NS4xMSAzNjIuMjQgMTM5LjQ5IDUxMiAyODkuMjYgNjYxLjc2IDEzOS40OSIvPjxwb2x5Z29uIGNsYXNzPSJjbHMtMiIgcG9pbnRzPSI1OTcuMzQgNjU5LjgyIDY5OC45MiA2ODcuMDQgNjc3LjY0IDYwNy42MyA3NTcuMDQgNTg2LjM1IDY4Mi42OSA1MTIgNzU3LjA0IDQzNy42NSA2NzcuNjQgNDE2LjM3IDY5OC45MSAzMzYuOTYgNTk3LjM0IDM2NC4xOCA1NzAuMTMgMjYyLjYxIDUxMiAzMjAuNzQgNDUzLjg3IDI2Mi42MSA0MjYuNjYgMzY0LjE4IDMyNS4wOSAzMzYuOTYgMzQ2LjM2IDQxNi4zNyAyNjYuOTYgNDM3LjY1IDM0MS4zMSA1MTIgMjY2Ljk2IDU4Ni4zNSAzNDYuMzYgNjA3LjYzIDMyNS4wOSA2ODcuMDQgNDI2LjY2IDY1OS44MiA0NTMuODcgNzYxLjM5IDUxMiA3MDMuMjYgNTcwLjEzIDc2MS4zOSA1OTcuMzQgNjU5LjgyIi8+PHBvbHlnb24gY2xhc3M9ImNscy0zIiBwb2ludHM9IjI0Ni4yMyA0NTIuMSAyMTcuMzkgNDgwLjk0IDI0OC43NCA1MTIuMjkgMjE3LjM5IDU0My42NCAyNDYuMjMgNTcyLjQ4IDMwNi40MiA1MTIuMjkgMjQ2LjIzIDQ1Mi4xIi8+PHBvbHlnb24gY2xhc3M9ImNscy0zIiBwb2ludHM9Ijc3Ny43NyA0NTEuNTIgODA2LjYxIDQ4MC4zNiA3NzUuMjYgNTExLjcxIDgwNi42MSA1NDMuMDYgNzc3Ljc3IDU3MS45IDcxNy41OCA1MTEuNzEgNzc3Ljc3IDQ1MS41MiIvPjxwb2x5Z29uIGNsYXNzPSJjbHMtMyIgcG9pbnRzPSI0MzEuNDkgNzcyLjQgMzkyLjA5IDc4Mi45NiAzODAuNjIgNzQwLjE0IDMzNy44IDc1MS42MSAzMjcuMjQgNzEyLjIyIDQwOS40NiA2OTAuMTkgNDMxLjQ5IDc3Mi40Ii8+PHBvbHlnb24gY2xhc3M9ImNscy0zIiBwb2ludHM9IjY5Ny4yNiA3MTEuOTMgNjg2LjcxIDc1MS4zMiA2NDMuODggNzM5Ljg1IDYzMi40MSA3ODIuNjcgNTkzLjAxIDc3Mi4xMSA2MTUuMDQgNjg5LjkgNjk3LjI2IDcxMS45MyIvPjxwb2x5Z29uIGNsYXNzPSJjbHMtMyIgcG9pbnRzPSI1OTIuNTEgMjUxLjYgNjMxLjkxIDI0MS4wNCA2NDMuMzggMjgzLjg2IDY4Ni4yIDI3Mi4zOSA2OTYuNzYgMzExLjc4IDYxNC41NCAzMzMuODEgNTkyLjUxIDI1MS42Ii8+PHBvbHlnb24gY2xhc3M9ImNscy0zIiBwb2ludHM9IjMyNi43NCAzMTIuMDcgMzM3LjI5IDI3Mi42OCAzODAuMTIgMjg0LjE1IDM5MS41OSAyNDEuMzMgNDMwLjk5IDI1MS44OSA0MDguOTYgMzM0LjEgMzI2Ljc0IDMxMi4wNyIvPjxwb2x5Z29uIGNsYXNzPSJjbHMtNCIgcG9pbnRzPSIyNjQuMjggMTk2LjA1IDE5MCAyMTUuOTUgMjEwLjgzIDI5My43MiA4Ny44MiAyMjIuNyA0OS4zNyAyODkuMyAxNzIuMzggMzYwLjMyIDk0LjYxIDM4MS4xNiAxMTQuNTIgNDU1LjQ1IDMxOS4xIDQwMC42MyAyNjQuMjggMTk2LjA1Ii8+PHBvbHlnb24gY2xhc3M9ImNscy00IiBwb2ludHM9IjExNC41MiA1NjguNTYgOTQuNjEgNjQyLjg0IDE3Mi4zOCA2NjMuNjggNDkuMzcgNzM0LjcgODcuODIgODAxLjMgMjEwLjgzIDczMC4yOCAxOTAgODA4LjA1IDI2NC4yOCA4MjcuOTUgMzE5LjEgNjIzLjM3IDExNC41MiA1NjguNTYiLz48cG9seWdvbiBjbGFzcz0iY2xzLTQiIHBvaW50cz0iMzYyLjI0IDg4NC41MSA0MTYuNjIgOTM4Ljg5IDQ3My41NSA4ODEuOTYgNDczLjU1IDEwMjQgNTUwLjQ1IDEwMjQgNTUwLjQ1IDg4MS45NiA2MDcuMzggOTM4Ljg5IDY2MS43NiA4ODQuNTEgNTEyIDczNC43NCAzNjIuMjQgODg0LjUxIi8+PHBvbHlnb24gY2xhc3M9ImNscy00IiBwb2ludHM9Ijc1OS43MiA4MjcuOTUgODM0IDgwOC4wNSA4MTMuMTcgNzMwLjI4IDkzNi4xOCA4MDEuMyA5NzQuNjMgNzM0LjcgODUxLjYyIDY2My42OCA5MjkuMzkgNjQyLjg0IDkwOS40OCA1NjguNTUgNzA0LjkgNjIzLjM3IDc1OS43MiA4MjcuOTUiLz48cG9seWdvbiBjbGFzcz0iY2xzLTQiIHBvaW50cz0iOTA5LjQ4IDQ1NS40NCA5MjkuMzkgMzgxLjE2IDg1MS42MiAzNjAuMzIgOTc0LjYzIDI4OS4zIDkzNi4xOCAyMjIuNyA4MTMuMTcgMjkzLjcyIDgzNCAyMTUuOTUgNzU5LjcyIDE5Ni4wNSA3MDQuOSA0MDAuNjMgOTA5LjQ4IDQ1NS40NCIvPjxwYXRoIGNsYXNzPSJjbHMtMSIgZD0iTTUxMi41NCw1NzkuNDdjLTM3LjQ3LDAtNjcuOTYtMzAuNDktNjcuOTYtNjcuOTZzMzAuNDktNjcuOTYsNjcuOTYtNjcuOTZjMjUuMTEsMCw0Ny4wNiwxMy42OSw1OC44MiwzNGw2OS4xNy0zOS43Ni0xMjguNTMtNzQuMjEtMTI4LjUzLDc0LjIxdjE0OC40MmwxMjguNTMsNzQuMjEsMTI4LjUzLTc0LjIxLTY5LjE3LTQwLjczYy0xMS43NywyMC4zLTMzLjcyLDMzLjk5LTU4LjgyLDMzLjk5WiIvPjwvc3ZnPg==
    mediatype: image/svg+xml
  install:
    spec:
      clusterPermissions:
      - rules:
        - apiGroups:
          - ""
          resources:
          - configmaps
          - configmaps/finalizers
          - secrets
          - services
          verbs:
          - '*'
        - apiGroups:
          - ""
          resources:
          - configmaps
          - endpoints
          - events
          - persistentvolumeclaims
          - pods
          - secrets
          - serviceaccounts
          - services
          - services/finalizers
          verbs:
          - '*'
        - apiGroups:
          - ""
          resources:
          - namespaces
          verbs:
          - get
          - list
          - watch
        - apiGroups:
          - ""
          resources:
          - replicationcontrollers
          verbs:
          - get
        - apiGroups:
          - apps
          resources:
          - daemonsets
          - deployments
          - replicasets
          - statefulsets
          verbs:
          - '*'
        - apiGroups:
          - apps
          resources:
          - deployments
          - deployments/finalizers
          verbs:
          - '*'
        - apiGroups:
          - apps.openshift.io
          resources:
          - deploymentconfigs
          verbs:
          - get
        - apiGroups:
          - authentication.k8s.io
          resources:
          - tokenreviews
          verbs:
          - create
        - apiGroups:
          - authorization.k8s.io
          resources:
          - selfsubjectaccessreviews
          verbs:
          - create
        - apiGroups:
          - authorization.k8s.io
          resources:
          - subjectaccessreviews
          verbs:
          - create
        - apiGroups:
          - cert-manager.io
          resources:
          - certificates
          - issuers
          verbs:
          - create
          - delete
          - get
          - list
          - update
          - watch
        - apiGroups:
          - config.openshift.io
          resources:
          - apiservers
          verbs:
          - get
          - list
          - update
          - watch
        - apiGroups:
          - config.openshift.io
          resources:
          - clusterversions
          verbs:
          - get
          - list
          - watch
        - apiGroups:
          - console.openshift.io
          resources:
          - consolelinks
          verbs:
          - create
          - delete
          - get
          - list
          - update
        - apiGroups:
          - networking.k8s.io
          resources:
          - ingresses
          verbs:
          - '*'
        - apiGroups:
          - oauth.openshift.io
          resources:
          - oauthaccesstokens
          verbs:
          - delete
          - list
        - apiGroups:
          - operator.cryostat.io
          resources:
          - cryostats
          verbs:
          - '*'
        - apiGroups:
          - operator.cryostat.io
          resources:
          - cryostats/finalizers
          verbs:
          - update
        - apiGroups:
          - operator.cryostat.io
          resources:
          - cryostats/status
          verbs:
          - get
          - patch
          - update
        - apiGroups:
          - rbac.authorization.k8s.io
          resources:
          - clusterrolebindings
          verbs:
          - create
          - delete
          - get
          - list
          - update
          - watch
        - apiGroups:
          - rbac.authorization.k8s.io
          resources:
          - rolebindings
          - roles
          verbs:
          - create
          - delete
          - get
          - list
          - update
          - watch
        - apiGroups:
          - route.openshift.io
          resources:
          - routes
          - routes/custom-host
          verbs:
          - '*'
        serviceAccountName: cryostat-operator-service-account
      deployments:
      - label:
          control-plane: controller-manager
        name: cryostat-operator-controller-manager
        spec:
          replicas: 1
          selector:
            matchLabels:
              control-plane: controller-manager
          strategy: {}
          template:
            metadata:
              annotations:
                kubectl.kubernetes.io/default-container: manager
              labels:
                control-plane: controller-manager
            spec:
              containers:
              - args:
                - --leader-elect
                command:
                - /manager
                env:
                - name: RELATED_IMAGE_CORE
                  value: quay.io/cryostat/cryostat:3.0.0-snapshot
                - name: RELATED_IMAGE_DATASOURCE
                  value: quay.io/cryostat/jfr-datasource:latest
                - name: RELATED_IMAGE_GRAFANA
                  value: quay.io/cryostat/cryostat-grafana-dashboard:latest
                - name: RELATED_IMAGE_REPORTS
                  value: quay.io/cryostat/cryostat-reports:latest
                - name: WATCH_NAMESPACE
                  valueFrom:
                    fieldRef:
                      fieldPath: metadata.annotations['olm.targetNamespaces']
                - name: NAMESPACE
                  valueFrom:
                    fieldRef:
                      fieldPath: metadata.namespace
                image: quay.io/cryostat/cryostat-operator:3.0.0-dev
                imagePullPolicy: Always
                livenessProbe:
                  httpGet:
                    path: /healthz
                    port: 8081
                  initialDelaySeconds: 15
                  periodSeconds: 20
                name: manager
                ports:
                - containerPort: 9443
                  name: webhook-server
                  protocol: TCP
                readinessProbe:
                  httpGet:
                    path: /readyz
                    port: 8081
                  initialDelaySeconds: 5
                  periodSeconds: 10
                resources:
                  limits:
                    cpu: "1"
                    memory: 256Mi
                  requests:
                    cpu: 100m
                    memory: 64Mi
                securityContext:
                  allowPrivilegeEscalation: false
                  capabilities:
                    drop:
                    - ALL
                volumeMounts:
                - mountPath: /tmp/k8s-webhook-server/serving-certs
                  name: cert
                  readOnly: true
              securityContext:
                runAsNonRoot: true
                seccompProfile:
                  type: RuntimeDefault
              serviceAccountName: cryostat-operator-service-account
              terminationGracePeriodSeconds: 10
              volumes:
              - name: cert
                secret:
                  defaultMode: 420
                  secretName: webhook-server-cert
      permissions:
      - rules:
        - apiGroups:
          - ""
          resources:
          - configmaps
          verbs:
          - get
          - list
          - watch
          - create
          - update
          - patch
          - delete
        - apiGroups:
          - coordination.k8s.io
          resources:
          - leases
          verbs:
          - get
          - list
          - watch
          - create
          - update
          - patch
          - delete
        - apiGroups:
          - ""
          resources:
          - events
          verbs:
          - create
          - patch
        - apiGroups:
          - monitoring.coreos.com
          resources:
          - servicemonitors
          verbs:
          - create
          - get
        serviceAccountName: cryostat-operator-service-account
    strategy: deployment
  installModes:
  - supported: false
    type: OwnNamespace
  - supported: false
    type: SingleNamespace
  - supported: false
    type: MultiNamespace
  - supported: true
    type: AllNamespaces
  keywords:
  - flightrecorder
  - java
  - jdk
  - jfr
  - jmc
  - missioncontrol
  - monitoring
  - profiling
  - diagnostic
  links:
  - name: Upstream Project
    url: https://github.com/cryostatio/cryostat
  - name: Website
    url: https://cryostat.io/
  maintainers:
  - email: cryostat-development@googlegroups.com
    name: The Cryostat Authors
  maturity: stable
  minKubeVersion: 1.19.0
  provider:
    name: The Cryostat Community
  relatedImages:
  - image: quay.io/cryostat/cryostat:3.0.0-snapshot
    name: core
  - image: quay.io/cryostat/jfr-datasource:latest
    name: datasource
  - image: quay.io/cryostat/cryostat-grafana-dashboard:latest
    name: grafana
  - image: quay.io/cryostat/cryostat-reports:latest
    name: reports
  version: 3.0.0-dev
  webhookdefinitions:
  - admissionReviewVersions:
    - v1
    containerPort: 443
    conversionCRDs:
    - cryostats.operator.cryostat.io
    deploymentName: cryostat-operator-controller-manager
    generateName: ccryostats.kb.io
    sideEffects: None
    targetPort: 9443
    type: ConversionWebhook
    webhookPath: /convert
  - admissionReviewVersions:
    - v1
    containerPort: 443
    deploymentName: cryostat-operator-controller-manager
    failurePolicy: Fail
    generateName: mcryostat.kb.io
    rules:
    - apiGroups:
      - operator.cryostat.io
      apiVersions:
      - v1beta2
      operations:
      - CREATE
      - UPDATE
      resources:
      - cryostats
    sideEffects: None
    targetPort: 9443
    type: MutatingAdmissionWebhook
    webhookPath: /mutate-operator-cryostat-io-v1beta2-cryostat
  - admissionReviewVersions:
    - v1
    containerPort: 443
    deploymentName: cryostat-operator-controller-manager
    failurePolicy: Fail
    generateName: vcryostat.kb.io
    rules:
    - apiGroups:
      - operator.cryostat.io
      apiVersions:
      - v1beta2
      operations:
      - CREATE
      - UPDATE
      resources:
      - cryostats
    sideEffects: None
    targetPort: 9443
    type: ValidatingAdmissionWebhook
    webhookPath: /validate-operator-cryostat-io-v1beta2-cryostat<|MERGE_RESOLUTION|>--- conflicted
+++ resolved
@@ -53,13 +53,8 @@
       ]
     capabilities: Seamless Upgrades
     categories: Monitoring, Developer Tools
-<<<<<<< HEAD
-    containerImage: quay.io/cryostat/cryostat-operator:3.0.0-dev
-    createdAt: "2024-02-26T22:11:08Z"
-=======
     containerImage: quay.io/cryostat/cryostat-operator:2.5.0-dev
     createdAt: "2024-03-27T17:54:03Z"
->>>>>>> b3970953
     description: JVM monitoring and profiling tool
     operatorframework.io/initialization-resource: |-
       {
