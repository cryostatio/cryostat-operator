--- conflicted
+++ resolved
@@ -98,8 +98,6 @@
         my-custom-annotation: some-value
       serviceType: NodePort
       httpPort: 8080
-<<<<<<< HEAD
-=======
     reportsConfig:
       labels:
         my-custom-label: some-value
@@ -122,7 +120,6 @@
     requests:
       cpu: 1000m
       memory: 512Mi
->>>>>>> 2e3969ae
 ```
 
 ### Network Options
@@ -143,13 +140,7 @@
   networkOptions:
     coreConfig:
       annotations:
-<<<<<<< HEAD
-        nginx.ingress.kubernetes.io/backend-protocol: HTTPS
-        nginx.ingress.kubernetes.io/proxy-read-timeout: "3600"
-        nginx.ingress.kubernetes.io/proxy-send-timeout: "3600"
-=======
         nginx.ingress.kubernetes.io/backend-protocol : HTTPS
->>>>>>> 2e3969ae
       ingressSpec:
         tls:
         - {}
@@ -164,34 +155,9 @@
                   name: cryostat-sample
                   port:
                     number: 8181
-<<<<<<< HEAD
     grafanaConfig:
       annotations:
         nginx.ingress.kubernetes.io/backend-protocol: HTTPS
-        nginx.ingress.kubernetes.io/proxy-read-timeout: "3600"
-        nginx.ingress.kubernetes.io/proxy-send-timeout: "3600"
-=======
-    commandConfig:
-      annotations:
-        nginx.ingress.kubernetes.io/backend-protocol : HTTPS
-      ingressSpec:
-        tls:
-        - {}
-        rules:
-        - host: testing.cryostat-command
-          http:
-            paths:
-            - path: /
-              pathType: Prefix
-              backend:
-                service:
-                  name: cryostat-sample-command
-                  port:
-                    number: 9090
-    grafanaConfig:
-      annotations:
-        nginx.ingress.kubernetes.io/backend-protocol : HTTPS
->>>>>>> 2e3969ae
       ingressSpec:
         tls:
         - {}
