// Copyright (c) 2021 Red Hat, Inc.
//
// The Universal Permissive License (UPL), Version 1.0
//
// Subject to the condition set forth below, permission is hereby granted to any
// person obtaining a copy of this software, associated documentation and/or data
// (collectively the "Software"), free of charge and under any and all copyright
// rights in the Software, and any and all patent rights owned or freely
// licensable by each licensor hereunder covering either (i) the unmodified
// Software as contributed to or provided by such licensor, or (ii) the Larger
// Works (as defined below), to deal in both
//
// (a) the Software, and
// (b) any piece of software and/or hardware listed in the lrgrwrks.txt file if
// one is included with the Software (each a "Larger Work" to which the Software
// is contributed by such licensors),
//
// without restriction, including without limitation the rights to copy, create
// derivative works of, display, perform, and distribute the Software and make,
// use, sell, offer for sale, import, export, have made, and have sold the
// Software and the Larger Work(s), and to sublicense the foregoing rights on
// either these or other terms.
//
// This license is subject to the following condition:
// The above copyright notice and either this complete permission notice or at
// a minimum a reference to the UPL must be included in all copies or
// substantial portions of the Software.
//
// THE SOFTWARE IS PROVIDED "AS IS", WITHOUT WARRANTY OF ANY KIND, EXPRESS OR
// IMPLIED, INCLUDING BUT NOT LIMITED TO THE WARRANTIES OF MERCHANTABILITY,
// FITNESS FOR A PARTICULAR PURPOSE AND NONINFRINGEMENT. IN NO EVENT SHALL THE
// AUTHORS OR COPYRIGHT HOLDERS BE LIABLE FOR ANY CLAIM, DAMAGES OR OTHER
// LIABILITY, WHETHER IN AN ACTION OF CONTRACT, TORT OR OTHERWISE, ARISING FROM,
// OUT OF OR IN CONNECTION WITH THE SOFTWARE OR THE USE OR OTHER DEALINGS IN THE
// SOFTWARE.

package resource_definitions

import (
	"fmt"
	"math/rand"
	"time"

	consolev1 "github.com/openshift/api/console/v1"
	rhjmcv1beta1 "github.com/rh-jmc-team/container-jfr-operator/api/v1beta1"
	appsv1 "k8s.io/api/apps/v1"
	corev1 "k8s.io/api/core/v1"
	"k8s.io/apimachinery/pkg/api/resource"
	metav1 "k8s.io/apimachinery/pkg/apis/meta/v1"
	"k8s.io/apimachinery/pkg/util/intstr"
)

type ServiceSpecs struct {
	CoreHostname    string
	CommandHostname string
	GrafanaURL      string
}

// TLSConfig contains TLS-related information useful when creating other objects
type TLSConfig struct {
	// Name of the TLS secret for Container JFR
	ContainerJFRSecret string
	// Name of the TLS secret for Grafana
	GrafanaSecret string
	// Name of the secret containing the password for the keystore in ContainerJFRSecret
	KeystorePassSecret string
}

func NewPersistentVolumeClaimForCR(cr *rhjmcv1beta1.ContainerJFR) *corev1.PersistentVolumeClaim {
	objMeta := metav1.ObjectMeta{
		Name:      cr.Name,
		Namespace: cr.Namespace,
	}
	// Check for PVC config within CR
	var pvcSpec corev1.PersistentVolumeClaimSpec
	if cr.Spec.StorageOptions != nil && cr.Spec.StorageOptions.PVC != nil {
		config := cr.Spec.StorageOptions.PVC
		// Import any annotations and labels from the PVC config
		objMeta.Annotations = config.Annotations
		objMeta.Labels = config.Labels
		// Use provided spec if specified
		if config.Spec != nil {
			pvcSpec = *config.Spec
		}
	}

	// Add "app" label. This will override any user-specified "app" label.
	if objMeta.Labels == nil {
		objMeta.Labels = map[string]string{}
	}
	objMeta.Labels["app"] = cr.Name

	// Apply any applicable spec defaults. Don't apply a default storage class name, since nil
	// may be intentionally specified.
	if pvcSpec.Resources.Requests == nil {
		pvcSpec.Resources.Requests = corev1.ResourceList{
			corev1.ResourceStorage: *resource.NewQuantity(500*1024*1024, resource.BinarySI),
		}
	}
	if pvcSpec.AccessModes == nil {
		pvcSpec.AccessModes = []corev1.PersistentVolumeAccessMode{corev1.ReadWriteOnce}
	}

	return &corev1.PersistentVolumeClaim{
		ObjectMeta: objMeta,
		Spec:       pvcSpec,
	}
}

func NewDeploymentForCR(cr *rhjmcv1beta1.ContainerJFR, specs *ServiceSpecs, tls *TLSConfig) *appsv1.Deployment {
	return &appsv1.Deployment{
		ObjectMeta: metav1.ObjectMeta{
			Name:      cr.Name,
			Namespace: cr.Namespace,
			Labels: map[string]string{
				"app":                    cr.Name,
				"kind":                   "containerjfr",
				"app.kubernetes.io/name": "container-jfr",
			},
			Annotations: map[string]string{
				"redhat.com/containerJfrUrl":   specs.CoreHostname,
				"app.openshift.io/connects-to": "container-jfr-operator",
			},
		},
		Spec: appsv1.DeploymentSpec{
			Selector: &metav1.LabelSelector{
				MatchLabels: map[string]string{
					"app":  cr.Name,
					"kind": "containerjfr",
				},
			},
			Template: corev1.PodTemplateSpec{
				ObjectMeta: metav1.ObjectMeta{
					Name:      cr.Name,
					Namespace: cr.Namespace,
					Labels: map[string]string{
						"app":  cr.Name,
						"kind": "containerjfr",
					},
					Annotations: map[string]string{
						"redhat.com/containerJfrUrl": specs.CoreHostname,
					},
				},
				Spec: *NewPodForCR(cr, specs, tls),
			},
		},
	}
}

func NewPodForCR(cr *rhjmcv1beta1.ContainerJFR, specs *ServiceSpecs, tls *TLSConfig) *corev1.PodSpec {
	var containers []corev1.Container
	if cr.Spec.Minimal {
		containers = []corev1.Container{
			NewCoreContainer(cr, specs, tls),
		}
	} else {
		containers = []corev1.Container{
			NewCoreContainer(cr, specs, tls),
			NewGrafanaContainer(cr, tls),
			NewJfrDatasourceContainer(cr),
		}
	}
	volumes := []corev1.Volume{
		{
			Name: cr.Name,
			VolumeSource: corev1.VolumeSource{
				PersistentVolumeClaim: &corev1.PersistentVolumeClaimVolumeSource{
					ClaimName: cr.Name,
				},
			},
		},
	}
	if tls != nil {
		// Create certificate secret volumes in deployment
		secretVolume := corev1.Volume{
			Name: "tls-secret",
			VolumeSource: corev1.VolumeSource{
				Secret: &corev1.SecretVolumeSource{
					SecretName: tls.ContainerJFRSecret,
				},
			},
		}
		grafanaSecretVolume := corev1.Volume{
			Name: "grafana-tls-secret",
			VolumeSource: corev1.VolumeSource{
				Secret: &corev1.SecretVolumeSource{
					SecretName: tls.GrafanaSecret,
				},
			},
		}
		volumes = append(volumes, secretVolume, grafanaSecretVolume)

		customVolumes := []corev1.Volume{}
		for _, secret := range cr.Spec.TrustedCertSecrets {
			volume := corev1.Volume{
				Name: secret.SecretName,
				VolumeSource: corev1.VolumeSource{
					Secret: &corev1.SecretVolumeSource{
						SecretName: secret.SecretName,
					},
				},
			}
			customVolumes = append(customVolumes, volume)
		}
		volumes = append(volumes, customVolumes...)
	}
	return &corev1.PodSpec{
		ServiceAccountName: "container-jfr-operator-service-account",
		Volumes:            volumes,
		Containers:         containers,
	}
}

func NewCoreContainer(cr *rhjmcv1beta1.ContainerJFR, specs *ServiceSpecs, tls *TLSConfig) corev1.Container {
	envs := []corev1.EnvVar{
		{
			Name:  "CONTAINER_JFR_PLATFORM",
			Value: "com.redhat.rhjmc.containerjfr.platform.internal.OpenShiftPlatformStrategy",
		},
		{
			Name:  "CONTAINER_JFR_SSL_PROXIED",
			Value: "true",
		},
		{
			Name:  "CONTAINER_JFR_ALLOW_UNTRUSTED_SSL",
			Value: "true",
		},
		{
			Name:  "CONTAINER_JFR_WEB_PORT",
			Value: "8181",
		},
		{
			Name:  "CONTAINER_JFR_EXT_WEB_PORT",
			Value: "443",
		},
		{
			Name:  "CONTAINER_JFR_WEB_HOST",
			Value: specs.CoreHostname,
		},
		{
			Name:  "CONTAINER_JFR_LISTEN_PORT",
			Value: "9090",
		},
		{
			Name:  "CONTAINER_JFR_EXT_LISTEN_PORT",
			Value: "443",
		},
		{
			Name:  "CONTAINER_JFR_LISTEN_HOST",
			Value: specs.CommandHostname,
		},
		{
			Name:  "GRAFANA_DASHBOARD_URL",
			Value: specs.GrafanaURL,
		},
		{
			Name:  "GRAFANA_DATASOURCE_URL",
			Value: DatasourceURL,
		},
		{
			Name:  "CONTAINER_JFR_TEMPLATE_PATH",
			Value: "/templates",
		},
	}
	envsFrom := []corev1.EnvFromSource{
		{
			SecretRef: &corev1.SecretEnvSource{
				LocalObjectReference: corev1.LocalObjectReference{
					Name: cr.Name + "-jmx-auth",
				},
			},
		},
	}

	mounts := []corev1.VolumeMount{
		{
			Name:      cr.Name,
			MountPath: "flightrecordings",
			SubPath:   "flightrecordings",
		},
		{
			Name:      cr.Name,
			MountPath: "templates",
			SubPath:   "templates",
		},
	}

	livenessProbeScheme := corev1.URISchemeHTTP
	if tls == nil {
		// If TLS isn't set up, tell Container JFR to not use it
		envs = append(envs, corev1.EnvVar{
			Name:  "CONTAINER_JFR_DISABLE_SSL",
			Value: "true",
		})
	} else {
		// Configure keystore location and password in expected environment variables
		envs = append(envs, corev1.EnvVar{
			Name:  "KEYSTORE_PATH",
			Value: fmt.Sprintf("/var/run/secrets/rhjmc.redhat.com/%s/keystore.p12", tls.ContainerJFRSecret),
		})
		envsFrom = append(envsFrom, corev1.EnvFromSource{
			SecretRef: &corev1.SecretEnvSource{
				LocalObjectReference: corev1.LocalObjectReference{
					Name: tls.KeystorePassSecret,
				},
			},
		})

		// Mount the TLS secret's keystore
		keystoreMount := corev1.VolumeMount{
			Name:      "tls-secret",
			MountPath: fmt.Sprintf("/var/run/secrets/rhjmc.redhat.com/%s/keystore.p12", tls.ContainerJFRSecret),
			SubPath:   "keystore.p12",
			ReadOnly:  true,
		}

		// Mount the CA cert in the expected /truststore location
		caCertMount := corev1.VolumeMount{
			Name:      "tls-secret",
			MountPath: fmt.Sprintf("/truststore/%s-ca.crt", cr.Name),
			SubPath:   CAKey,
			ReadOnly:  true,
		}

		mounts = append(mounts, keystoreMount, caCertMount)

		// Mount the certificates specified in containerjfr CRD in /truststore location
		secretMounts := []corev1.VolumeMount{}
		for _, secret := range cr.Spec.TrustedCertSecrets {
			var key string
			if secret.CertificateKey != nil {
				key = *secret.CertificateKey
			} else {
				key = rhjmcv1beta1.DefaultCertificateKey
			}
			mount := corev1.VolumeMount{
				Name:      secret.SecretName,
				MountPath: fmt.Sprintf("/truststore/%s_%s", secret.SecretName, key),
				SubPath:   key,
				ReadOnly:  true,
			}
			secretMounts = append(secretMounts, mount)
		}

		mounts = append(mounts, secretMounts...)

		// Use HTTPS for liveness probe
		livenessProbeScheme = corev1.URISchemeHTTPS
	}
<<<<<<< HEAD
	imageTag := "quay.io/rh-jmc-team/container-jfr:1.0.0-BETA5"
=======
	imageTag := "quay.io/rh-jmc-team/container-jfr:1.0.0-BETA6"
	if cr.Spec.Minimal {
		imageTag += "-minimal"
		envs = append(envs, corev1.EnvVar{
			Name:  "USE_LOW_MEM_PRESSURE_STREAMING",
			Value: "true",
		})
	}
>>>>>>> 710a99c7
	return corev1.Container{
		Name:         cr.Name,
		Image:        imageTag,
		VolumeMounts: mounts,
		Ports: []corev1.ContainerPort{
			{
				ContainerPort: 8181,
			},
			{
				ContainerPort: 9090,
			},
			{
				ContainerPort: 9091,
			},
		},
		Env:     envs,
		EnvFrom: envsFrom,
		LivenessProbe: &corev1.Probe{
			Handler: corev1.Handler{
				HTTPGet: &corev1.HTTPGetAction{
					Port:   intstr.IntOrString{IntVal: 8181},
					Path:   "/api/v1/clienturl",
					Scheme: livenessProbeScheme,
				},
			},
		},
	}
}

func NewGrafanaSecretForCR(cr *rhjmcv1beta1.ContainerJFR) *corev1.Secret {
	return &corev1.Secret{
		ObjectMeta: metav1.ObjectMeta{
			Name:      cr.Name + "-grafana-basic",
			Namespace: cr.Namespace,
		},
		StringData: map[string]string{
			"GF_SECURITY_ADMIN_USER":     "admin",
			"GF_SECURITY_ADMIN_PASSWORD": GenPasswd(20),
		},
	}
}

func GenPasswd(length int) string {
	rand.Seed(time.Now().UnixNano())
	chars := "abcdefghijklmnopqrstuvwxyzABCDEFGHIJKLMNOPQRSTUVWXYZ0123456789-_"
	b := make([]byte, length)
	for i := range b {
		b[i] = chars[rand.Intn(len(chars))]
	}
	return string(b)
}

func NewGrafanaContainer(cr *rhjmcv1beta1.ContainerJFR, tls *TLSConfig) corev1.Container {
	envs := []corev1.EnvVar{}
	mounts := []corev1.VolumeMount{}

	// Configure TLS key/cert if enabled
	livenessProbeScheme := corev1.URISchemeHTTP
	if tls != nil {
		tlsEnvs := []corev1.EnvVar{
			{
				Name:  "GF_SERVER_PROTOCOL",
				Value: "https",
			},
			{
				Name:  "GF_SERVER_CERT_KEY",
				Value: fmt.Sprintf("/var/run/secrets/rhjmc.redhat.com/%s/%s", tls.GrafanaSecret, corev1.TLSPrivateKeyKey),
			},
			{
				Name:  "GF_SERVER_CERT_FILE",
				Value: fmt.Sprintf("/var/run/secrets/rhjmc.redhat.com/%s/%s", tls.GrafanaSecret, corev1.TLSCertKey),
			},
			{
				Name:  "JFR_DATASOURCE_URL",
				Value: DatasourceURL,
			},
		}

		tlsSecretMount := corev1.VolumeMount{
			Name:      "grafana-tls-secret",
			MountPath: "/var/run/secrets/rhjmc.redhat.com/" + tls.GrafanaSecret,
			ReadOnly:  true,
		}

		envs = append(envs, tlsEnvs...)
		mounts = append(mounts, tlsSecretMount)

		// Use HTTPS for liveness probe
		livenessProbeScheme = corev1.URISchemeHTTPS
	}
	return corev1.Container{
		Name:         cr.Name + "-grafana",
		Image:        "quay.io/rh-jmc-team/container-jfr-grafana-dashboard:1.0.0-BETA3",
		VolumeMounts: mounts,
		Ports: []corev1.ContainerPort{
			{
				ContainerPort: 3000,
			},
		},
		Env: envs,
		EnvFrom: []corev1.EnvFromSource{
			{
				SecretRef: &corev1.SecretEnvSource{
					LocalObjectReference: corev1.LocalObjectReference{
						Name: cr.Name + "-grafana-basic",
					},
				},
			},
		},
		LivenessProbe: &corev1.Probe{
			Handler: corev1.Handler{
				HTTPGet: &corev1.HTTPGetAction{
					Port:   intstr.IntOrString{IntVal: 3000},
					Path:   "/api/health",
					Scheme: livenessProbeScheme,
				},
			},
		},
	}
}

const datasourceHost = "127.0.0.1"
const datasourcePort = "8080"

// DatasourceURL contains the fixed URL to jfr-datasource's web server
const DatasourceURL = "http://" + datasourceHost + ":" + datasourcePort

func NewJfrDatasourceContainer(cr *rhjmcv1beta1.ContainerJFR) corev1.Container {
	return corev1.Container{
		Name:  cr.Name + "-jfr-datasource",
		Image: "quay.io/rh-jmc-team/jfr-datasource:0.0.2",
		Ports: []corev1.ContainerPort{
			{
				ContainerPort: 8080,
			},
		},
		Env: []corev1.EnvVar{
			{
				Name:  "LISTEN_HOST",
				Value: datasourceHost,
			},
		},
		// Can't use HTTP probe since the port is not exposed over the network
		LivenessProbe: &corev1.Probe{
			Handler: corev1.Handler{
				Exec: &corev1.ExecAction{
					Command: []string{"curl", "--fail", DatasourceURL},
				},
			},
		},
	}
}

func NewExporterService(cr *rhjmcv1beta1.ContainerJFR) *corev1.Service {
	return &corev1.Service{
		ObjectMeta: metav1.ObjectMeta{
			Name:      cr.Name,
			Namespace: cr.Namespace,
			Labels: map[string]string{
				"app":       cr.Name,
				"component": "container-jfr",
			},
		},
		Spec: corev1.ServiceSpec{
			Type: corev1.ServiceTypeLoadBalancer,
			Selector: map[string]string{
				"app": cr.Name,
			},
			Ports: []corev1.ServicePort{
				{
					Name:       "export",
					Port:       8181,
					TargetPort: intstr.IntOrString{IntVal: 8181},
				},
				{
					Name:       "jfr-jmx",
					Port:       9091,
					TargetPort: intstr.IntOrString{IntVal: 9091},
				},
			},
		},
	}
}

func NewCommandChannelService(cr *rhjmcv1beta1.ContainerJFR) *corev1.Service {
	return &corev1.Service{
		ObjectMeta: metav1.ObjectMeta{
			Name:      cr.Name + "-command",
			Namespace: cr.Namespace,
			Labels: map[string]string{
				"app":       cr.Name,
				"component": "command-channel",
			},
		},
		Spec: corev1.ServiceSpec{
			Type: corev1.ServiceTypeLoadBalancer,
			Selector: map[string]string{
				"app": cr.Name,
			},
			Ports: []corev1.ServicePort{
				{
					Name:       "cmdchan",
					Port:       9090,
					TargetPort: intstr.IntOrString{IntVal: 9090},
				},
			},
		},
	}
}

func NewGrafanaService(cr *rhjmcv1beta1.ContainerJFR) *corev1.Service {
	return &corev1.Service{
		ObjectMeta: metav1.ObjectMeta{
			Name:      cr.Name + "-grafana",
			Namespace: cr.Namespace,
			Labels: map[string]string{
				"app":       cr.Name,
				"component": "grafana",
			},
		},
		Spec: corev1.ServiceSpec{
			Type: corev1.ServiceTypeLoadBalancer,
			Selector: map[string]string{
				"app": cr.Name,
			},
			Ports: []corev1.ServicePort{
				{
					Name:       "3000-tcp",
					Port:       3000,
					TargetPort: intstr.IntOrString{IntVal: 3000},
				},
			},
		},
	}
}

// JMXSecretNameSuffix is the suffix to be appended to the name of a
// ContainerJFR CR to name its JMX credentials secret
const JMXSecretNameSuffix = "-jmx-auth"

// JMXSecretUserKey indexes the username within the Container JFR JMX auth secret
const JMXSecretUserKey = "CONTAINER_JFR_RJMX_USER"

// JMXSecretPassKey indexes the password within the Container JFR JMX auth secret
const JMXSecretPassKey = "CONTAINER_JFR_RJMX_PASS"

func NewJmxSecretForCR(cr *rhjmcv1beta1.ContainerJFR) *corev1.Secret {
	return &corev1.Secret{
		ObjectMeta: metav1.ObjectMeta{
			Name:      cr.Name + JMXSecretNameSuffix,
			Namespace: cr.Namespace,
		},
		StringData: map[string]string{
			"CONTAINER_JFR_RJMX_USER": "containerjfr",
			"CONTAINER_JFR_RJMX_PASS": GenPasswd(20),
		},
	}
}

func NewKeystoreSecretForCR(cr *rhjmcv1beta1.ContainerJFR) *corev1.Secret {
	return &corev1.Secret{
		ObjectMeta: metav1.ObjectMeta{
			Name:      cr.Name + "-keystore",
			Namespace: cr.Namespace,
		},
		StringData: map[string]string{
			"KEYSTORE_PASS": GenPasswd(20),
		},
	}
}

const ConsoleLinkNSLabel = "rhjmc.redhat.com/containerjfr-consolelink-namespace"
const ConsoleLinkNameLabel = "rhjmc.redhat.com/containerjfr-consolelink-name"

func NewConsoleLink(cr *rhjmcv1beta1.ContainerJFR, url string) *consolev1.ConsoleLink {
	// Cluster scoped, so use generated name to avoid conflicts. Look up using labels.
	return &consolev1.ConsoleLink{
		ObjectMeta: metav1.ObjectMeta{
			GenerateName: "containerjfr-",
			Labels: map[string]string{
				ConsoleLinkNSLabel:   cr.Namespace,
				ConsoleLinkNameLabel: cr.Name,
			},
		},
		Spec: consolev1.ConsoleLinkSpec{
			Link: consolev1.Link{
				Text: "Container JDK Flight Recorder",
				Href: url,
			},
			Location: consolev1.NamespaceDashboard,
			NamespaceDashboard: &consolev1.NamespaceDashboardSpec{
				Namespaces: []string{cr.Namespace},
			},
		},
	}
}<|MERGE_RESOLUTION|>--- conflicted
+++ resolved
@@ -347,18 +347,7 @@
 		// Use HTTPS for liveness probe
 		livenessProbeScheme = corev1.URISchemeHTTPS
 	}
-<<<<<<< HEAD
-	imageTag := "quay.io/rh-jmc-team/container-jfr:1.0.0-BETA5"
-=======
 	imageTag := "quay.io/rh-jmc-team/container-jfr:1.0.0-BETA6"
-	if cr.Spec.Minimal {
-		imageTag += "-minimal"
-		envs = append(envs, corev1.EnvVar{
-			Name:  "USE_LOW_MEM_PRESSURE_STREAMING",
-			Value: "true",
-		})
-	}
->>>>>>> 710a99c7
 	return corev1.Container{
 		Name:         cr.Name,
 		Image:        imageTag,
