--- conflicted
+++ resolved
@@ -328,7 +328,6 @@
 	ServiceConfig `json:",inline"`
 }
 
-<<<<<<< HEAD
 // DatabaseServiceConfig provides customization for the service handling
 // traffic for the cryostat application's database.
 type DatabaseServiceConfig struct {
@@ -349,10 +348,7 @@
 	ServiceConfig `json:",inline"`
 }
 
-// AgentServiceConfig provides customization for the service handling
-=======
 // AgentGatewayServiceConfig provides customization for the service handling
->>>>>>> 3b658b26
 // traffic from Cryostat agents to the Cryostat application.
 type AgentGatewayServiceConfig struct {
 	// HTTP port number for the Cryostat agent API service.
