// Copyright The Cryostat Authors
//
// The Universal Permissive License (UPL), Version 1.0
//
// Subject to the condition set forth below, permission is hereby granted to any
// person obtaining a copy of this software, associated documentation and/or data
// (collectively the "Software"), free of charge and under any and all copyright
// rights in the Software, and any and all patent rights owned or freely
// licensable by each licensor hereunder covering either (i) the unmodified
// Software as contributed to or provided by such licensor, or (ii) the Larger
// Works (as defined below), to deal in both
//
// (a) the Software, and
// (b) any piece of software and/or hardware listed in the lrgrwrks.txt file if
// one is included with the Software (each a "Larger Work" to which the Software
// is contributed by such licensors),
//
// without restriction, including without limitation the rights to copy, create
// derivative works of, display, perform, and distribute the Software and make,
// use, sell, offer for sale, import, export, have made, and have sold the
// Software and the Larger Work(s), and to sublicense the foregoing rights on
// either these or other terms.
//
// This license is subject to the following condition:
// The above copyright notice and either this complete permission notice or at
// a minimum a reference to the UPL must be included in all copies or
// substantial portions of the Software.
//
// THE SOFTWARE IS PROVIDED "AS IS", WITHOUT WARRANTY OF ANY KIND, EXPRESS OR
// IMPLIED, INCLUDING BUT NOT LIMITED TO THE WARRANTIES OF MERCHANTABILITY,
// FITNESS FOR A PARTICULAR PURPOSE AND NONINFRINGEMENT. IN NO EVENT SHALL THE
// AUTHORS OR COPYRIGHT HOLDERS BE LIABLE FOR ANY CLAIM, DAMAGES OR OTHER
// LIABILITY, WHETHER IN AN ACTION OF CONTRACT, TORT OR OTHERWISE, ARISING FROM,
// OUT OF OR IN CONNECTION WITH THE SOFTWARE OR THE USE OR OTHER DEALINGS IN THE
// SOFTWARE.

package controllers

import (
	"context"
	"errors"
	"fmt"

	operatorv1beta1 "github.com/cryostatio/cryostat-operator/api/v1beta1"
	"github.com/cryostatio/cryostat-operator/internal/controllers/common"
	resources "github.com/cryostatio/cryostat-operator/internal/controllers/common/resource_definitions"
	certv1 "github.com/jetstack/cert-manager/pkg/apis/certmanager/v1"
	corev1 "k8s.io/api/core/v1"
	kerrors "k8s.io/apimachinery/pkg/api/errors"
	"k8s.io/apimachinery/pkg/api/meta"
	metav1 "k8s.io/apimachinery/pkg/apis/meta/v1"
	"k8s.io/apimachinery/pkg/runtime/schema"
	"sigs.k8s.io/controller-runtime/pkg/controller/controllerutil"
)

const eventCertManagerUnavailableType = reasonCertManagerUnavailable

var errCertManagerMissing = errors.New("cert-manager integration is enabled, but cert-manager is unavailable")

const eventCertManagerUnavailableMsg = "cert-manager is not detected in the cluster, please install cert-manager or disable it by setting " +
	"\"enableCertManager\" in this Cryostat custom resource to false."

func (r *CryostatReconciler) setupTLS(ctx context.Context, cr *operatorv1beta1.Cryostat) (*resources.TLSConfig, error) {
	// If cert-manager is not available, emit an Event to inform the user
	available, err := r.certManagerAvailable()
	if err != nil {
		return nil, err
	}
	if !available {
		r.EventRecorder.Event(cr, corev1.EventTypeWarning, eventCertManagerUnavailableType, eventCertManagerUnavailableMsg)
		return nil, errCertManagerMissing
	}

	// Create self-signed issuer used to bootstrap CA
	err = r.createOrUpdateIssuer(ctx, resources.NewSelfSignedIssuer(cr), cr)
	if err != nil {
		return nil, err
	}

	// Create CA certificate for Cryostat using the self-signed issuer
	caCert := resources.NewCryostatCACert(cr)
	err = r.createOrUpdateCertificate(ctx, caCert, cr)
	if err != nil {
		return nil, err
	}

	// Create CA issuer using the CA cert just created
	err = r.createOrUpdateIssuer(ctx, resources.NewCryostatCAIssuer(cr), cr)
	if err != nil {
		return nil, err
	}

	// Create secret to hold keystore password
	keystoreSecret := newKeystoreSecret(cr)
	err = r.createOrUpdateKeystoreSecret(ctx, keystoreSecret, cr)
	if err != nil {
		return nil, err
	}

	// Create a certificate for Cryostat signed by the CA just created
	cryostatCert := resources.NewCryostatCert(cr, keystoreSecret.Name)
	err = r.createOrUpdateCertificate(ctx, cryostatCert, cr)
	if err != nil {
		return nil, err
	}

	
	// Create a certificate for the reports generator signed by the Cryostat CA
	reportsCert := resources.NewReportsCert(cr)
	err = r.createOrUpdateCertificate(ctx, reportsCert, cr)
	if err != nil {
		return nil, err
	}
	tlsConfig := &resources.TLSConfig{
		CryostatSecret:     cryostatCert.Spec.SecretName,
		ReportsSecret:      reportsCert.Spec.SecretName,
		KeystorePassSecret: cryostatCert.Spec.Keystores.PKCS12.PasswordSecretRef.Name,
	}
	certificates := []*certv1.Certificate{caCert, cryostatCert, reportsCert}
	// Create a certificate for Grafana signed by the Cryostat CA
	if (!cr.Spec.Minimal) {
		grafanaCert := resources.NewGrafanaCert(cr)
		err = r.createOrUpdateCertificate(ctx, grafanaCert, cr)
	if err != nil {
		return nil, err
	}
	certificates = append(certificates, grafanaCert)
	tlsConfig.GrafanaSecret = grafanaCert.Spec.SecretName
	} else if (cr.Spec.Minimal) {
		grafanaCert := resources.NewGrafanaCert(cr)
		secret, err := r.GetCertificateSecret(ctx, grafanaCert.Name, grafanaCert.Namespace)
		if secret != nil {
			r.deleteSecret(ctx, secret)
		}
		err = r.deleteCert(ctx, grafanaCert)
		if err != nil {
			return nil, err
		}
		return nil, err
	}

	// Update owner references of TLS secrets created by cert-manager to ensure proper cleanup
	err = r.setCertSecretOwner(ctx, cr, certificates...)
	if err != nil {
		return nil, err
	}

<<<<<<< HEAD
	return tlsConfig, nil
=======
	// Get the Cryostat CA certificate bytes from certificate secret
	caBytes, err := r.getCertficateBytes(ctx, caCert)
	if err != nil {
		return nil, err
	}

	return &resources.TLSConfig{
		CryostatSecret:     cryostatCert.Spec.SecretName,
		GrafanaSecret:      grafanaCert.Spec.SecretName,
		ReportsSecret:      reportsCert.Spec.SecretName,
		KeystorePassSecret: cryostatCert.Spec.Keystores.PKCS12.PasswordSecretRef.Name,
		CACert:             caBytes,
	}, nil
>>>>>>> e4d1befd
}

func (r *CryostatReconciler) setCertSecretOwner(ctx context.Context, cr *operatorv1beta1.Cryostat, certs ...*certv1.Certificate) error {
	// Make Cryostat CR controller of secrets created by cert-manager
	for _, cert := range certs {
		secret, err := r.GetCertificateSecret(ctx, cert)
		if err != nil {
			if err == common.ErrCertNotReady {
				r.Log.Info("Certificate not yet ready", "name", cert.Name, "namespace", cert.Namespace)
			}
			return err
		}
		if !metav1.IsControlledBy(secret, cr) {
			err = controllerutil.SetControllerReference(cr, secret, r.Scheme)
			if err != nil {
				return err
			}
			err = r.Client.Update(ctx, secret)
			if err != nil {
				return err
			}
			r.Log.Info("Set Cryostat CR as owner reference of secret", "name", secret.Name, "namespace", secret.Namespace)
		}
	}
	return nil
}

func (r *CryostatReconciler) certManagerAvailable() (bool, error) {
	// Check if cert-manager API is available. Checking just one should be enough.
	_, err := r.RESTMapper.RESTMapping(schema.GroupKind{
		Group: certv1.SchemeGroupVersion.Group,
		Kind:  certv1.IssuerKind,
	}, certv1.SchemeGroupVersion.Version)
	if err != nil {
		// No matches for Issuer GVK
		if meta.IsNoMatchError(err) {
			return false, nil
		}
		// Unexpected error occurred
		return false, err
	}
	return true, nil
}

func (r *CryostatReconciler) createOrUpdateIssuer(ctx context.Context, issuer *certv1.Issuer, owner metav1.Object) error {
	issuerSpec := issuer.Spec.DeepCopy()
	op, err := controllerutil.CreateOrUpdate(ctx, r.Client, issuer, func() error {
		if err := controllerutil.SetControllerReference(owner, issuer, r.Scheme); err != nil {
			return err
		}
		// Update Issuer spec
		issuer.Spec = *issuerSpec
		return nil
	})
	if err != nil {
		return err
	}
	r.Log.Info(fmt.Sprintf("Issuer %s", op), "name", issuer.Name, "namespace", issuer.Namespace)
	return nil
}

func (r *CryostatReconciler) createOrUpdateCertificate(ctx context.Context, cert *certv1.Certificate, owner metav1.Object) error {
	certSpec := cert.Spec.DeepCopy()
	op, err := controllerutil.CreateOrUpdate(ctx, r.Client, cert, func() error {
		if err := controllerutil.SetControllerReference(owner, cert, r.Scheme); err != nil {
			return err
		}
		// Update Certificate spec
		cert.Spec = *certSpec
		return nil
	})
	if err != nil {
		return err
	}
	r.Log.Info(fmt.Sprintf("Certificate %s", op), "name", cert.Name, "namespace", cert.Namespace)
	return nil
}

func newKeystoreSecret(cr *operatorv1beta1.Cryostat) *corev1.Secret {
	return &corev1.Secret{
		ObjectMeta: metav1.ObjectMeta{
			Name:      cr.Name + "-keystore",
			Namespace: cr.Namespace,
		},
	}
}

func (r *CryostatReconciler) createOrUpdateKeystoreSecret(ctx context.Context, secret *corev1.Secret, owner metav1.Object) error {
	op, err := controllerutil.CreateOrUpdate(ctx, r.Client, secret, func() error {
		if err := controllerutil.SetControllerReference(owner, secret, r.Scheme); err != nil {
			return err
		}

		// Don't modify secret data, since the password is psuedorandomly generated
		if secret.CreationTimestamp.IsZero() {
			secret.StringData = map[string]string{
				"KEYSTORE_PASS": r.GenPasswd(20),
			}
		}
		return nil
	})
	if err != nil {
		return err
	}
	r.Log.Info(fmt.Sprintf("Secret %s", op), "name", secret.Name, "namespace", secret.Namespace)
	return nil
}

<<<<<<< HEAD
func (r *CryostatReconciler) deleteCert(ctx context.Context, cert *certv1.Certificate) error {
	err := r.Client.Delete(ctx, cert)
	if err != nil && !kerrors.IsNotFound(err) {
		r.Log.Error(err, "Could not delete certificate", "name", cert.Name, "namespace", cert.Namespace)
		return err
	}
	r.Log.Info("Cert deleted", "name", cert.Name, "namespace", cert.Namespace)
	return nil
=======
func (r *CryostatReconciler) getCertficateBytes(ctx context.Context, cert *certv1.Certificate) ([]byte, error) {
	secret, err := r.GetCertificateSecret(ctx, cert)
	if err != nil {
		return nil, err
	}
	return secret.Data[corev1.TLSCertKey], nil
>>>>>>> e4d1befd
}<|MERGE_RESOLUTION|>--- conflicted
+++ resolved
@@ -145,23 +145,14 @@
 		return nil, err
 	}
 
-<<<<<<< HEAD
-	return tlsConfig, nil
-=======
 	// Get the Cryostat CA certificate bytes from certificate secret
 	caBytes, err := r.getCertficateBytes(ctx, caCert)
 	if err != nil {
 		return nil, err
 	}
-
-	return &resources.TLSConfig{
-		CryostatSecret:     cryostatCert.Spec.SecretName,
-		GrafanaSecret:      grafanaCert.Spec.SecretName,
-		ReportsSecret:      reportsCert.Spec.SecretName,
-		KeystorePassSecret: cryostatCert.Spec.Keystores.PKCS12.PasswordSecretRef.Name,
-		CACert:             caBytes,
-	}, nil
->>>>>>> e4d1befd
+	tlsConfig.CACert = caBytes
+		return tlsConfig, nil
+
 }
 
 func (r *CryostatReconciler) setCertSecretOwner(ctx context.Context, cr *operatorv1beta1.Cryostat, certs ...*certv1.Certificate) error {
@@ -270,21 +261,21 @@
 	return nil
 }
 
-<<<<<<< HEAD
 func (r *CryostatReconciler) deleteCert(ctx context.Context, cert *certv1.Certificate) error {
 	err := r.Client.Delete(ctx, cert)
 	if err != nil && !kerrors.IsNotFound(err) {
 		r.Log.Error(err, "Could not delete certificate", "name", cert.Name, "namespace", cert.Namespace)
 		return err
-	}
+	} 
 	r.Log.Info("Cert deleted", "name", cert.Name, "namespace", cert.Namespace)
 	return nil
-=======
+	}
+	
 func (r *CryostatReconciler) getCertficateBytes(ctx context.Context, cert *certv1.Certificate) ([]byte, error) {
 	secret, err := r.GetCertificateSecret(ctx, cert)
 	if err != nil {
 		return nil, err
 	}
+
 	return secret.Data[corev1.TLSCertKey], nil
->>>>>>> e4d1befd
 }