--- conflicted
+++ resolved
@@ -276,49 +276,6 @@
 				})
 			}
 		})
-<<<<<<< HEAD
-		Context("succesfully creates required resources for minimal deployment", func() {
-			BeforeEach(func() {
-				t.Minimal = true
-				t.GeneratedPasswords = []string{"credentials_database", "encryption_key", "object_storage", "jmx", "keystore"}
-				t.objs = append(t.objs, t.NewCryostat().Object)
-			})
-			JustBeforeEach(func() {
-				t.reconcileCryostatFully()
-			})
-			It("should create certificates", func() {
-				t.expectCertificates()
-			})
-			It("should create RBAC", func() {
-				t.expectRBAC()
-			})
-			It("should create routes", func() {
-				t.expectRoutes()
-			})
-			It("should create persistent volume claim and set owner", func() {
-				t.expectPVC(t.NewDefaultPVC())
-			})
-			It("should create Credentials Database secret and set owner", func() {
-				t.expectCredentialsDatabaseSecret()
-			})
-			It("should create JMX secret and set owner", func() {
-				t.expectJMXSecret()
-			})
-			It("should create core service and set owner", func() {
-				t.expectCoreService()
-			})
-			It("should set ApplicationURL in CR Status", func() {
-				t.expectStatusApplicationURL()
-			})
-			It("should not set GrafanaSecret in CR Status", func() {
-				t.expectStatusGrafanaSecretName("")
-			})
-			It("should create deployment and set owner", func() {
-				t.expectMainDeployment()
-			})
-		})
-=======
->>>>>>> 461096cc
 		Context("after cryostat reconciled successfully", func() {
 			BeforeEach(func() {
 				t.objs = append(t.objs, t.NewCryostat().Object)
@@ -612,79 +569,6 @@
 				t.checkRoute(expected)
 			})
 		})
-<<<<<<< HEAD
-		Context("Switching from a minimal to a non-minimal deployment", func() {
-			BeforeEach(func() {
-				t.Minimal = true
-				t.GeneratedPasswords = []string{"credentials_database", "encryption_key", "object_storage", "jmx", "keystore", "grafana"}
-				t.objs = append(t.objs, t.NewCryostat().Object)
-			})
-			JustBeforeEach(func() {
-				t.reconcileCryostatFully()
-
-				cryostat := t.getCryostatInstance()
-
-				t.Minimal = false
-				cryostat.Spec.Minimal = false
-				t.updateCryostatInstance(cryostat)
-
-				t.reconcileCryostatFully()
-			})
-			It("should create Grafana network resources", func() {
-				t.expectGrafanaService()
-			})
-			It("should create the Grafana secret", func() {
-				t.expectGrafanaSecret()
-				t.expectStatusGrafanaSecretName(t.NewGrafanaSecret().Name)
-			})
-			It("should configure deployment appropriately", func() {
-				t.expectMainDeployment()
-			})
-			It("should create certificates", func() {
-				t.expectCertificates()
-			})
-		})
-		Context("Switching from a non-minimal to a minimal deployment", func() {
-			BeforeEach(func() {
-				t.objs = append(t.objs, t.NewCryostat().Object)
-			})
-			JustBeforeEach(func() {
-				t.reconcileCryostatFully()
-
-				cryostat := t.getCryostatInstance()
-
-				t.Minimal = true
-				cryostat.Spec.Minimal = true
-				t.updateCryostatInstance(cryostat)
-
-				t.reconcileCryostatFully()
-			})
-			It("should delete Grafana network resources", func() {
-				service := &corev1.Service{}
-				err := t.Client.Get(context.Background(), types.NamespacedName{Name: t.Name + "-grafana", Namespace: t.Namespace}, service)
-				Expect(kerrors.IsNotFound(err)).To(BeTrue())
-
-				route := &openshiftv1.Route{}
-				err = t.Client.Get(context.Background(), types.NamespacedName{Name: t.Name + "-grafana", Namespace: t.Namespace}, route)
-				Expect(kerrors.IsNotFound(err)).To(BeTrue())
-			})
-			It("should delete the Grafana secret", func() {
-				secret := &corev1.Secret{}
-				notExpected := t.NewGrafanaSecret()
-				err := t.Client.Get(context.Background(), types.NamespacedName{Name: notExpected.Name, Namespace: notExpected.Namespace}, secret)
-				Expect(kerrors.IsNotFound(err)).To(BeTrue())
-
-				t.expectStatusGrafanaSecretName("")
-			})
-			It("should configure deployment appropriately", func() {
-				t.expectMainDeployment()
-			})
-			It("should create certificates", func() {
-				t.expectCertificates()
-			})
-		})
-=======
->>>>>>> 461096cc
 		Context("with report generator service", func() {
 			var cr *model.CryostatInstance
 			BeforeEach(func() {
