--- conflicted
+++ resolved
@@ -25,15 +25,10 @@
 	GrafanaContainerPort       int32  = 3000
 	DatasourceContainerPort    int32  = 8989
 	ReportsContainerPort       int32  = 10000
-<<<<<<< HEAD
-	StorageContainerPort       int32  = 8333
-	DatabaseContainerPort      int32  = 5432
-=======
 	StoragePort                int32  = 8333
 	DatabasePort               int32  = 5432
 	AgentProxyContainerPort    int32  = 8282
 	AgentProxyHealthPort       int32  = 8281
->>>>>>> 0ec9a84f
 	LoopbackAddress            string = "127.0.0.1"
 	OperatorNamePrefix         string = "cryostat-operator-"
 	OperatorDeploymentName     string = "cryostat-operator-controller"
