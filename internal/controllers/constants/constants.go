--- conflicted
+++ resolved
@@ -55,21 +55,17 @@
 	TargetNamespaceCRNameLabel      = targetNamespaceCRLabelPrefix + "name"
 	TargetNamespaceCRNamespaceLabel = targetNamespaceCRLabelPrefix + "namespace"
 
-<<<<<<< HEAD
+
 	CryostatCATLSCommonName     = "cryostat-ca-cert-manager"
 	CryostatTLSCommonName       = "cryostat"
 	DatabaseTLSCommonName       = "cryostat-db"
 	StorageTLSCommonName        = "cryostat-storage"
-=======
+	ReportsTLSCommonName        = "cryostat-reports"
+	AgentsTLSCommonName         = "cryostat-agent"
+	AgentAuthProxyTLSCommonName = "cryostat-agent-proxy"
+
 	// Labels for agent auto-configuration
 	agentLabelPrefix            = "cryostat.io/"
 	AgentLabelCryostatName      = agentLabelPrefix + "name"
 	AgentLabelCryostatNamespace = agentLabelPrefix + "namespace"
-
-	CryostatCATLSCommonName     = "cryostat-ca-cert-manager"
-	CryostatTLSCommonName       = "cryostat"
->>>>>>> c891bbe1
-	ReportsTLSCommonName        = "cryostat-reports"
-	AgentsTLSCommonName         = "cryostat-agent"
-	AgentAuthProxyTLSCommonName = "cryostat-agent-proxy"
 )