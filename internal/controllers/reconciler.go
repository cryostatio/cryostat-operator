--- conflicted
+++ resolved
@@ -585,7 +585,6 @@
 		}
 	}
 	return nil
-<<<<<<< HEAD
 }
 
 func namespacesToSet(namespaces []string) map[string]struct{} {
@@ -594,6 +593,4 @@
 		result[namespace] = struct{}{}
 	}
 	return result
-=======
->>>>>>> 3f928cab
 }