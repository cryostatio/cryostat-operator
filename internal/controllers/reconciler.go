--- conflicted
+++ resolved
@@ -289,15 +289,11 @@
 	if err != nil {
 		return requeueIfIngressNotReady(reqLogger, err)
 	}
-<<<<<<< HEAD
 	err = r.reconcileCoreNetworkPolicy(ctx, cr)
 	if err != nil {
 		return reconcile.Result{}, err
 	}
-	err = r.reconcileAgentService(ctx, cr)
-=======
 	err = r.reconcileAgentGatewayService(ctx, cr)
->>>>>>> 3b658b26
 	if err != nil {
 		return reconcile.Result{}, err
 	}
