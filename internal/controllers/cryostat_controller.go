// Copyright The Cryostat Authors
//
// The Universal Permissive License (UPL), Version 1.0
//
// Subject to the condition set forth below, permission is hereby granted to any
// person obtaining a copy of this software, associated documentation and/or data
// (collectively the "Software"), free of charge and under any and all copyright
// rights in the Software, and any and all patent rights owned or freely
// licensable by each licensor hereunder covering either (i) the unmodified
// Software as contributed to or provided by such licensor, or (ii) the Larger
// Works (as defined below), to deal in both
//
// (a) the Software, and
// (b) any piece of software and/or hardware listed in the lrgrwrks.txt file if
// one is included with the Software (each a "Larger Work" to which the Software
// is contributed by such licensors),
//
// without restriction, including without limitation the rights to copy, create
// derivative works of, display, perform, and distribute the Software and make,
// use, sell, offer for sale, import, export, have made, and have sold the
// Software and the Larger Work(s), and to sublicense the foregoing rights on
// either these or other terms.
//
// This license is subject to the following condition:
// The above copyright notice and either this complete permission notice or at
// a minimum a reference to the UPL must be included in all copies or
// substantial portions of the Software.
//
// THE SOFTWARE IS PROVIDED "AS IS", WITHOUT WARRANTY OF ANY KIND, EXPRESS OR
// IMPLIED, INCLUDING BUT NOT LIMITED TO THE WARRANTIES OF MERCHANTABILITY,
// FITNESS FOR A PARTICULAR PURPOSE AND NONINFRINGEMENT. IN NO EVENT SHALL THE
// AUTHORS OR COPYRIGHT HOLDERS BE LIABLE FOR ANY CLAIM, DAMAGES OR OTHER
// LIABILITY, WHETHER IN AN ACTION OF CONTRACT, TORT OR OTHERWISE, ARISING FROM,
// OUT OF OR IN CONNECTION WITH THE SOFTWARE OR THE USE OR OTHER DEALINGS IN THE
// SOFTWARE.

package controllers

import (
	"context"
	"fmt"
	"net/url"
	"regexp"
	"strconv"
	"time"

	"github.com/go-logr/logr"
	netv1 "k8s.io/api/networking/v1"
	"k8s.io/apimachinery/pkg/runtime"
	"k8s.io/client-go/tools/record"
	ctrl "sigs.k8s.io/controller-runtime"
	"sigs.k8s.io/controller-runtime/pkg/client"

	operatorv1beta1 "github.com/cryostatio/cryostat-operator/api/v1beta1"

	goerrors "errors"

	"github.com/cryostatio/cryostat-operator/internal/controllers/common"
	resources "github.com/cryostatio/cryostat-operator/internal/controllers/common/resource_definitions"
	configv1 "github.com/openshift/api/config/v1"
	consolev1 "github.com/openshift/api/console/v1"
	openshiftv1 "github.com/openshift/api/route/v1"
	securityv1 "github.com/openshift/api/security/v1"
	appsv1 "k8s.io/api/apps/v1"
	corev1 "k8s.io/api/core/v1"
	rbacv1 "k8s.io/api/rbac/v1"
	"k8s.io/apimachinery/pkg/api/errors"
	kerrors "k8s.io/apimachinery/pkg/api/errors"
	"k8s.io/apimachinery/pkg/api/meta"
	metav1 "k8s.io/apimachinery/pkg/apis/meta/v1"
	"k8s.io/apimachinery/pkg/types"
	"sigs.k8s.io/controller-runtime/pkg/controller/controllerutil"
	"sigs.k8s.io/controller-runtime/pkg/handler"
	"sigs.k8s.io/controller-runtime/pkg/reconcile"
	"sigs.k8s.io/controller-runtime/pkg/source"
)

// CryostatReconciler reconciles a Cryostat object
type CryostatReconciler struct {
	client.Client
	Log           logr.Logger
	Scheme        *runtime.Scheme
	IsOpenShift   bool
	EventRecorder record.EventRecorder
	RESTMapper    meta.RESTMapper
	common.ReconcilerTLS
}

// Name used for Finalizer that handles Cryostat deletion
const cryostatFinalizer = "operator.cryostat.io/cryostat.finalizer"

// Environment variable to override the core application image
const coreImageTagEnv = "RELATED_IMAGE_CORE"

// Environment variable to override the JFR datasource image
const datasourceImageTagEnv = "RELATED_IMAGE_DATASOURCE"

// Environment variable to override the Grafana dashboard image
const grafanaImageTagEnv = "RELATED_IMAGE_GRAFANA"

// Environment variable to override the cryostat-reports image
const reportsImageTagEnv = "RELATED_IMAGE_REPORTS"

// Regular expression for the start of a GID range in the OpenShift
// supplemental groups SCC annotation
var supGroupRegexp = regexp.MustCompile(`^\d+`)

// The canonical name of an APIServer instance
const apiServerName = "cluster"

// +kubebuilder:rbac:namespace=system,groups="",resources=pods;services;services/finalizers;endpoints;persistentvolumeclaims;events;configmaps;secrets;serviceaccounts,verbs=*
// +kubebuilder:rbac:namespace=system,groups="",resources=replicationcontrollers,verbs=get
// +kubebuilder:rbac:namespace=system,groups=rbac.authorization.k8s.io,resources=roles;rolebindings,verbs=create;get;list;update;watch;delete
// +kubebuilder:rbac:groups=rbac.authorization.k8s.io,resources=clusterrolebindings,verbs=create;get;list;update;watch;delete
// +kubebuilder:rbac:groups=authentication.k8s.io,resources=tokenreviews,verbs=create
// +kubebuilder:rbac:groups=authorization.k8s.io,resources=selfsubjectaccessreviews,verbs=create
// +kubebuilder:rbac:groups="",resources=namespaces,verbs=get;list;watch
// +kubebuilder:rbac:groups=oauth.openshift.io,resources=oauthaccesstokens,verbs=list;delete
// +kubebuilder:rbac:groups=config.openshift.io,resources=apiservers,verbs=get;list;update;watch
// +kubebuilder:rbac:namespace=system,groups=route.openshift.io,resources=routes;routes/custom-host,verbs=*
// +kubebuilder:rbac:namespace=system,groups=apps.openshift.io,resources=deploymentconfigs,verbs=get
// +kubebuilder:rbac:namespace=system,groups=apps,resources=deployments;daemonsets;replicasets;statefulsets,verbs=*
// +kubebuilder:rbac:namespace=system,groups=monitoring.coreos.com,resources=servicemonitors,verbs=get;create
// +kubebuilder:rbac:namespace=system,groups=cert-manager.io,resources=issuers;certificates,verbs=create;get;list;update;watch
// +kubebuilder:rbac:namespace=system,groups=operator.cryostat.io,resources=cryostats,verbs=*
// +kubebuilder:rbac:namespace=system,groups=operator.cryostat.io,resources=cryostats/status,verbs=get;update;patch
// +kubebuilder:rbac:namespace=system,groups=operator.cryostat.io,resources=cryostats/finalizers,verbs=update
// +kubebuilder:rbac:groups=console.openshift.io,resources=consolelinks,verbs=get;create;list;update;delete
// +kubebuilder:rbac:namespace=system,groups=networking.k8s.io,resources=ingresses,verbs=*

// Reconcile processes a Cryostat CR and manages a Cryostat installation accordingly
func (r *CryostatReconciler) Reconcile(ctx context.Context, request ctrl.Request) (ctrl.Result, error) {
	reqLogger := r.Log.WithValues("Request.Namespace", request.Namespace, "Request.Name", request.Name)

	reqLogger.Info("Reconciling Cryostat")

	// Fetch the Cryostat instance
	instance := &operatorv1beta1.Cryostat{}
	err := r.Client.Get(context.Background(), request.NamespacedName, instance)
	if err != nil {
		if errors.IsNotFound(err) {
			// Request object not found, could have been deleted after reconcile request.
			// Owned objects are automatically garbage collected. For additional cleanup logic use finalizers.
			// Return and don't requeue
			reqLogger.Info("Cryostat instance not found")
			return reconcile.Result{}, nil
		}
		reqLogger.Error(err, "Error reading Cryostat instance")
		return reconcile.Result{}, err
	}

	// Check if this Cryostat is being deleted
	if instance.GetDeletionTimestamp() != nil {
		if controllerutil.ContainsFinalizer(instance, cryostatFinalizer) {
			err = r.deleteClusterRoleBinding(ctx, instance)
			if err != nil {
				return reconcile.Result{}, err
			}

			// OpenShift-specific
			if r.IsOpenShift {
				err = r.deleteConsoleLink(ctx, instance)
				if err != nil {
					return reconcile.Result{}, err
				}

				err = r.deleteCorsAllowedOrigins(ctx, instance.Status.ApplicationURL, instance)
				if err != nil {
					return reconcile.Result{}, err
				}
			}

			err = common.RemoveFinalizer(ctx, r.Client, instance, cryostatFinalizer)
			if err != nil {
				return reconcile.Result{}, err
			}
		}
		// Ready for deletion
		return reconcile.Result{}, nil
	}

	// Add our finalizer, so we can clean up Cryostat resources upon deletion
	if !controllerutil.ContainsFinalizer(instance, cryostatFinalizer) {
		err := common.AddFinalizer(context.Background(), r.Client, instance, cryostatFinalizer)
		if err != nil {
			return reconcile.Result{}, err
		}
	}

	reqLogger.Info("Spec", "Minimal", instance.Spec.Minimal)

	pvc := resources.NewPersistentVolumeClaimForCR(instance)
	if err := controllerutil.SetControllerReference(instance, pvc, r.Scheme); err != nil {
		return reconcile.Result{}, err
	}
	if err = r.createObjectIfNotExists(context.Background(), types.NamespacedName{Name: pvc.Name, Namespace: pvc.Namespace}, &corev1.PersistentVolumeClaim{}, pvc); err != nil {
		return reconcile.Result{}, err
	}

	grafanaSecret := resources.NewGrafanaSecretForCR(instance)
	if err := controllerutil.SetControllerReference(instance, grafanaSecret, r.Scheme); err != nil {
		return reconcile.Result{}, err
	}
	if err = r.createObjectIfNotExists(context.Background(), types.NamespacedName{Name: grafanaSecret.Name, Namespace: grafanaSecret.Namespace}, &corev1.Secret{}, grafanaSecret); err != nil {
		return reconcile.Result{}, err
	}

	jmxAuthSecret := resources.NewJmxSecretForCR(instance)
	if err := controllerutil.SetControllerReference(instance, jmxAuthSecret, r.Scheme); err != nil {
		return reconcile.Result{}, err
	}
	if err = r.createObjectIfNotExists(context.Background(), types.NamespacedName{Name: jmxAuthSecret.Name, Namespace: jmxAuthSecret.Namespace}, &corev1.Secret{}, jmxAuthSecret); err != nil {
		return reconcile.Result{}, err
	}

	// Set up TLS using cert-manager, if available
	var tlsConfig *resources.TLSConfig
	var routeTLS *openshiftv1.TLSConfig
	if r.IsCertManagerEnabled(instance) {
		tlsConfig, err = r.setupTLS(context.Background(), instance)
		if err != nil {
			if err == common.ErrCertNotReady {
				return reconcile.Result{RequeueAfter: 5 * time.Second}, nil
			}
			reqLogger.Error(err, "Failed to set up TLS for Cryostat")
			return reconcile.Result{}, err
		}

		// Get CA certificate from secret and set as destination CA in route
		caCert, err := r.GetCryostatCABytes(context.Background(), instance)
		if err != nil {
			return reconcile.Result{}, err
		}
		routeTLS = &openshiftv1.TLSConfig{
			Termination:              openshiftv1.TLSTerminationReencrypt,
			DestinationCACertificate: string(caCert),
		}
	}

	// Create RBAC resources for Cryostat
	err = r.createRBAC(ctx, instance)
	if err != nil {
		return reconcile.Result{}, err
	}

	serviceSpecs := &resources.ServiceSpecs{}
	if !instance.Spec.Minimal {
		grafanaSvc := resources.NewGrafanaService(instance)
		svcUrl, err := r.createService(context.Background(), instance, grafanaSvc, &grafanaSvc.Spec.Ports[0], routeTLS)
		if err != nil {
			return requeueIfIngressNotReady(reqLogger, err)
		}
		serviceSpecs.GrafanaURL = svcUrl

		// check for existing minimal deployment and delete if found
		deployment := &appsv1.Deployment{}
		err = r.Client.Get(context.Background(), types.NamespacedName{Name: instance.Name, Namespace: instance.Namespace}, deployment)
		if err == nil && len(deployment.Spec.Template.Spec.Containers) == 1 {
			reqLogger.Info("Deleting existing minimal deployment")
			err = r.Client.Delete(context.Background(), deployment)
			if err != nil && !errors.IsNotFound(err) {
				return reconcile.Result{Requeue: true, RequeueAfter: time.Second * 10}, err
			}
		}
	} else {
		// check for existing non-minimal resources and delete if found
		svc := resources.NewGrafanaService(instance)
		if r.IsOpenShift {
			reqLogger.Info("Deleting existing non-minimal route", "route.Name", svc.Name)
			route := &openshiftv1.Route{}
			err = r.Client.Get(context.Background(), types.NamespacedName{Name: svc.Name, Namespace: svc.Namespace}, route)
			if err != nil && !errors.IsNotFound(err) {
				reqLogger.Info("Non-minimal route could not be retrieved", "route.Name", svc.Name)
				return reconcile.Result{}, err
			} else if err == nil {
				err = r.Client.Delete(context.Background(), route)
				if err != nil && !errors.IsNotFound(err) {
					reqLogger.Info("Could not delete non-minimal route", "route.Name", svc.Name)
					return reconcile.Result{}, err
				}
			}
		} else {
			reqLogger.Info("Deleting existing non-minimal ingress", "ingress.Name", svc.Name)
			ingress := &netv1.Ingress{}
			err = r.Client.Get(context.Background(), types.NamespacedName{Name: svc.Name, Namespace: svc.Namespace}, ingress)
			if err != nil && !errors.IsNotFound(err) {
				reqLogger.Info("Non-minimal ingress could not be retrieved", "ingress.Name", svc.Name)
				return reconcile.Result{}, err
			} else if err == nil {
				err = r.Client.Delete(context.Background(), ingress)
				if err != nil && !errors.IsNotFound(err) {
					reqLogger.Info("Could not delete non-minimal ingress", "ingress.Name", svc.Name)
					return reconcile.Result{}, err
				}
			}
		}

		err = r.Client.Get(context.Background(), types.NamespacedName{Name: svc.Name, Namespace: svc.Namespace}, svc)
		if err == nil {
			reqLogger.Info("Deleting existing non-minimal service", "svc.Name", svc.Name)
			err = r.Client.Delete(context.Background(), svc)
			if err != nil && !errors.IsNotFound(err) {
				reqLogger.Info("Could not delete non-minimal service")
				return reconcile.Result{}, err
			}
		}

		deployment := &appsv1.Deployment{}
		err = r.Client.Get(context.Background(), types.NamespacedName{Name: instance.Name, Namespace: instance.Namespace}, deployment)
		if err == nil && len(deployment.Spec.Template.Spec.Containers) > 1 {
			reqLogger.Info("Deleting existing non-minimal deployment")
			err = r.Client.Delete(context.Background(), deployment)
			if err != nil && !errors.IsNotFound(err) {
				reqLogger.Info("Could not delete non-minimal deployment")
				return reconcile.Result{Requeue: true, RequeueAfter: time.Second * 10}, err
			}
		}
	}

	coreSvc := resources.NewCoreService(instance)
	svcUrl, err := r.createService(context.Background(), instance, coreSvc, &coreSvc.Spec.Ports[0], routeTLS)
	if err != nil {
		return requeueIfIngressNotReady(reqLogger, err)
	}
	serviceSpecs.CoreURL = svcUrl

<<<<<<< HEAD
=======
	cmdChanSvc := resources.NewCommandChannelService(instance)
	svcUrl, err = r.createService(context.Background(), instance, cmdChanSvc, &cmdChanSvc.Spec.Ports[0], routeTLS)
	if err != nil {
		return requeueIfIngressNotReady(reqLogger, err)
	}
	serviceSpecs.CommandURL = svcUrl

>>>>>>> 2e3969ae
	imageTags := r.getImageTags()
	fsGroup, err := r.getFSGroup(ctx, instance.Namespace)
	if err != nil {
		return reconcile.Result{}, err
	}

	reportsResult, err := r.reconcileReports(ctx, reqLogger, instance, routeTLS, imageTags, serviceSpecs)
	if err != nil {
		return reportsResult, err
	}

	deployment := resources.NewDeploymentForCR(instance, serviceSpecs, imageTags, tlsConfig, *fsGroup, r.IsOpenShift)
	podTemplate := deployment.Spec.Template.DeepCopy()
	if err := controllerutil.SetControllerReference(instance, deployment, r.Scheme); err != nil {
		return reconcile.Result{}, err
	}
	op, err := controllerutil.CreateOrUpdate(ctx, r.Client, deployment, func() error {
		// Update pod template spec to propagate any changes from Cryostat CR
		deployment.Spec.Template.Spec = podTemplate.Spec
		return nil
	})
	if err != nil {
		return reconcile.Result{}, err
	}
	reqLogger.Info(fmt.Sprintf("Deployment %s", op))

	if serviceSpecs.CoreURL != nil {
		instance.Status.ApplicationURL = serviceSpecs.CoreURL.String()
		err = r.Client.Status().Update(context.Background(), instance)
		if err != nil {
			return reconcile.Result{}, err
		}
	}

	// OpenShift-specific
	if r.IsOpenShift {
		err := r.createConsoleLink(ctx, instance, serviceSpecs.CoreURL.String())
		if err != nil {
			return reconcile.Result{}, err
		}

		if instance.Status.ApplicationURL != "" {
			err = r.addCorsAllowedOriginIfNotPresent(ctx, instance.Status.ApplicationURL, instance)
			if err != nil {
				return reconcile.Result{}, err
			}
		}
	}

	reqLogger.Info("Successfully reconciled deployment", "Deployment.Namespace", deployment.Namespace, "Deployment.Name", deployment.Name)
	return reconcile.Result{}, nil
}

// SetupWithManager sets up the controller with the Manager.
func (r *CryostatReconciler) SetupWithManager(mgr ctrl.Manager) error {
	c := ctrl.NewControllerManagedBy(mgr).
		For(&operatorv1beta1.Cryostat{})

	// Watch for changes to secondary resources and requeue the owner Cryostat
	resources := []client.Object{&appsv1.Deployment{}, &corev1.Service{}, &corev1.Secret{}, &corev1.PersistentVolumeClaim{}}
	if r.IsOpenShift {
		resources = append(resources, &openshiftv1.Route{})
	}
	// TODO watch certificates and redeploy when renewed

	for _, resource := range resources {
		c = c.Watches(&source.Kind{Type: resource}, &handler.EnqueueRequestForOwner{
			IsController: true,
			OwnerType:    &operatorv1beta1.Cryostat{},
		})
	}

	return c.Complete(r)
}

func (r *CryostatReconciler) reconcileReports(ctx context.Context, reqLogger logr.Logger, instance *operatorv1beta1.Cryostat,
	routeTLS *openshiftv1.TLSConfig, imageTags *resources.ImageTags, serviceSpecs *resources.ServiceSpecs) (reconcile.Result, error) {
	reqLogger.Info("Spec", "Reports", instance.Spec.ReportOptions)

	if instance.Spec.ReportOptions == nil {
		instance.Spec.ReportOptions = &operatorv1beta1.ReportConfiguration{Replicas: 0}
	}
	desired := instance.Spec.ReportOptions.Replicas

	if desired == 0 {
		svc := resources.NewReportService(instance)
		if err := r.Client.Delete(ctx, svc); err != nil && !errors.IsNotFound(err) {
			return reconcile.Result{}, err
		}
		deployment := resources.NewDeploymentForReports(instance, imageTags)
		if err := r.Client.Delete(ctx, deployment); err != nil && !errors.IsNotFound(err) {
			return reconcile.Result{}, err
		}
		return reconcile.Result{}, nil
	}

	if desired > 0 {
		svc := resources.NewReportService(instance)
		if err := controllerutil.SetControllerReference(instance, svc, r.Scheme); err != nil {
			return reconcile.Result{}, err
		}
		if err := r.createObjectIfNotExists(ctx, types.NamespacedName{Name: svc.Name, Namespace: svc.Namespace}, &corev1.Service{}, svc); err != nil {
			return reconcile.Result{}, err
		}

		deployment := resources.NewDeploymentForReports(instance, imageTags)
		if err := controllerutil.SetControllerReference(instance, deployment, r.Scheme); err != nil {
			return reconcile.Result{}, err
		}

		podTemplate := deployment.Spec.Template.DeepCopy()
		op, err := controllerutil.CreateOrUpdate(ctx, r.Client, deployment, func() error {
			deployment.Spec.Template.Spec = podTemplate.Spec
			deployment.Spec.Replicas = &desired
			return nil
		})
		if err != nil {
			return reconcile.Result{}, err
		}
		serviceSpecs.ReportsURL = &url.URL{
			Scheme: "http",
			Host:   deployment.ObjectMeta.Name + ":" + strconv.Itoa(int(svc.Spec.Ports[0].Port)),
		}
		reqLogger.Info(fmt.Sprintf("Reports Deployment %s", op))
	}
	return reconcile.Result{}, nil
}

func (r *CryostatReconciler) createService(ctx context.Context, controller *operatorv1beta1.Cryostat, svc *corev1.Service, exposePort *corev1.ServicePort,
	tlsConfig *openshiftv1.TLSConfig) (*url.URL, error) {
	if err := controllerutil.SetControllerReference(controller, svc, r.Scheme); err != nil {
		return nil, err
	}
	if err := r.createObjectIfNotExists(context.Background(), types.NamespacedName{Name: svc.Name, Namespace: svc.Namespace}, &corev1.Service{}, svc); err != nil {
		return nil, err
	}

	// Use edge termination by default
	if tlsConfig == nil {
		tlsConfig = &openshiftv1.TLSConfig{
			Termination:                   openshiftv1.TLSTerminationEdge,
			InsecureEdgeTerminationPolicy: openshiftv1.InsecureEdgeTerminationPolicyRedirect,
		}
	}
	if r.IsOpenShift {
		return r.createRouteForService(ctx, controller, svc, *exposePort, tlsConfig)
	} else {
		if controller.Spec.NetworkOptions == nil {
			return nil, nil
		}
		networkConfig, err := getNetworkConfig(controller, svc)
		if err != nil {
			return nil, err
		}
		if networkConfig == nil || networkConfig.IngressSpec == nil {
			return nil, nil
		}
		return r.createIngressForService(controller, svc, networkConfig)
	}
}

// ErrIngressNotReady is returned when Kubernetes has not yet exposed our services
// so that they may be accessed outside of the cluster
var ErrIngressNotReady = goerrors.New("Ingress configuration not yet available")

func (r *CryostatReconciler) createRouteForService(ctx context.Context, cr *operatorv1beta1.Cryostat,
	svc *corev1.Service, exposePort corev1.ServicePort, tlsConfig *openshiftv1.TLSConfig) (*url.URL, error) {
	logger := r.Log.WithValues("Request.Namespace", svc.Namespace, "Name", svc.Name, "Kind", fmt.Sprintf("%T", &openshiftv1.Route{}))
	route := &openshiftv1.Route{
		ObjectMeta: metav1.ObjectMeta{
			Name:      svc.Name,
			Namespace: svc.Namespace,
		},
	}
	if err := controllerutil.SetControllerReference(cr, route, r.Scheme); err != nil {
		return nil, err
	}

	op, err := controllerutil.CreateOrUpdate(ctx, r.Client, route, func() error {
		// Update Route spec
		route.Spec = openshiftv1.RouteSpec{
			To: openshiftv1.RouteTargetReference{
				Kind: "Service",
				Name: svc.Name,
			},
			Port: &openshiftv1.RoutePort{TargetPort: exposePort.TargetPort},
			TLS:  tlsConfig,
		}
		return nil
	})
	if err != nil {
		return nil, err
	}

	logger.Info(fmt.Sprintf("Route %s", op), "Service.Status", fmt.Sprintf("%#v", route.Status))
	if len(route.Status.Ingress) < 1 {
		return nil, ErrIngressNotReady
	}

	return &url.URL{
		Scheme: getProtocol(tlsConfig),
		Host:   route.Status.Ingress[0].Host,
	}, nil
}

func (r *CryostatReconciler) createIngressForService(controller *operatorv1beta1.Cryostat, svc *corev1.Service,
	networkConfig *operatorv1beta1.NetworkConfiguration) (*url.URL, error) {
	logger := r.Log.WithValues("Request.Namespace", svc.Namespace, "Name", svc.Name, "Kind", fmt.Sprintf("%T", &netv1.Ingress{}))

	ingress := &netv1.Ingress{
		ObjectMeta: metav1.ObjectMeta{
			Name:        svc.Name,
			Namespace:   svc.Namespace,
			Annotations: networkConfig.Annotations,
			Labels:      networkConfig.Labels,
		},
		Spec: *networkConfig.IngressSpec,
	}
	if err := controllerutil.SetControllerReference(controller, ingress, r.Scheme); err != nil {
		return nil, err
	}

	found := &netv1.Ingress{}
	err := r.Client.Get(context.Background(), types.NamespacedName{Name: svc.Name, Namespace: svc.Namespace}, found)
	if err != nil && errors.IsNotFound(err) {
		logger.Info("Not found")
		if err := r.Client.Create(context.Background(), ingress); err != nil {
			logger.Error(err, "Could not be created")
			return nil, err
		}
		logger.Info("Created")
		found = ingress
	} else if err != nil {
		logger.Error(err, "Could not be read")
		return nil, err
	}

	logger.Info("Ingress created", "Service.Status", fmt.Sprintf("%#v", found.Status))
	host := ""
	if networkConfig.IngressSpec.Rules != nil && networkConfig.IngressSpec.Rules[0].Host != "" {
		host = networkConfig.IngressSpec.Rules[0].Host
	}

	scheme := "http"
	if networkConfig.IngressSpec.TLS != nil {
		scheme = "https"
	}
	return &url.URL{
		Scheme: scheme,
		Host:   host,
	}, nil
}

func (r *CryostatReconciler) createObjectIfNotExists(ctx context.Context, ns types.NamespacedName, found client.Object, toCreate client.Object) error {
	logger := r.Log.WithValues("Request.Namespace", ns.Namespace, "Name", ns.Name, "Kind", fmt.Sprintf("%T", toCreate))
	err := r.Client.Get(ctx, ns, found)
	if err != nil && errors.IsNotFound(err) {
		logger.Info("Not found")
		if err := r.Client.Create(ctx, toCreate); err != nil {
			logger.Error(err, "Could not be created")
			return err
		} else {
			logger.Info("Created")
			found = toCreate
		}
	} else if err != nil {
		logger.Error(err, "Could not be read")
		return err
	}
	logger.Info("Already exists")
	return nil
}

func (r *CryostatReconciler) createRBAC(ctx context.Context, cr *operatorv1beta1.Cryostat) error {
	// Create ServiceAccount
	sa, err := resources.NewServiceAccountForCR(cr, r.IsOpenShift)
	if err != nil {
		return err
	}
	if err := controllerutil.SetControllerReference(cr, sa, r.Scheme); err != nil {
		return err
	}
	if err := r.createObjectIfNotExists(ctx, types.NamespacedName{Name: sa.Name, Namespace: sa.Namespace},
		&corev1.ServiceAccount{}, sa); err != nil {
		return err
	}

	// Create Role
	role := resources.NewRoleForCR(cr)
	if err := controllerutil.SetControllerReference(cr, role, r.Scheme); err != nil {
		return err
	}
	if err := r.createObjectIfNotExists(ctx, types.NamespacedName{Name: role.Name, Namespace: role.Namespace},
		&rbacv1.Role{}, role); err != nil {
		return err
	}

	// Create RoleBinding
	binding := resources.NewRoleBindingForCR(cr)
	if err := controllerutil.SetControllerReference(cr, binding, r.Scheme); err != nil {
		return err
	}
	if err := r.createObjectIfNotExists(ctx, types.NamespacedName{Name: binding.Name, Namespace: binding.Namespace},
		&rbacv1.RoleBinding{}, binding); err != nil {
		return err
	}

	// Create ClusterRoleBinding
	clusterBinding := resources.NewClusterRoleBindingForCR(cr)
	if err := r.createObjectIfNotExists(ctx, types.NamespacedName{Name: clusterBinding.Name},
		&rbacv1.ClusterRoleBinding{}, clusterBinding); err != nil {
		return err
	}
	// ClusterRoleBinding can't be owned by namespaced CR, clean up using finalizer

	return nil
}

func (r *CryostatReconciler) deleteClusterRoleBinding(ctx context.Context, cr *operatorv1beta1.Cryostat) error {
	reqLogger := r.Log.WithValues("Request.Namespace", cr.Namespace, "Request.Name", cr.Name)

	clusterBinding := resources.NewClusterRoleBindingForCR(cr)
	err := r.Delete(ctx, clusterBinding)
	if err != nil {
		if kerrors.IsNotFound(err) {
			reqLogger.Info("ClusterRoleBinding not found, proceeding with deletion", "bindingName", clusterBinding.Name)
			return nil
		}
		reqLogger.Error(err, "failed to delete ClusterRoleBinding", "bindingName", clusterBinding.Name)
		return err
	}
	reqLogger.Info("deleted ClusterRoleBinding", "bindingName", clusterBinding.Name)
	return nil
}

func (r *CryostatReconciler) getImageTags() *resources.ImageTags {
	return &resources.ImageTags{
		CoreImageTag:       r.getEnvOrDefault(coreImageTagEnv, resources.DefaultCoreImageTag),
		DatasourceImageTag: r.getEnvOrDefault(datasourceImageTagEnv, resources.DefaultDatasourceImageTag),
		GrafanaImageTag:    r.getEnvOrDefault(grafanaImageTagEnv, resources.DefaultGrafanaImageTag),
		ReportsImageTag:    r.getEnvOrDefault(reportsImageTagEnv, resources.DefaultReportsImageTag),
	}
}

func (r *CryostatReconciler) getEnvOrDefault(name string, defaultVal string) string {
	val := r.GetEnv(name)
	if len(val) > 0 {
		return val
	}
	return defaultVal
}

// fsGroup to use when not constrained
const defaultFSGroup int64 = 18500

func (r *CryostatReconciler) getFSGroup(ctx context.Context, namespace string) (*int64, error) {
	if r.IsOpenShift {
		// Check namespace for supplemental groups annotation
		ns := &corev1.Namespace{}
		err := r.Client.Get(ctx, types.NamespacedName{Name: namespace}, ns)
		if err != nil {
			return nil, err
		}

		supGroups, found := ns.Annotations[securityv1.SupplementalGroupsAnnotation]
		if found {
			return parseSupGroups(supGroups)
		}
	}
	fsGroup := defaultFSGroup
	return &fsGroup, nil
}

func parseSupGroups(supGroups string) (*int64, error) {
	// Extract the start value from the annotation
	match := supGroupRegexp.FindString(supGroups)
	if len(match) == 0 {
		return nil, fmt.Errorf("no group ID found in %s annotation",
			securityv1.SupplementalGroupsAnnotation)
	}
	gid, err := strconv.ParseInt(match, 10, 64)
	if err != nil {
		return nil, err
	}
	return &gid, nil
}

func (r *CryostatReconciler) createConsoleLink(ctx context.Context, cr *operatorv1beta1.Cryostat, url string) error {
	link := resources.NewConsoleLink(cr, url)
	return r.createObjectIfNotExists(ctx, types.NamespacedName{Name: link.Name}, &consolev1.ConsoleLink{}, link)
}

func (r *CryostatReconciler) deleteConsoleLink(ctx context.Context, cr *operatorv1beta1.Cryostat) error {
	reqLogger := r.Log.WithValues("Request.Namespace", cr.Namespace, "Request.Name", cr.Name)
	link := resources.NewConsoleLink(cr, "")
	err := r.Client.Delete(ctx, link)
	if err != nil {
		if kerrors.IsNotFound(err) {
			reqLogger.Info("ConsoleLink not found, proceeding with deletion", "linkName", link.Name)
			return nil
		}
		reqLogger.Error(err, "failed to delete ConsoleLink", "linkName", link.Name)
		return err
	}
	reqLogger.Info("deleted ConsoleLink", "linkName", link.Name)
	return nil
}

func (r *CryostatReconciler) addCorsAllowedOriginIfNotPresent(ctx context.Context, allowedOrigin string, cr *operatorv1beta1.Cryostat) error {
	reqLogger := r.Log.WithValues("Request.Namespace", cr.Namespace, "Request.Name", cr.Name)
	apiServer := &configv1.APIServer{}
	err := r.Client.Get(context.Background(), types.NamespacedName{Name: apiServerName}, apiServer)
	if err != nil {
		reqLogger.Error(err, "Failed to get APIServer config")
		return err
	}

	allowedOriginAsRegex := regexp.QuoteMeta(allowedOrigin)

	for _, origin := range apiServer.Spec.AdditionalCORSAllowedOrigins {
		if origin == allowedOriginAsRegex {
			return nil
		}
	}

	apiServer.Spec.AdditionalCORSAllowedOrigins = append(
		apiServer.Spec.AdditionalCORSAllowedOrigins,
		allowedOriginAsRegex,
	)

	err = r.Client.Update(ctx, apiServer)
	if err != nil {
		reqLogger.Error(err, "Failed to update APIServer CORS allowed origins")
		return err
	}

	return nil
}

func (r *CryostatReconciler) deleteCorsAllowedOrigins(ctx context.Context, allowedOrigin string, cr *operatorv1beta1.Cryostat) error {
	reqLogger := r.Log.WithValues("Request.Namespace", cr.Namespace, "Request.Name", cr.Name)
	apiServer := &configv1.APIServer{}
	err := r.Client.Get(context.Background(), types.NamespacedName{Name: apiServerName}, apiServer)
	if err != nil {
		reqLogger.Error(err, "Failed to get APIServer config")
		return err
	}

	allowedOriginAsRegex := regexp.QuoteMeta(allowedOrigin)

	for i, origin := range apiServer.Spec.AdditionalCORSAllowedOrigins {
		if origin == allowedOriginAsRegex {
			apiServer.Spec.AdditionalCORSAllowedOrigins = append(
				apiServer.Spec.AdditionalCORSAllowedOrigins[:i],
				apiServer.Spec.AdditionalCORSAllowedOrigins[i+1:]...)
			break
		}
	}

	err = r.Client.Update(ctx, apiServer)
	if err != nil {
		reqLogger.Error(err, "Failed to remove Cryostat origin from APIServer CORS allowed origins")
		return err
	}

	return nil
}

func getProtocol(tlsConfig *openshiftv1.TLSConfig) string {
	if tlsConfig == nil {
		return "http"
	}
	return "https"
}

func requeueIfIngressNotReady(log logr.Logger, err error) (reconcile.Result, error) {
	if err == ErrIngressNotReady {
		log.Info(err.Error())
		return reconcile.Result{RequeueAfter: 5 * time.Second}, nil
	}
	return reconcile.Result{}, err
}

func getNetworkConfig(controller *operatorv1beta1.Cryostat, svc *corev1.Service) (*operatorv1beta1.NetworkConfiguration, error) {
	if svc.Name == controller.Name {
		return controller.Spec.NetworkOptions.CoreConfig, nil
	} else if svc.Name == controller.Name+"-command" {
		return controller.Spec.NetworkOptions.CommandConfig, nil
	} else if svc.Name == controller.Name+"-grafana" {
		return controller.Spec.NetworkOptions.GrafanaConfig, nil
	} else {
		return nil, goerrors.New("Service name not recognized")
	}
}<|MERGE_RESOLUTION|>--- conflicted
+++ resolved
@@ -324,16 +324,6 @@
 	}
 	serviceSpecs.CoreURL = svcUrl
 
-<<<<<<< HEAD
-=======
-	cmdChanSvc := resources.NewCommandChannelService(instance)
-	svcUrl, err = r.createService(context.Background(), instance, cmdChanSvc, &cmdChanSvc.Spec.Ports[0], routeTLS)
-	if err != nil {
-		return requeueIfIngressNotReady(reqLogger, err)
-	}
-	serviceSpecs.CommandURL = svcUrl
-
->>>>>>> 2e3969ae
 	imageTags := r.getImageTags()
 	fsGroup, err := r.getFSGroup(ctx, instance.Namespace)
 	if err != nil {
