// Copyright The Cryostat Authors.
//
// Licensed under the Apache License, Version 2.0 (the "License");
// you may not use this file except in compliance with the License.
// You may obtain a copy of the License at
//
// http://www.apache.org/licenses/LICENSE-2.0
//
// Unless required by applicable law or agreed to in writing, software
// distributed under the License is distributed on an "AS IS" BASIS,
// WITHOUT WARRANTIES OR CONDITIONS OF ANY KIND, either express or implied.
// See the License for the specific language governing permissions and
// limitations under the License.

package resource_definitions

import (
	"fmt"

	certv1 "github.com/cert-manager/cert-manager/pkg/apis/certmanager/v1"
	certMeta "github.com/cert-manager/cert-manager/pkg/apis/meta/v1"
	"github.com/cryostatio/cryostat-operator/internal/controllers/common"
	"github.com/cryostatio/cryostat-operator/internal/controllers/model"
	metav1 "k8s.io/apimachinery/pkg/apis/meta/v1"
	"k8s.io/apimachinery/pkg/runtime/schema"
)

func NewSelfSignedIssuer(cr *model.CryostatInstance) *certv1.Issuer {
	return &certv1.Issuer{
		ObjectMeta: metav1.ObjectMeta{
			Name:      cr.Name + "-self-signed",
			Namespace: cr.InstallNamespace,
		},
		Spec: certv1.IssuerSpec{
			IssuerConfig: certv1.IssuerConfig{
				SelfSigned: &certv1.SelfSignedIssuer{},
			},
		},
	}
}

func NewCryostatCAIssuer(gvk *schema.GroupVersionKind, cr *model.CryostatInstance) *certv1.Issuer {
	return &certv1.Issuer{
		ObjectMeta: metav1.ObjectMeta{
			Name:      cr.Name + "-ca",
			Namespace: cr.InstallNamespace,
		},
		Spec: certv1.IssuerSpec{
			IssuerConfig: certv1.IssuerConfig{
				CA: &certv1.CAIssuer{
					SecretName: NewCryostatCACert(gvk, cr).Spec.SecretName,
				},
			},
		},
	}
}

func NewCryostatCACert(gvk *schema.GroupVersionKind, cr *model.CryostatInstance) *certv1.Certificate {
	return &certv1.Certificate{
		ObjectMeta: metav1.ObjectMeta{
			Name:      cr.Name + "-ca",
			Namespace: cr.InstallNamespace,
		},
		Spec: certv1.CertificateSpec{
			CommonName: fmt.Sprintf("ca.%s.cert-manager", cr.Name),
			SecretName: common.ClusterUniqueNameWithPrefix(gvk, "ca", cr.Name, cr.InstallNamespace),
			IssuerRef: certMeta.ObjectReference{
				Name: cr.Name + "-self-signed",
			},
			IsCA: true,
		},
	}
}

func NewCryostatCert(cr *model.CryostatInstance, keystoreSecretName string) *certv1.Certificate {
	return &certv1.Certificate{
		ObjectMeta: metav1.ObjectMeta{
			Name:      cr.Name,
			Namespace: cr.InstallNamespace,
		},
		Spec: certv1.CertificateSpec{
			CommonName: fmt.Sprintf("%s.%s.svc", cr.Name, cr.InstallNamespace),
			DNSNames: []string{
				cr.Name,
				fmt.Sprintf("%s.%s.svc", cr.Name, cr.InstallNamespace),
				fmt.Sprintf("%s.%s.svc.cluster.local", cr.Name, cr.InstallNamespace),
			},
			SecretName: cr.Name + "-tls",
			Keystores: &certv1.CertificateKeystores{
				PKCS12: &certv1.PKCS12Keystore{
					Create: true,
					PasswordSecretRef: certMeta.SecretKeySelector{
						LocalObjectReference: certMeta.LocalObjectReference{
							Name: keystoreSecretName,
						},
						Key: "KEYSTORE_PASS",
					},
				},
			},
			IssuerRef: certMeta.ObjectReference{
				Name: cr.Name + "-ca",
			},
			Usages: append(certv1.DefaultKeyUsages(),
				certv1.UsageServerAuth,
				certv1.UsageClientAuth,
			),
		},
	}
}

func NewReportsCert(cr *model.CryostatInstance) *certv1.Certificate {
	return &certv1.Certificate{
		ObjectMeta: metav1.ObjectMeta{
			Name:      cr.Name + "-reports",
			Namespace: cr.InstallNamespace,
		},
		Spec: certv1.CertificateSpec{
			CommonName: fmt.Sprintf("%s-reports.%s.svc", cr.Name, cr.InstallNamespace),
			DNSNames: []string{
				cr.Name + "-reports",
				fmt.Sprintf("%s-reports.%s.svc", cr.Name, cr.InstallNamespace),
				fmt.Sprintf("%s-reports.%s.svc.cluster.local", cr.Name, cr.InstallNamespace),
			},
			SecretName: cr.Name + "-reports-tls",
			IssuerRef: certMeta.ObjectReference{
				Name: cr.Name + "-ca",
			},
			Usages: append(certv1.DefaultKeyUsages(),
				certv1.UsageServerAuth,
			),
		},
	}
}

<<<<<<< HEAD
func NewDatabaseCert(cr *model.CryostatInstance) *certv1.Certificate {
	return &certv1.Certificate{
		ObjectMeta: metav1.ObjectMeta{
			Name:      cr.Name + "-database",
			Namespace: cr.InstallNamespace,
		},
		Spec: certv1.CertificateSpec{
			CommonName: fmt.Sprintf("%s-database.%s.svc", cr.Name, cr.InstallNamespace),
			DNSNames: []string{
				cr.Name + "-database",
				fmt.Sprintf("%s-database.%s.svc", cr.Name, cr.InstallNamespace),
				fmt.Sprintf("%s-database.%s.svc.cluster.local", cr.Name, cr.InstallNamespace),
			},
			SecretName: cr.Name + "-database-tls",
=======
func NewAgentCert(cr *model.CryostatInstance, namespace string, gvk *schema.GroupVersionKind) *certv1.Certificate {
	name := common.ClusterUniqueNameWithPrefixTargetNS(gvk, "agent", cr.Name, cr.InstallNamespace, namespace)
	return &certv1.Certificate{
		ObjectMeta: metav1.ObjectMeta{
			Name:      name,
			Namespace: cr.InstallNamespace,
		},
		Spec: certv1.CertificateSpec{
			CommonName: fmt.Sprintf("*.%s.pod", namespace),
			DNSNames: []string{
				fmt.Sprintf("*.%s.pod", namespace),
			},
			SecretName: name,
>>>>>>> 0ec9a84f
			IssuerRef: certMeta.ObjectReference{
				Name: cr.Name + "-ca",
			},
			Usages: append(certv1.DefaultKeyUsages(),
				certv1.UsageServerAuth,
<<<<<<< HEAD
			),
		},
	}
}

func NewStorageCert(cr *model.CryostatInstance) *certv1.Certificate {
	return &certv1.Certificate{
		ObjectMeta: metav1.ObjectMeta{
			Name:      cr.Name + "-storage",
			Namespace: cr.InstallNamespace,
		},
		Spec: certv1.CertificateSpec{
			CommonName: fmt.Sprintf("%s-storage.%s.svc", cr.Name, cr.InstallNamespace),
			DNSNames: []string{
				cr.Name + "-storage",
				fmt.Sprintf("%s-storage.%s.svc", cr.Name, cr.InstallNamespace),
				fmt.Sprintf("%s-storage.%s.svc.cluster.local", cr.Name, cr.InstallNamespace),
			},
			SecretName: cr.Name + "-storage-tls",
=======
				certv1.UsageClientAuth,
			),
		},
	}
}

func NewAgentProxyCert(cr *model.CryostatInstance) *certv1.Certificate {
	return &certv1.Certificate{
		ObjectMeta: metav1.ObjectMeta{
			Name:      cr.Name + "-agent-proxy",
			Namespace: cr.InstallNamespace,
		},
		Spec: certv1.CertificateSpec{
			CommonName: fmt.Sprintf("%s-agent.%s.svc", cr.Name, cr.InstallNamespace),
			DNSNames: []string{
				cr.Name + "-agent",
				fmt.Sprintf("%s-agent.%s.svc", cr.Name, cr.InstallNamespace),
				fmt.Sprintf("%s-agent.%s.svc.cluster.local", cr.Name, cr.InstallNamespace),
			},
			SecretName: cr.Name + "-agent-tls",
>>>>>>> 0ec9a84f
			IssuerRef: certMeta.ObjectReference{
				Name: cr.Name + "-ca",
			},
			Usages: append(certv1.DefaultKeyUsages(),
				certv1.UsageServerAuth,
			),
		},
	}
}<|MERGE_RESOLUTION|>--- conflicted
+++ resolved
@@ -132,7 +132,6 @@
 	}
 }
 
-<<<<<<< HEAD
 func NewDatabaseCert(cr *model.CryostatInstance) *certv1.Certificate {
 	return &certv1.Certificate{
 		ObjectMeta: metav1.ObjectMeta{
@@ -147,27 +146,11 @@
 				fmt.Sprintf("%s-database.%s.svc.cluster.local", cr.Name, cr.InstallNamespace),
 			},
 			SecretName: cr.Name + "-database-tls",
-=======
-func NewAgentCert(cr *model.CryostatInstance, namespace string, gvk *schema.GroupVersionKind) *certv1.Certificate {
-	name := common.ClusterUniqueNameWithPrefixTargetNS(gvk, "agent", cr.Name, cr.InstallNamespace, namespace)
-	return &certv1.Certificate{
-		ObjectMeta: metav1.ObjectMeta{
-			Name:      name,
-			Namespace: cr.InstallNamespace,
-		},
-		Spec: certv1.CertificateSpec{
-			CommonName: fmt.Sprintf("*.%s.pod", namespace),
-			DNSNames: []string{
-				fmt.Sprintf("*.%s.pod", namespace),
-			},
-			SecretName: name,
->>>>>>> 0ec9a84f
-			IssuerRef: certMeta.ObjectReference{
-				Name: cr.Name + "-ca",
-			},
-			Usages: append(certv1.DefaultKeyUsages(),
-				certv1.UsageServerAuth,
-<<<<<<< HEAD
+			IssuerRef: certMeta.ObjectReference{
+				Name: cr.Name + "-ca",
+			},
+			Usages: append(certv1.DefaultKeyUsages(),
+				certv1.UsageServerAuth,
 			),
 		},
 	}
@@ -187,7 +170,35 @@
 				fmt.Sprintf("%s-storage.%s.svc.cluster.local", cr.Name, cr.InstallNamespace),
 			},
 			SecretName: cr.Name + "-storage-tls",
-=======
+			IssuerRef: certMeta.ObjectReference{
+				Name: cr.Name + "-ca",
+			},
+			Usages: append(certv1.DefaultKeyUsages(),
+				certv1.UsageServerAuth,
+				certv1.UsageClientAuth,
+			),
+		},
+	}
+}
+
+func NewAgentCert(cr *model.CryostatInstance, namespace string, gvk *schema.GroupVersionKind) *certv1.Certificate {
+	name := common.ClusterUniqueNameWithPrefixTargetNS(gvk, "agent", cr.Name, cr.InstallNamespace, namespace)
+	return &certv1.Certificate{
+		ObjectMeta: metav1.ObjectMeta{
+			Name:      name,
+			Namespace: cr.InstallNamespace,
+		},
+		Spec: certv1.CertificateSpec{
+			CommonName: fmt.Sprintf("*.%s.pod", namespace),
+			DNSNames: []string{
+				fmt.Sprintf("*.%s.pod", namespace),
+			},
+			SecretName: name,
+			IssuerRef: certMeta.ObjectReference{
+				Name: cr.Name + "-ca",
+			},
+			Usages: append(certv1.DefaultKeyUsages(),
+				certv1.UsageServerAuth,
 				certv1.UsageClientAuth,
 			),
 		},
@@ -208,7 +219,6 @@
 				fmt.Sprintf("%s-agent.%s.svc.cluster.local", cr.Name, cr.InstallNamespace),
 			},
 			SecretName: cr.Name + "-agent-tls",
->>>>>>> 0ec9a84f
 			IssuerRef: certMeta.ObjectReference{
 				Name: cr.Name + "-ca",
 			},
