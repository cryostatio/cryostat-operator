--- conflicted
+++ resolved
@@ -394,7 +394,6 @@
 			},
 		},
 	}
-<<<<<<< HEAD
 	var nodeSelector map[string]string
 	var affinity *corev1.Affinity
 	var tolerations []corev1.Toleration
@@ -411,16 +410,7 @@
 		}
 		tolerations = cr.Spec.SchedulingOptions.Tolerations
 	}
-	return &corev1.PodSpec{
-		ServiceAccountName: cr.Name,
-		Volumes:            volumes,
-		Containers:         containers,
-		SecurityContext:    podSc,
-		HostAliases:        hostAliases,
-		NodeSelector:       nodeSelector,
-		Affinity:           affinity,
-		Tolerations:        tolerations,
-=======
+
 	automountSAToken := true
 	return &corev1.PodSpec{
 		ServiceAccountName:           cr.Name,
@@ -429,7 +419,9 @@
 		SecurityContext:              podSc,
 		HostAliases:                  hostAliases,
 		AutomountServiceAccountToken: &automountSAToken,
->>>>>>> c9b23f9d
+    NodeSelector:                 nodeSelector,
+		Affinity:                     affinity,
+		Tolerations:                  tolerations,
 	}
 }
 
