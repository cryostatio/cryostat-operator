// Copyright The Cryostat Authors.
//
// Licensed under the Apache License, Version 2.0 (the "License");
// you may not use this file except in compliance with the License.
// You may obtain a copy of the License at
//
// http://www.apache.org/licenses/LICENSE-2.0
//
// Unless required by applicable law or agreed to in writing, software
// distributed under the License is distributed on an "AS IS" BASIS,
// WITHOUT WARRANTIES OR CONDITIONS OF ANY KIND, either express or implied.
// See the License for the specific language governing permissions and
// limitations under the License.

package resource_definitions

import (
	"encoding/json"
	"fmt"
	"net/url"
	"path"
	"strconv"
	"strings"

	operatorv1beta2 "github.com/cryostatio/cryostat-operator/api/v1beta2"
	common "github.com/cryostatio/cryostat-operator/internal/controllers/common"
	"github.com/cryostatio/cryostat-operator/internal/controllers/constants"
	"github.com/cryostatio/cryostat-operator/internal/controllers/model"
	appsv1 "k8s.io/api/apps/v1"
	authzv1 "k8s.io/api/authorization/v1"
	corev1 "k8s.io/api/core/v1"
	"k8s.io/apimachinery/pkg/api/resource"
	metav1 "k8s.io/apimachinery/pkg/apis/meta/v1"
	"k8s.io/apimachinery/pkg/util/intstr"
)

// ImageTags contains container image tags for each of the images to deploy
type ImageTags struct {
	OAuth2ProxyImageTag         string
	OpenShiftOAuthProxyImageTag string
	CoreImageTag                string
	DatasourceImageTag          string
	GrafanaImageTag             string
	ReportsImageTag             string
	StorageImageTag             string
	DatabaseImageTag            string
	AgentProxyImageTag          string
}

type ServiceSpecs struct {
	AuthProxyURL *url.URL
	CoreURL      *url.URL
	ReportsURL   *url.URL
	InsightsURL  *url.URL
	StorageURL   *url.URL
	DatabaseURL  *url.URL
}

// TLSConfig contains TLS-related information useful when creating other objects
type TLSConfig struct {
	// Name of the TLS secret for Cryostat
	CryostatSecret string
	// Name of the TLS secret for Reports Generator
	ReportsSecret string
	// Name of the TLS secret for Database
	DatabaseSecret string
	// Name of the TLS secret for Storage
	StorageSecret string
	// Name of the TLS secret for the agent proxy
	AgentProxySecret string
	// Name of the secret containing the password for the keystore in CryostatSecret
	KeystorePassSecret string
	// PEM-encoded X.509 certificate for the Cryostat CA
	CACert []byte
}

const (
	defaultAuthProxyCpuRequest        string = "50m"
	defaultAuthProxyMemoryRequest     string = "64Mi"
	defaultAuthProxyCpuLimit          string = "500m"
	defaultAuthProxyMemoryLimit       string = "128Mi"
	defaultCoreCpuRequest             string = "500m"
	defaultCoreMemoryRequest          string = "384Mi"
	defaultCoreCpuLimit               string = "2000m"
	defaultCoreMemoryLimit            string = "1Gi"
	defaultJfrDatasourceCpuRequest    string = "200m"
	defaultJfrDatasourceMemoryRequest string = "200Mi"
	defaultJfrDatasourceCpuLimit      string = "500m"
	defaultJfrDatasourceMemoryLimit   string = "500Mi"
	defaultGrafanaCpuRequest          string = "50m"
	defaultGrafanaMemoryRequest       string = "128Mi"
	defaultGrafanaCpuLimit            string = "500m"
	defaultGrafanaMemoryLimit         string = "256Mi"
	defaultDatabaseCpuRequest         string = "50m"
	defaultDatabaseMemoryRequest      string = "64Mi"
	defaultDatabaseCpuLimit           string = "500m"
	defaultDatabaseMemoryLimit        string = "200Mi"
	defaultStorageCpuRequest          string = "50m"
	defaultStorageMemoryRequest       string = "256Mi"
	defaultStorageCpuLimit            string = "500m"
	defaultStorageMemoryLimit         string = "512Mi"
	defaultReportCpuRequest           string = "500m"
	defaultReportMemoryRequest        string = "512Mi"
	defaultReportCpuLimit             string = "1000m"
	defaultReportMemoryLimit          string = "1Gi"
	defaultAgentProxyCpuRequest       string = "50m"
	defaultAgentProxyMemoryRequest    string = "64Mi"
	defaultAgentProxyCpuLimit         string = "500m"
	defaultAgentProxyMemoryLimit      string = "200Mi"
	OAuth2ConfigFileName              string = "alpha_config.json"
	OAuth2ConfigFilePath              string = "/etc/oauth2_proxy/alpha_config"
	DatabaseName                      string = "cryostat"
	SecretMountPrefix                 string = "/var/run/secrets/operator.cryostat.io"
)

func createMapCopy(in map[string]string) map[string]string {
	copy := make(map[string]string)
	for k, v := range in {
		copy[k] = v
	}
	return copy
}

func createMetadataCopy(in *operatorv1beta2.ResourceMetadata) operatorv1beta2.ResourceMetadata {
	if in == nil {
		return operatorv1beta2.ResourceMetadata{}
	}
	return operatorv1beta2.ResourceMetadata{
		Labels:      createMapCopy(in.Labels),
		Annotations: createMapCopy(in.Annotations),
	}
}

func CorePodLabels(cr *model.CryostatInstance) map[string]string {
	return map[string]string{
		"app":       cr.Name,
		"kind":      "cryostat",
		"component": "cryostat",
	}
}

func NewDeploymentForCR(cr *model.CryostatInstance, specs *ServiceSpecs, imageTags *ImageTags,
	tls *TLSConfig, fsGroup int64, openshift bool) (*appsv1.Deployment, error) {
	// Force one replica to avoid lock file and PVC contention
	replicas := int32(1)

	defaultDeploymentLabels := map[string]string{
		"app":                    cr.Name,
		"kind":                   "cryostat",
		"component":              "cryostat",
		"app.kubernetes.io/name": "cryostat",
	}
	defaultDeploymentAnnotations := map[string]string{
		"app.openshift.io/connects-to": constants.OperatorDeploymentName,
	}
	defaultPodLabels := CorePodLabels(cr)
	operandMeta := operatorv1beta2.OperandMetadata{
		DeploymentMetadata: &operatorv1beta2.ResourceMetadata{},
		PodMetadata:        &operatorv1beta2.ResourceMetadata{},
	}
	if cr.Spec.OperandMetadata != nil && cr.Spec.OperandMetadata.DeploymentMetadata != nil {
		deploymentCopy := createMetadataCopy(cr.Spec.OperandMetadata.DeploymentMetadata)
		operandMeta.DeploymentMetadata = &deploymentCopy
	}
	if cr.Spec.OperandMetadata != nil && cr.Spec.OperandMetadata.PodMetadata != nil {
		podCopy := createMetadataCopy(cr.Spec.OperandMetadata.PodMetadata)
		operandMeta.PodMetadata = &podCopy
	}

	// First set the user defined labels and annotation in the meta, so that the default ones can override them
	deploymentMeta := metav1.ObjectMeta{
		Name:        cr.Name,
		Namespace:   cr.InstallNamespace,
		Labels:      operandMeta.DeploymentMetadata.Labels,
		Annotations: operandMeta.DeploymentMetadata.Annotations,
	}
	common.MergeLabelsAndAnnotations(&deploymentMeta, defaultDeploymentLabels, defaultDeploymentAnnotations)

	podTemplateMeta := metav1.ObjectMeta{
		Name:        cr.Name,
		Namespace:   cr.InstallNamespace,
		Labels:      operandMeta.PodMetadata.Labels,
		Annotations: operandMeta.PodMetadata.Annotations,
	}
	common.MergeLabelsAndAnnotations(&podTemplateMeta, defaultPodLabels, nil)

	pod, err := NewPodForCR(cr, specs, imageTags, tls, fsGroup, openshift)
	if err != nil {
		return nil, err
	}
	return &appsv1.Deployment{
		ObjectMeta: deploymentMeta,
		Spec: appsv1.DeploymentSpec{
			// Selector is immutable, avoid modifying if possible
			Selector: &metav1.LabelSelector{
				MatchLabels: map[string]string{
					"app":       cr.Name,
					"kind":      "cryostat",
					"component": "cryostat",
				},
			},
			Template: corev1.PodTemplateSpec{
				ObjectMeta: podTemplateMeta,
				Spec:       *pod,
			},
			Replicas: &replicas,
			Strategy: appsv1.DeploymentStrategy{
				Type: appsv1.RecreateDeploymentStrategyType,
			},
		},
	}, nil
}

func DatabasePodLabels(cr *model.CryostatInstance) map[string]string {
	return map[string]string{
		"app":       cr.Name,
		"kind":      "cryostat",
		"component": "database",
	}
}

func NewDeploymentForDatabase(cr *model.CryostatInstance, imageTags *ImageTags, tls *TLSConfig,
	openshift bool, fsGroup int64) *appsv1.Deployment {
	replicas := int32(1)

	defaultDeploymentLabels := map[string]string{
		"app":                    cr.Name,
		"kind":                   "cryostat",
		"component":              "database",
		"app.kubernetes.io/name": "cryostat-database",
	}
	defaultDeploymentAnnotations := map[string]string{
		"app.openshift.io/connects-to": cr.Name,
	}
	defaultPodLabels := DatabasePodLabels(cr)
	operandMeta := operatorv1beta2.OperandMetadata{
		DeploymentMetadata: &operatorv1beta2.ResourceMetadata{},
		PodMetadata:        &operatorv1beta2.ResourceMetadata{},
	}
	if cr.Spec.OperandMetadata != nil && cr.Spec.OperandMetadata.DeploymentMetadata != nil {
		deploymentCopy := createMetadataCopy(cr.Spec.OperandMetadata.DeploymentMetadata)
		operandMeta.DeploymentMetadata = &deploymentCopy
	}
	if cr.Spec.OperandMetadata != nil && cr.Spec.OperandMetadata.PodMetadata != nil {
		podCopy := createMetadataCopy(cr.Spec.OperandMetadata.PodMetadata)
		operandMeta.PodMetadata = &podCopy
	}

	// First set the user defined labels and annotation in the meta, so that the default ones can override them
	deploymentMeta := metav1.ObjectMeta{
		Name:        cr.Name + "-database",
		Namespace:   cr.InstallNamespace,
		Labels:      operandMeta.DeploymentMetadata.Labels,
		Annotations: operandMeta.DeploymentMetadata.Annotations,
	}
	common.MergeLabelsAndAnnotations(&deploymentMeta, defaultDeploymentLabels, defaultDeploymentAnnotations)

	podTemplateMeta := metav1.ObjectMeta{
		Name:        cr.Name + "-database",
		Namespace:   cr.InstallNamespace,
		Labels:      operandMeta.PodMetadata.Labels,
		Annotations: operandMeta.PodMetadata.Annotations,
	}
	common.MergeLabelsAndAnnotations(&podTemplateMeta, defaultPodLabels, nil)

	return &appsv1.Deployment{
		ObjectMeta: deploymentMeta,
		Spec: appsv1.DeploymentSpec{
			// Selector is immutable, avoid modifying if possible
			Selector: &metav1.LabelSelector{
				MatchLabels: map[string]string{
					"app":       cr.Name,
					"kind":      "cryostat",
					"component": "database",
				},
			},
			Template: corev1.PodTemplateSpec{
				ObjectMeta: podTemplateMeta,
				Spec:       *NewPodForDatabase(cr, imageTags, tls, openshift, fsGroup),
			},
			Replicas: &replicas,
			Strategy: appsv1.DeploymentStrategy{
				Type: appsv1.RecreateDeploymentStrategyType,
			},
		},
	}
}

func StoragePodLabels(cr *model.CryostatInstance) map[string]string {
	return map[string]string{
		"app":       cr.Name,
		"kind":      "cryostat",
		"component": "storage",
	}
}

func NewDeploymentForStorage(cr *model.CryostatInstance, imageTags *ImageTags, tls *TLSConfig, openshift bool, fsGroup int64) *appsv1.Deployment {
	replicas := int32(1)

	defaultDeploymentLabels := map[string]string{
		"app":                    cr.Name,
		"kind":                   "cryostat",
		"component":              "storage",
		"app.kubernetes.io/name": "cryostat-storage",
	}
	defaultDeploymentAnnotations := map[string]string{
		"app.openshift.io/connects-to": cr.Name,
	}
	defaultPodLabels := StoragePodLabels(cr)
	operandMeta := operatorv1beta2.OperandMetadata{
		DeploymentMetadata: &operatorv1beta2.ResourceMetadata{},
		PodMetadata:        &operatorv1beta2.ResourceMetadata{},
	}
	if cr.Spec.OperandMetadata != nil && cr.Spec.OperandMetadata.DeploymentMetadata != nil {
		deploymentCopy := createMetadataCopy(cr.Spec.OperandMetadata.DeploymentMetadata)
		operandMeta.DeploymentMetadata = &deploymentCopy
	}
	if cr.Spec.OperandMetadata != nil && cr.Spec.OperandMetadata.PodMetadata != nil {
		podCopy := createMetadataCopy(cr.Spec.OperandMetadata.PodMetadata)
		operandMeta.PodMetadata = &podCopy
	}

	// First set the user defined labels and annotation in the meta, so that the default ones can override them
	deploymentMeta := metav1.ObjectMeta{
		Name:        cr.Name + "-storage",
		Namespace:   cr.InstallNamespace,
		Labels:      operandMeta.DeploymentMetadata.Labels,
		Annotations: operandMeta.DeploymentMetadata.Annotations,
	}
	common.MergeLabelsAndAnnotations(&deploymentMeta, defaultDeploymentLabels, defaultDeploymentAnnotations)

	podTemplateMeta := metav1.ObjectMeta{
		Name:        cr.Name + "-storage",
		Namespace:   cr.InstallNamespace,
		Labels:      operandMeta.PodMetadata.Labels,
		Annotations: operandMeta.PodMetadata.Annotations,
	}
	common.MergeLabelsAndAnnotations(&podTemplateMeta, defaultPodLabels, nil)

	return &appsv1.Deployment{
		ObjectMeta: deploymentMeta,
		Spec: appsv1.DeploymentSpec{
			// Selector is immutable, avoid modifying if possible
			Selector: &metav1.LabelSelector{
				MatchLabels: map[string]string{
					"app":       cr.Name,
					"kind":      "cryostat",
					"component": "storage",
				},
			},
			Template: corev1.PodTemplateSpec{
				ObjectMeta: podTemplateMeta,
				Spec:       *NewPodForStorage(cr, imageTags, tls, openshift, fsGroup),
			},
			Replicas: &replicas,
			Strategy: appsv1.DeploymentStrategy{
				Type: appsv1.RecreateDeploymentStrategyType,
			},
		},
	}
}

func ReportsPodLabels(cr *model.CryostatInstance) map[string]string {
	return map[string]string{
		"app":       cr.Name,
		"kind":      "cryostat",
		"component": "reports",
	}
}

func NewDeploymentForReports(cr *model.CryostatInstance, imageTags *ImageTags, serviceSpecs *ServiceSpecs, tls *TLSConfig,
	openshift bool) *appsv1.Deployment {
	replicas := int32(0)
	if cr.Spec.ReportOptions != nil {
		replicas = cr.Spec.ReportOptions.Replicas
	}

	defaultDeploymentLabels := map[string]string{
		"app":                    cr.Name,
		"kind":                   "cryostat",
		"component":              "reports",
		"app.kubernetes.io/name": "cryostat-reports",
	}
	defaultDeploymentAnnotations := map[string]string{
		"app.openshift.io/connects-to": cr.Name,
	}
	defaultPodLabels := ReportsPodLabels(cr)
	operandMeta := operatorv1beta2.OperandMetadata{
		DeploymentMetadata: &operatorv1beta2.ResourceMetadata{},
		PodMetadata:        &operatorv1beta2.ResourceMetadata{},
	}
	if cr.Spec.OperandMetadata != nil && cr.Spec.OperandMetadata.DeploymentMetadata != nil {
		deploymentCopy := createMetadataCopy(cr.Spec.OperandMetadata.DeploymentMetadata)
		operandMeta.DeploymentMetadata = &deploymentCopy
	}
	if cr.Spec.OperandMetadata != nil && cr.Spec.OperandMetadata.PodMetadata != nil {
		podCopy := createMetadataCopy(cr.Spec.OperandMetadata.PodMetadata)
		operandMeta.PodMetadata = &podCopy
	}

	// First set the user defined labels and annotation in the meta, so that the default ones can override them
	deploymentMeta := metav1.ObjectMeta{
		Name:        cr.Name + "-reports",
		Namespace:   cr.InstallNamespace,
		Labels:      operandMeta.DeploymentMetadata.Labels,
		Annotations: operandMeta.DeploymentMetadata.Annotations,
	}
	common.MergeLabelsAndAnnotations(&deploymentMeta, defaultDeploymentLabels, defaultDeploymentAnnotations)

	podTemplateMeta := metav1.ObjectMeta{
		Name:        cr.Name + "-reports",
		Namespace:   cr.InstallNamespace,
		Labels:      operandMeta.PodMetadata.Labels,
		Annotations: operandMeta.PodMetadata.Annotations,
	}
	common.MergeLabelsAndAnnotations(&podTemplateMeta, defaultPodLabels, nil)

	return &appsv1.Deployment{
		ObjectMeta: deploymentMeta,
		Spec: appsv1.DeploymentSpec{
			// Selector is immutable, avoid modifying if possible
			Selector: &metav1.LabelSelector{
				MatchLabels: map[string]string{
					"app":       cr.Name,
					"kind":      "cryostat",
					"component": "reports",
				},
			},
			Template: corev1.PodTemplateSpec{
				ObjectMeta: podTemplateMeta,
				Spec:       *NewPodForReports(cr, imageTags, serviceSpecs, tls, openshift),
			},
			Replicas: &replicas,
		},
	}
}

func NewPodForCR(cr *model.CryostatInstance, specs *ServiceSpecs, imageTags *ImageTags,
	tls *TLSConfig, fsGroup int64, openshift bool) (*corev1.PodSpec, error) {
	authProxy, err := NewAuthProxyContainer(cr, specs, imageTags.OAuth2ProxyImageTag, imageTags.OpenShiftOAuthProxyImageTag, tls, openshift)
	if err != nil {
		return nil, err
	}
	coreContainer, err := NewCoreContainer(cr, specs, imageTags.CoreImageTag, tls, openshift)
	if err != nil {
		return nil, err
	}
	containers := []corev1.Container{
		*coreContainer,
		NewGrafanaContainer(cr, imageTags.GrafanaImageTag, tls),
		NewJfrDatasourceContainer(cr, imageTags.DatasourceImageTag, specs, tls),
		*authProxy,
		newAgentProxyContainer(cr, imageTags.AgentProxyImageTag, tls),
	}

	volumes := []corev1.Volume{}
	volSources := []corev1.VolumeProjection{}
	readOnlyMode := int32(0440)

	// Add any TrustedCertSecrets as volumes
	for _, secret := range cr.Spec.TrustedCertSecrets {
		var key string
		if secret.CertificateKey != nil {
			key = *secret.CertificateKey
		} else {
			key = operatorv1beta2.DefaultCertificateKey
		}
		source := corev1.VolumeProjection{
			Secret: &corev1.SecretProjection{
				LocalObjectReference: corev1.LocalObjectReference{
					Name: secret.SecretName,
				},
				Items: []corev1.KeyToPath{
					{
						Key:  key,
						Path: fmt.Sprintf("%s_%s", secret.SecretName, key),
						Mode: &readOnlyMode,
					},
				},
			},
		}
		volSources = append(volSources, source)
	}

	if tls != nil {
		volSources = append(volSources, corev1.VolumeProjection{
			// Add Cryostat self-signed CA
			Secret: &corev1.SecretProjection{
				LocalObjectReference: corev1.LocalObjectReference{
					Name: tls.CryostatSecret,
				},
				Items: []corev1.KeyToPath{
					{
						Key:  constants.CAKey,
						Path: fmt.Sprintf("%s-%s", cr.Name, constants.CAKey),
						Mode: &readOnlyMode,
					},
				},
			},
		})

		volumes = append(volumes,
			corev1.Volume{
				Name: "auth-proxy-tls-secret",
				VolumeSource: corev1.VolumeSource{
					Secret: &corev1.SecretVolumeSource{
						SecretName:  tls.CryostatSecret,
						DefaultMode: &readOnlyMode,
					},
				},
			},
			corev1.Volume{
				Name: "agent-proxy-tls-secret",
				VolumeSource: corev1.VolumeSource{
					Secret: &corev1.SecretVolumeSource{
						SecretName:  tls.AgentProxySecret,
						DefaultMode: &readOnlyMode,
					},
				},
			},
			corev1.Volume{
				Name: "keystore",
				VolumeSource: corev1.VolumeSource{
					Secret: &corev1.SecretVolumeSource{
						SecretName: tls.CryostatSecret,
						Items: []corev1.KeyToPath{
							{
								Key:  "keystore.p12",
								Path: "keystore.p12",
								Mode: &readOnlyMode,
							},
						},
					},
				},
			},
			corev1.Volume{
				Name: "keystore-pass",
				VolumeSource: corev1.VolumeSource{
					Secret: &corev1.SecretVolumeSource{
						SecretName:  tls.KeystorePassSecret,
						DefaultMode: &readOnlyMode,
					},
				},
			},
		)

		storageMountPrefix := "s3"
		storageSecretVolume := corev1.Volume{
			Name: "storage-tls-secret",
			VolumeSource: corev1.VolumeSource{
				Secret: &corev1.SecretVolumeSource{
					SecretName:  tls.StorageSecret,
					DefaultMode: &readOnlyMode,
					Items: []corev1.KeyToPath{
						{
							Key:  corev1.TLSCertKey,
							Path: path.Join(storageMountPrefix, corev1.TLSCertKey),
							Mode: &readOnlyMode,
						},
						{
							Key:  constants.CAKey,
							Path: path.Join(storageMountPrefix, constants.CAKey),
							Mode: &readOnlyMode,
						},
					},
				},
			},
		}
		volumes = append(volumes, storageSecretVolume)

		dbTlsVolume := corev1.Volume{
			Name: "database-tls-secret",
			VolumeSource: corev1.VolumeSource{
				Secret: &corev1.SecretVolumeSource{
					SecretName:  tls.DatabaseSecret,
					DefaultMode: &readOnlyMode,
					Items: []corev1.KeyToPath{
						{
							Key:  corev1.TLSCertKey,
							Path: corev1.TLSCertKey,
							Mode: &readOnlyMode,
						},
						{
							Key:  constants.CAKey,
							Path: constants.CAKey,
							Mode: &readOnlyMode,
						},
					},
				},
			},
		}
		volumes = append(volumes, dbTlsVolume)
	}

	// Project certificate secrets into deployment
	certVolume := corev1.Volume{
		Name: "cert-secrets",
		VolumeSource: corev1.VolumeSource{
			Projected: &corev1.ProjectedVolumeSource{
				Sources: volSources,
			},
		},
	}

	// Add agent proxy config map as a volume
	agentProxyVolume := corev1.Volume{
		Name: "agent-proxy-config",
		VolumeSource: corev1.VolumeSource{
			ConfigMap: &corev1.ConfigMapVolumeSource{
				LocalObjectReference: corev1.LocalObjectReference{
					Name: cr.Name + "-agent-proxy",
				},
				DefaultMode: &readOnlyMode,
			},
		},
	}

	volumes = append(volumes, certVolume, agentProxyVolume)

	if !openshift {
		// if not deploying openshift oauth-proxy then we must be deploying oauth2_proxy instead
		volumes = append(volumes, corev1.Volume{
			Name: cr.Name + "-oauth2-proxy-cfg",
			VolumeSource: corev1.VolumeSource{
				ConfigMap: &corev1.ConfigMapVolumeSource{
					LocalObjectReference: corev1.LocalObjectReference{
						Name: cr.Name + "-oauth2-proxy-cfg",
					},
					Items: []corev1.KeyToPath{
						{
							Key:  OAuth2ConfigFileName,
							Path: OAuth2ConfigFileName,
							Mode: &readOnlyMode,
						},
					},
				},
			},
		})
	}

	if isBasicAuthEnabled(cr) {
		volumes = append(volumes,
			corev1.Volume{
				Name: cr.Name + "-auth-proxy-htpasswd",
				VolumeSource: corev1.VolumeSource{
					Secret: &corev1.SecretVolumeSource{
						SecretName: *cr.Spec.AuthorizationOptions.BasicAuth.SecretName,
					},
				},
			},
		)
	}

	// Add any EventTemplates as volumes
	for _, template := range cr.Spec.EventTemplates {
		eventTemplateVolume := corev1.Volume{
			Name: "template-" + template.ConfigMapName,
			VolumeSource: corev1.VolumeSource{
				ConfigMap: &corev1.ConfigMapVolumeSource{
					LocalObjectReference: corev1.LocalObjectReference{
						Name: template.ConfigMapName,
					},
					Items: []corev1.KeyToPath{
						{
							Key:  template.Filename,
							Path: template.Filename,
							Mode: &readOnlyMode,
						},
					},
				},
			},
		}
		volumes = append(volumes, eventTemplateVolume)
	}

<<<<<<< HEAD
	// Add Automated Rules as volumes
	for _, rule := range cr.Spec.AutomatedRules {
		ruleVolume := corev1.Volume{
			Name: "rule-" + rule.ConfigMapName,
			VolumeSource: corev1.VolumeSource{
				ConfigMap: &corev1.ConfigMapVolumeSource{
					LocalObjectReference: corev1.LocalObjectReference{
						Name: rule.ConfigMapName,
					},
					Items: []corev1.KeyToPath{
						{
							Key:  rule.Filename,
							Path: rule.Filename,
=======
	// Add any ProbeTemplates as volumes
	for _, template := range cr.Spec.ProbeTemplates {
		probeTemplateVolume := corev1.Volume{
			Name: "probe-template-" + template.ConfigMapName,
			VolumeSource: corev1.VolumeSource{
				ConfigMap: &corev1.ConfigMapVolumeSource{
					LocalObjectReference: corev1.LocalObjectReference{
						Name: template.ConfigMapName,
					},
					Items: []corev1.KeyToPath{
						{
							Key:  template.Filename,
							Path: template.Filename,
>>>>>>> 2378d395
							Mode: &readOnlyMode,
						},
					},
				},
			},
		}
<<<<<<< HEAD
		volumes = append(volumes, ruleVolume)
=======
		volumes = append(volumes, probeTemplateVolume)
>>>>>>> 2378d395
	}

	// Add Declarative Credentials as volumes
	for _, credential := range cr.Spec.DeclarativeCredentials {
		volumes = append(volumes,
			corev1.Volume{
				Name: credential.SecretName,
				VolumeSource: corev1.VolumeSource{
					Secret: &corev1.SecretVolumeSource{
						SecretName:  credential.SecretName,
						DefaultMode: &readOnlyMode,
					},
				},
			},
		)
	}

	var podSc *corev1.PodSecurityContext
	if cr.Spec.SecurityOptions != nil && cr.Spec.SecurityOptions.PodSecurityContext != nil {
		podSc = cr.Spec.SecurityOptions.PodSecurityContext
	} else {
		nonRoot := true
		podSc = &corev1.PodSecurityContext{
			// Ensure PV mounts are writable
			FSGroup:        &fsGroup,
			RunAsNonRoot:   &nonRoot,
			SeccompProfile: common.SeccompProfile(openshift),
		}
	}

	var nodeSelector map[string]string
	var affinity *corev1.Affinity
	var tolerations []corev1.Toleration

	if cr.Spec.SchedulingOptions != nil {
		nodeSelector = cr.Spec.SchedulingOptions.NodeSelector

		if cr.Spec.SchedulingOptions.Affinity != nil {
			affinity = &corev1.Affinity{
				NodeAffinity:    cr.Spec.SchedulingOptions.Affinity.NodeAffinity,
				PodAffinity:     cr.Spec.SchedulingOptions.Affinity.PodAffinity,
				PodAntiAffinity: cr.Spec.SchedulingOptions.Affinity.PodAntiAffinity,
			}
		}
		tolerations = cr.Spec.SchedulingOptions.Tolerations
	}

	automountSAToken := true
	return &corev1.PodSpec{
		ServiceAccountName:           cr.Name,
		Volumes:                      volumes,
		Containers:                   containers,
		SecurityContext:              podSc,
		AutomountServiceAccountToken: &automountSAToken,
		NodeSelector:                 nodeSelector,
		Affinity:                     affinity,
		Tolerations:                  tolerations,
	}, nil
}

func NewPodForDatabase(cr *model.CryostatInstance, imageTags *ImageTags, tls *TLSConfig, openshift bool, fsGroup int64) *corev1.PodSpec {
	container := []corev1.Container{NewDatabaseContainer(cr, imageTags.DatabaseImageTag, tls)}

	volumes := newVolumeForDatabase(cr)

	if tls != nil {
		readOnlyMode := int32(0440)
		secretVolume := corev1.Volume{
			Name: "database-tls-secret",
			VolumeSource: corev1.VolumeSource{
				Secret: &corev1.SecretVolumeSource{
					SecretName:  tls.DatabaseSecret,
					DefaultMode: &readOnlyMode,
				},
			},
		}
		volumes = append(volumes, secretVolume)
	}

	var podSc *corev1.PodSecurityContext
	if cr.Spec.SecurityOptions != nil && cr.Spec.SecurityOptions.PodSecurityContext != nil {
		podSc = cr.Spec.SecurityOptions.PodSecurityContext
	} else {
		nonRoot := true
		podSc = &corev1.PodSecurityContext{
			// Ensure PV mounts are writable
			FSGroup:        &fsGroup,
			RunAsNonRoot:   &nonRoot,
			SeccompProfile: common.SeccompProfile(openshift),
		}
	}

	var nodeSelector map[string]string
	var affinity *corev1.Affinity
	var tolerations []corev1.Toleration

	if cr.Spec.SchedulingOptions != nil {
		nodeSelector = cr.Spec.SchedulingOptions.NodeSelector

		if cr.Spec.SchedulingOptions.Affinity != nil {
			affinity = &corev1.Affinity{
				NodeAffinity:    cr.Spec.SchedulingOptions.Affinity.NodeAffinity,
				PodAffinity:     cr.Spec.SchedulingOptions.Affinity.PodAffinity,
				PodAntiAffinity: cr.Spec.SchedulingOptions.Affinity.PodAntiAffinity,
			}
		}
		tolerations = cr.Spec.SchedulingOptions.Tolerations
	}

	return &corev1.PodSpec{
		Containers:      container,
		NodeSelector:    nodeSelector,
		Affinity:        affinity,
		Tolerations:     tolerations,
		SecurityContext: podSc,
		Volumes:         volumes,
	}
}

func DeployManagedStorage(cr *model.CryostatInstance) bool {
	return cr.Spec.ObjectStorageOptions == nil ||
		cr.Spec.ObjectStorageOptions.Provider == nil ||
		cr.Spec.ObjectStorageOptions.Provider.URL == nil
}

func NewPodForStorage(cr *model.CryostatInstance, imageTags *ImageTags, tls *TLSConfig, openshift bool, fsGroup int64) *corev1.PodSpec {
	container := []corev1.Container{NewStorageContainer(cr, imageTags.StorageImageTag, tls)}

	volumes := newVolumeForStorage(cr)

	readOnlyMode := int32(0440)
	if tls != nil {
		secretVolume := corev1.Volume{
			Name: "storage-tls-secret",
			VolumeSource: corev1.VolumeSource{
				Secret: &corev1.SecretVolumeSource{
					SecretName:  tls.StorageSecret,
					DefaultMode: &readOnlyMode,
				},
			},
		}
		volumes = append(volumes, secretVolume)
	}

	var podSc *corev1.PodSecurityContext
	if cr.Spec.SecurityOptions != nil && cr.Spec.SecurityOptions.PodSecurityContext != nil {
		podSc = cr.Spec.SecurityOptions.PodSecurityContext
	} else {
		nonRoot := true
		podSc = &corev1.PodSecurityContext{
			// Ensure PV mounts are writable
			FSGroup:        &fsGroup,
			RunAsNonRoot:   &nonRoot,
			SeccompProfile: common.SeccompProfile(openshift),
		}
	}

	var nodeSelector map[string]string
	var affinity *corev1.Affinity
	var tolerations []corev1.Toleration

	if cr.Spec.SchedulingOptions != nil {
		nodeSelector = cr.Spec.SchedulingOptions.NodeSelector

		if cr.Spec.SchedulingOptions.Affinity != nil {
			affinity = &corev1.Affinity{
				NodeAffinity:    cr.Spec.SchedulingOptions.Affinity.NodeAffinity,
				PodAffinity:     cr.Spec.SchedulingOptions.Affinity.PodAffinity,
				PodAntiAffinity: cr.Spec.SchedulingOptions.Affinity.PodAntiAffinity,
			}
		}
		tolerations = cr.Spec.SchedulingOptions.Tolerations
	}

	return &corev1.PodSpec{
		Containers:      container,
		NodeSelector:    nodeSelector,
		Affinity:        affinity,
		Tolerations:     tolerations,
		SecurityContext: podSc,
		Volumes:         volumes,
	}
}

func NewReportContainerResource(cr *model.CryostatInstance) *corev1.ResourceRequirements {
	resources := &corev1.ResourceRequirements{}
	if cr.Spec.ReportOptions != nil {
		resources = cr.Spec.ReportOptions.Resources.DeepCopy()
	}
	common.PopulateResourceRequest(resources, defaultReportCpuRequest, defaultReportMemoryRequest,
		defaultReportCpuLimit, defaultReportMemoryLimit)
	return resources
}

func NewPodForReports(cr *model.CryostatInstance, imageTags *ImageTags, serviceSpecs *ServiceSpecs, tls *TLSConfig, openshift bool) *corev1.PodSpec {
	resources := NewReportContainerResource(cr)
	cpus := resources.Requests.Cpu().Value() // Round to 1 if cpu request < 1000m
	if limits := resources.Limits; limits != nil {
		if cpu := limits.Cpu(); cpu != nil {
			cpus = cpu.Value()
		}
	}
	javaOpts := fmt.Sprintf("-XX:+PrintCommandLineFlags -XX:ActiveProcessorCount=%d -Dorg.openjdk.jmc.flightrecorder.parser.singlethreaded=%t", cpus, cpus < 2)

	envs := []corev1.EnvVar{
		{
			Name:  "QUARKUS_HTTP_HOST",
			Value: "0.0.0.0",
		},
	}
	mounts := []corev1.VolumeMount{}
	volumes := []corev1.Volume{}

	// Configure TLS key/cert if enabled
	livenessProbeScheme := corev1.URISchemeHTTP
	if tls != nil {
		readOnlyMode := int32(0440)
		volumes = append(volumes,
			corev1.Volume{
				Name: "storage-tls-truststore",
				VolumeSource: corev1.VolumeSource{
					Secret: &corev1.SecretVolumeSource{
						SecretName: tls.StorageSecret,
						Items: []corev1.KeyToPath{
							{
								Key:  "ca.crt",
								Path: "ca.crt",
								Mode: &readOnlyMode,
							},
							{
								Key:  "tls.crt",
								Path: "tls.crt",
								Mode: &readOnlyMode,
							},
						},
					},
				},
			},
		)
		mounts = append(mounts, corev1.VolumeMount{
			Name:      "storage-tls-truststore",
			MountPath: path.Join(SecretMountPrefix, tls.StorageSecret),
			ReadOnly:  true,
		})

		tlsEnvs := []corev1.EnvVar{
			{
				Name:  "QUARKUS_HTTP_SSL_PORT",
				Value: strconv.Itoa(int(constants.ReportsContainerPort)),
			},
			{
				Name:  "QUARKUS_HTTP_INSECURE_REQUESTS",
				Value: "disabled",
			},
		}

		// if we are deploying our own managed storage container with a TLS cert that we issued for it,
		// configure that here. Otherwise if we are configured to talk to an external object storage
		// provider, assume that it is using a well-known certificate signed by a root trust.
		// TODO allow additional configuration via the CR to configure TLS for external providers
		if DeployManagedStorage(cr) {
			tlsEnvs = append(tlsEnvs,
				corev1.EnvVar{
					Name:  "CRYOSTAT_STORAGE_TLS_CA_PATH",
					Value: path.Join(SecretMountPrefix, tls.StorageSecret, "ca.crt"),
				},
				corev1.EnvVar{
					Name:  "CRYOSTAT_STORAGE_TLS_CERT_PATH",
					Value: path.Join(SecretMountPrefix, tls.StorageSecret, "tls.crt"),
				},
			)
		}

		tlsConfigName := "https"
		javaOpts += fmt.Sprintf(" -Dquarkus.http.tls-configuration-name=%s", tlsConfigName)
		javaOpts += fmt.Sprintf(" -Dquarkus.tls.%s.reload-period=%s", tlsConfigName, "1h")
		javaOpts += fmt.Sprintf(" -Dquarkus.tls.%s.key-store.pem.0.cert=%s",
			tlsConfigName,
			path.Join(SecretMountPrefix, tls.ReportsSecret, corev1.TLSCertKey),
		)
		javaOpts += fmt.Sprintf(" -Dquarkus.tls.%s.key-store.pem.0.key=%s",
			tlsConfigName,
			path.Join(SecretMountPrefix, tls.ReportsSecret, corev1.TLSPrivateKeyKey),
		)
		tlsSecretMount := corev1.VolumeMount{
			Name:      "reports-tls-secret",
			MountPath: path.Join(SecretMountPrefix, tls.ReportsSecret),
			ReadOnly:  true,
		}

		secretVolume := corev1.Volume{
			Name: "reports-tls-secret",
			VolumeSource: corev1.VolumeSource{
				Secret: &corev1.SecretVolumeSource{
					SecretName: tls.ReportsSecret,
				},
			},
		}

		envs = append(envs, tlsEnvs...)
		mounts = append(mounts, tlsSecretMount)
		volumes = append(volumes, secretVolume)

		// Use HTTPS for liveness probe
		livenessProbeScheme = corev1.URISchemeHTTPS
	} else {
		envs = append(envs, corev1.EnvVar{
			Name:  "QUARKUS_HTTP_PORT",
			Value: strconv.Itoa(int(constants.ReportsContainerPort)),
		})
	}

	probeHandler := corev1.ProbeHandler{
		HTTPGet: &corev1.HTTPGetAction{
			Scheme: livenessProbeScheme,
			Port:   intstr.IntOrString{IntVal: constants.ReportsContainerPort},
			Path:   "/health",
		},
	}

	var podSc *corev1.PodSecurityContext
	if cr.Spec.ReportOptions != nil && cr.Spec.ReportOptions.SecurityOptions != nil && cr.Spec.ReportOptions.SecurityOptions.PodSecurityContext != nil {
		podSc = cr.Spec.ReportOptions.SecurityOptions.PodSecurityContext
	} else {
		nonRoot := true
		podSc = &corev1.PodSecurityContext{
			RunAsNonRoot:   &nonRoot,
			SeccompProfile: common.SeccompProfile(openshift),
		}
	}

	var containerSc *corev1.SecurityContext
	if cr.Spec.ReportOptions != nil && cr.Spec.ReportOptions.SecurityOptions != nil && cr.Spec.ReportOptions.SecurityOptions.ReportsSecurityContext != nil {
		containerSc = cr.Spec.ReportOptions.SecurityOptions.ReportsSecurityContext
	} else {
		privEscalation := false
		containerSc = &corev1.SecurityContext{
			AllowPrivilegeEscalation: &privEscalation,
			Capabilities: &corev1.Capabilities{
				Drop: []corev1.Capability{constants.CapabilityAll},
			},
		}
	}

	var nodeSelector map[string]string
	var affinity *corev1.Affinity
	var tolerations []corev1.Toleration

	if cr.Spec.ReportOptions != nil && cr.Spec.ReportOptions.SchedulingOptions != nil {
		schedulingOptions := cr.Spec.ReportOptions.SchedulingOptions
		nodeSelector = schedulingOptions.NodeSelector
		if schedulingOptions.Affinity != nil {
			affinity = &corev1.Affinity{
				NodeAffinity:    schedulingOptions.Affinity.NodeAffinity,
				PodAffinity:     schedulingOptions.Affinity.PodAffinity,
				PodAntiAffinity: schedulingOptions.Affinity.PodAntiAffinity,
			}
		}
		tolerations = schedulingOptions.Tolerations
	}

	envs = append(envs, corev1.EnvVar{
		Name:  "JAVA_OPTS_APPEND",
		Value: javaOpts,
	})

	return &corev1.PodSpec{
		Containers: []corev1.Container{
			{
				Name:            cr.Name + "-reports",
				Image:           imageTags.ReportsImageTag,
				ImagePullPolicy: common.GetPullPolicy(imageTags.ReportsImageTag),
				Ports: []corev1.ContainerPort{
					{
						ContainerPort: constants.ReportsContainerPort,
					},
				},
				Env:          envs,
				VolumeMounts: mounts,
				Resources:    *resources,
				LivenessProbe: &corev1.Probe{
					ProbeHandler: probeHandler,
				},
				StartupProbe: &corev1.Probe{
					ProbeHandler: probeHandler,
				},
				SecurityContext: containerSc,
			},
		},
		Volumes:         volumes,
		NodeSelector:    nodeSelector,
		Affinity:        affinity,
		Tolerations:     tolerations,
		SecurityContext: podSc,
	}
}

func NewAuthProxyContainerResource(cr *model.CryostatInstance) *corev1.ResourceRequirements {
	resources := &corev1.ResourceRequirements{}
	if cr.Spec.Resources != nil {
		resources = cr.Spec.Resources.AuthProxyResources.DeepCopy()
	}
	common.PopulateResourceRequest(resources, defaultAuthProxyCpuRequest, defaultAuthProxyMemoryRequest,
		defaultAuthProxyCpuLimit, defaultAuthProxyMemoryLimit)
	return resources
}

func NewAuthProxyContainer(cr *model.CryostatInstance, specs *ServiceSpecs, oauth2ProxyImageTag string, openshiftAuthProxyImageTag string,
	tls *TLSConfig, openshift bool) (*corev1.Container, error) {
	if openshift {
		return NewOpenShiftAuthProxyContainer(cr, specs, openshiftAuthProxyImageTag, tls)
	}
	return NewOAuth2ProxyContainer(cr, specs, oauth2ProxyImageTag, tls)
}

func NewOpenShiftAuthProxyContainer(cr *model.CryostatInstance, specs *ServiceSpecs, imageTag string,
	tls *TLSConfig) (*corev1.Container, error) {
	var containerSc *corev1.SecurityContext
	if cr.Spec.SecurityOptions != nil && cr.Spec.SecurityOptions.AuthProxySecurityContext != nil {
		containerSc = cr.Spec.SecurityOptions.AuthProxySecurityContext
	} else {
		privEscalation := false
		containerSc = &corev1.SecurityContext{
			AllowPrivilegeEscalation: &privEscalation,
			Capabilities: &corev1.Capabilities{
				Drop: []corev1.Capability{constants.CapabilityAll},
			},
		}
	}

	args := []string{
		"--pass-access-token=false",
		"--pass-user-bearer-token=false",
		"--pass-basic-auth=false",
		fmt.Sprintf("--upstream=http://localhost:%d/", constants.CryostatHTTPContainerPort),
		fmt.Sprintf("--upstream=http://localhost:%d/grafana/", constants.GrafanaContainerPort),
		fmt.Sprintf("--openshift-service-account=%s", cr.Name),
		"--proxy-websockets=true",
		"--proxy-prefix=/oauth2",
	}
	if isOpenShiftAuthProxyDisabled(cr) {
		args = append(args, "--bypass-auth-for=.*")
	} else {
		args = append(args, "--bypass-auth-for=^/health(/liveness)?$")
	}

	subjectAccessReviewJson, err := json.Marshal([]authzv1.ResourceAttributes{getOpenShiftAccessReview(cr)})
	if err != nil {
		return nil, err
	}
	args = append(args, fmt.Sprintf("--openshift-sar=%s", string(subjectAccessReviewJson)))

	delegateUrls := make(map[string]authzv1.ResourceAttributes)
	delegateUrls["/"] = getOpenShiftAccessReview(cr)
	tokenReviewJson, err := json.Marshal(delegateUrls)
	if err != nil {
		return nil, err
	}
	args = append(args, fmt.Sprintf("--openshift-delegate-urls=%s", string(tokenReviewJson)))

	volumeMounts := []corev1.VolumeMount{}

	if isBasicAuthEnabled(cr) {
		volumeMounts = append(volumeMounts, corev1.VolumeMount{
			Name:      cr.Name + "-auth-proxy-htpasswd",
			MountPath: SecretMountPrefix,
			ReadOnly:  true,
		})
		args = append(args, fmt.Sprintf("--htpasswd-file=%s", path.Join(SecretMountPrefix, *cr.Spec.AuthorizationOptions.BasicAuth.Filename)))
	}
	args = append(args,
		fmt.Sprintf("--skip-provider-button=%t", !isBasicAuthEnabled(cr)),
	)

	livenessProbeScheme := corev1.URISchemeHTTP
	if tls != nil {
		args = append(args,
			fmt.Sprintf("--http-address="),
			fmt.Sprintf("--https-address=0.0.0.0:%d", constants.AuthProxyHttpContainerPort),
			fmt.Sprintf("--tls-cert=%s", path.Join(SecretMountPrefix, tls.CryostatSecret, corev1.TLSCertKey)),
			fmt.Sprintf("--tls-key=%s", path.Join(SecretMountPrefix, tls.CryostatSecret, corev1.TLSPrivateKeyKey)),
		)

		volumeMounts = append(volumeMounts, corev1.VolumeMount{
			Name:      "auth-proxy-tls-secret",
			MountPath: path.Join(SecretMountPrefix, tls.CryostatSecret),
			ReadOnly:  true,
		})

		livenessProbeScheme = corev1.URISchemeHTTPS
	} else {
		args = append(args,
			fmt.Sprintf("--http-address=0.0.0.0:%d", constants.AuthProxyHttpContainerPort),
			"--https-address=",
		)
	}

	cookieOptional := false
	return &corev1.Container{
		Name:            cr.Name + "-auth-proxy",
		Image:           imageTag,
		ImagePullPolicy: common.GetPullPolicy(imageTag),
		VolumeMounts:    volumeMounts,
		Ports: []corev1.ContainerPort{
			{
				ContainerPort: constants.AuthProxyHttpContainerPort,
			},
		},
		EnvFrom: []corev1.EnvFromSource{
			{
				SecretRef: &corev1.SecretEnvSource{
					LocalObjectReference: corev1.LocalObjectReference{
						Name: cr.Name + "-oauth2-cookie",
					},
					Optional: &cookieOptional,
				},
			},
		},
		Resources: *NewAuthProxyContainerResource(cr),
		LivenessProbe: &corev1.Probe{
			ProbeHandler: corev1.ProbeHandler{
				HTTPGet: &corev1.HTTPGetAction{
					Port:   intstr.IntOrString{IntVal: constants.AuthProxyHttpContainerPort},
					Path:   "/oauth2/healthz",
					Scheme: livenessProbeScheme,
				},
			},
		},
		SecurityContext: containerSc,
		Args:            args,
	}, nil
}

func isOpenShiftAuthProxyDisabled(cr *model.CryostatInstance) bool {
	if cr.Spec.AuthorizationOptions != nil && cr.Spec.AuthorizationOptions.OpenShiftSSO != nil && cr.Spec.AuthorizationOptions.OpenShiftSSO.Disable != nil {
		return *cr.Spec.AuthorizationOptions.OpenShiftSSO.Disable
	}
	return false
}

func getOpenShiftAccessReview(cr *model.CryostatInstance) authzv1.ResourceAttributes {
	if cr.Spec.AuthorizationOptions != nil && cr.Spec.AuthorizationOptions.OpenShiftSSO != nil && cr.Spec.AuthorizationOptions.OpenShiftSSO.AccessReview != nil {
		return *cr.Spec.AuthorizationOptions.OpenShiftSSO.AccessReview
	}
	return getDefaultOpenShiftAccessRole(cr)
}

func getDefaultOpenShiftAccessRole(cr *model.CryostatInstance) authzv1.ResourceAttributes {
	return authzv1.ResourceAttributes{
		Namespace:   cr.InstallNamespace,
		Verb:        "create",
		Group:       "",
		Version:     "",
		Resource:    "pods",
		Subresource: "exec",
		Name:        "",
	}
}

func NewOAuth2ProxyContainer(cr *model.CryostatInstance, specs *ServiceSpecs, imageTag string,
	tls *TLSConfig) (*corev1.Container, error) {
	var containerSc *corev1.SecurityContext
	if cr.Spec.SecurityOptions != nil && cr.Spec.SecurityOptions.AuthProxySecurityContext != nil {
		containerSc = cr.Spec.SecurityOptions.AuthProxySecurityContext
	} else {
		privEscalation := false
		containerSc = &corev1.SecurityContext{
			AllowPrivilegeEscalation: &privEscalation,
			Capabilities: &corev1.Capabilities{
				Drop: []corev1.Capability{constants.CapabilityAll},
			},
		}
	}

	envs := []corev1.EnvVar{
		{
			Name:  "OAUTH2_PROXY_REDIRECT_URL",
			Value: fmt.Sprintf("http://localhost:%d/oauth2/callback", constants.AuthProxyHttpContainerPort),
		},
		{
			Name:  "OAUTH2_PROXY_EMAIL_DOMAINS",
			Value: "*",
		},
	}

	volumeMounts := []corev1.VolumeMount{
		{
			Name:      cr.Name + "-oauth2-proxy-cfg",
			MountPath: OAuth2ConfigFilePath,
			ReadOnly:  true,
		},
	}

	livenessProbeScheme := corev1.URISchemeHTTP
	if tls != nil {
		volumeMounts = append(volumeMounts, corev1.VolumeMount{
			Name:      "auth-proxy-tls-secret",
			MountPath: path.Join(SecretMountPrefix, tls.CryostatSecret),
			ReadOnly:  true,
		})

		livenessProbeScheme = corev1.URISchemeHTTPS
	}

	if isBasicAuthEnabled(cr) {
		volumeMounts = append(volumeMounts, corev1.VolumeMount{
			Name:      cr.Name + "-auth-proxy-htpasswd",
			MountPath: SecretMountPrefix,
			ReadOnly:  true,
		})
		envs = append(envs, []corev1.EnvVar{
			{
				Name:  "OAUTH2_PROXY_HTPASSWD_FILE",
				Value: path.Join(SecretMountPrefix, *cr.Spec.AuthorizationOptions.BasicAuth.Filename),
			},
			{
				Name:  "OAUTH2_PROXY_HTPASSWD_USER_GROUP",
				Value: "write",
			},
			{
				Name:  "OAUTH2_PROXY_SKIP_AUTH_ROUTES",
				Value: "^/health(/liveness)?$",
			},
		}...)
	} else {
		envs = append(envs, corev1.EnvVar{
			Name:  "OAUTH2_PROXY_SKIP_AUTH_ROUTES",
			Value: ".*",
		})
	}

	cookieOptional := false
	return &corev1.Container{
		Name:            cr.Name + "-auth-proxy",
		Image:           imageTag,
		ImagePullPolicy: common.GetPullPolicy(imageTag),
		VolumeMounts:    volumeMounts,
		Ports: []corev1.ContainerPort{
			{
				ContainerPort: constants.AuthProxyHttpContainerPort,
			},
		},
		Env: envs,
		EnvFrom: []corev1.EnvFromSource{
			{
				SecretRef: &corev1.SecretEnvSource{
					LocalObjectReference: corev1.LocalObjectReference{
						Name: cr.Name + "-oauth2-cookie",
					},
					Optional: &cookieOptional,
				},
			},
		},
		Resources: *NewAuthProxyContainerResource(cr),
		LivenessProbe: &corev1.Probe{
			ProbeHandler: corev1.ProbeHandler{
				HTTPGet: &corev1.HTTPGetAction{
					Port:   intstr.IntOrString{IntVal: constants.AuthProxyHttpContainerPort},
					Path:   "/ping",
					Scheme: livenessProbeScheme,
				},
			},
		},
		SecurityContext: containerSc,
		Args: []string{
			fmt.Sprintf("--alpha-config=%s", path.Join(OAuth2ConfigFilePath, OAuth2ConfigFileName)),
		},
	}, nil
}

func NewCoreContainerResource(cr *model.CryostatInstance) *corev1.ResourceRequirements {
	resources := &corev1.ResourceRequirements{}
	if cr.Spec.Resources != nil {
		resources = cr.Spec.Resources.CoreResources.DeepCopy()
	}
	common.PopulateResourceRequest(resources, defaultCoreCpuRequest, defaultCoreMemoryRequest,
		defaultCoreCpuLimit, defaultCoreMemoryLimit)
	return resources
}

func NewCoreContainer(cr *model.CryostatInstance, specs *ServiceSpecs, imageTag string,
	tls *TLSConfig, openshift bool) (*corev1.Container, error) {
	configPath := "/opt/cryostat.d/conf.d"
	templatesPath := "/opt/cryostat.d/templates.d"
<<<<<<< HEAD
	rulesPath := "/opt/cryostat.d/rules.d"
=======
	probeTemplatesPath := "/opt/cryostat.d/probes.d"
>>>>>>> 2378d395
	credentialsPath := "/opt/cryostat.d/credentials.d"

	envs := []corev1.EnvVar{
		{
			Name:  "QUARKUS_HTTP_HOST",
			Value: "localhost",
		},
		{
			Name:  "QUARKUS_HTTP_PORT",
			Value: "8181",
		},
		{
			Name:  "QUARKUS_HTTP_PROXY_PROXY_ADDRESS_FORWARDING",
			Value: "true",
		},
		{
			Name:  "QUARKUS_HTTP_PROXY_ALLOW_X_FORWARDED",
			Value: "true",
		},
		{
			Name:  "QUARKUS_HTTP_PROXY_ENABLE_FORWARDED_HOST",
			Value: "true",
		},
		{
			Name:  "QUARKUS_HTTP_PROXY_ENABLE_FORWARDED_PREFIX",
			Value: "true",
		},
		{
			Name:  "QUARKUS_HIBERNATE_ORM_DATABASE_GENERATION",
			Value: "none",
		},
		{
			Name:  "QUARKUS_HIBERNATE_ORM_SQL_LOAD_SCRIPT",
			Value: "no-file",
		},
		{
			Name:  "QUARKUS_DATASOURCE_USERNAME",
			Value: "cryostat",
		},
		{
			Name:  "CRYOSTAT_CONFIG_PATH",
			Value: configPath,
		},
		{
			Name:  "CRYOSTAT_TEMPLATE_PATH",
			Value: templatesPath,
		},
		{
			Name: "QUARKUS_S3_SYNC_CLIENT_TLS_KEY_MANAGERS_PROVIDER_TYPE",
			// do not present a TLS client certificate
			Value: "none",
		},
		{
			Name: "QUARKUS_S3_SYNC_CLIENT_TLS_TRUST_MANAGERS_PROVIDER_TYPE",
			// cryostat's truststore should include the storage certificate, so the S3 client should be able to load it from the system
			Value: "system-property",
		},
		{
			Name:  "QUARKUS_S3_AWS_CREDENTIALS_TYPE",
			Value: "static",
		},
	}

	if DeployManagedStorage(cr) {
		// default environment variable settings for managed/provisioned cryostat-storage instance
		envs = append(envs, []corev1.EnvVar{
			{
				Name:  "QUARKUS_S3_ENDPOINT_OVERRIDE",
				Value: specs.StorageURL.String(),
			},
			{
				Name:  "QUARKUS_S3_PATH_STYLE_ACCESS",
				Value: "true",
			},
			{
				Name:  "QUARKUS_S3_AWS_REGION",
				Value: "us-east-1",
			},
			{
				Name:  "STORAGE_PRESIGNED_TRANSFERS_ENABLED",
				Value: "true",
			},
			{
				Name:  "STORAGE_PRESIGNED_DOWNLOADS_ENABLED",
				Value: "false",
			},
		}...)
	} else {
		if cr.Spec.ObjectStorageOptions.Provider.URL == nil {
			return nil, fmt.Errorf("cr.Spec.ObjectStorageOptions was not nil, but cr.Spec.ObjectStorageOptions.Provider.URL was nil")
		}
		if cr.Spec.ObjectStorageOptions.Provider.Region == nil {
			return nil, fmt.Errorf("cr.Spec.ObjectStorageOptions was not nil, but cr.Spec.ObjectStorageOptions.Provider.Region was nil")
		}
		envs = append(envs, []corev1.EnvVar{
			{
				Name:  "QUARKUS_S3_ENDPOINT_OVERRIDE",
				Value: *cr.Spec.ObjectStorageOptions.Provider.URL,
			},
			{
				Name:  "QUARKUS_S3_AWS_REGION",
				Value: *cr.Spec.ObjectStorageOptions.Provider.Region,
			},
		}...)

		useVirtualHostAccess := false
		if cr.Spec.ObjectStorageOptions.Provider != nil && cr.Spec.ObjectStorageOptions.Provider.UseVirtualHostAccess != nil {
			useVirtualHostAccess = *cr.Spec.ObjectStorageOptions.Provider.UseVirtualHostAccess
		}
		envs = append(envs, corev1.EnvVar{
			Name:  "QUARKUS_S3_PATH_STYLE_ACCESS",
			Value: strconv.FormatBool(!useVirtualHostAccess),
		})

		disablePresignedFileTransfers := false
		if cr.Spec.ObjectStorageOptions.Provider != nil && cr.Spec.ObjectStorageOptions.Provider.DisablePresignedFileTransfers != nil {
			disablePresignedFileTransfers = *cr.Spec.ObjectStorageOptions.Provider.DisablePresignedFileTransfers
		}
		envs = append(envs, corev1.EnvVar{
			Name:  "STORAGE_PRESIGNED_TRANSFERS_ENABLED",
			Value: strconv.FormatBool(!disablePresignedFileTransfers),
		})
		if cr.Spec.ObjectStorageOptions.Provider != nil && cr.Spec.ObjectStorageOptions.Provider.DisablePresignedDownloads != nil {
			envs = append(envs, corev1.EnvVar{
				Name:  "STORAGE_PRESIGNED_DOWNLOADS_ENABLED",
				Value: strconv.FormatBool(!*cr.Spec.ObjectStorageOptions.Provider.DisablePresignedDownloads),
			})
		}

		metadataMode := "tagging"
		if cr.Spec.ObjectStorageOptions.Provider != nil && cr.Spec.ObjectStorageOptions.Provider.MetadataMode != nil {
			metadataMode = *cr.Spec.ObjectStorageOptions.Provider.MetadataMode
		}
		envs = append(envs, corev1.EnvVar{
			Name:  "STORAGE_METADATA_STORAGE_MODE",
			Value: metadataMode,
		})

		if cr.Spec.ObjectStorageOptions.StorageBucketNameOptions != nil {
			if cr.Spec.ObjectStorageOptions.StorageBucketNameOptions.ArchivedRecordings != nil {
				envs = append(envs, corev1.EnvVar{
					Name:  "STORAGE_BUCKETS_ARCHIVES_NAME",
					Value: *cr.Spec.ObjectStorageOptions.StorageBucketNameOptions.ArchivedRecordings,
				})
			}
			if cr.Spec.ObjectStorageOptions.StorageBucketNameOptions.ArchivedReports != nil {
				envs = append(envs, corev1.EnvVar{
					Name:  "CRYOSTAT_SERVICES_REPORTS_STORAGE_CACHE_NAME",
					Value: *cr.Spec.ObjectStorageOptions.StorageBucketNameOptions.ArchivedReports,
				})
			}
			if cr.Spec.ObjectStorageOptions.StorageBucketNameOptions.EventTemplates != nil {
				envs = append(envs, corev1.EnvVar{
					Name:  "STORAGE_BUCKETS_EVENT_TEMPLATES_NAME",
					Value: *cr.Spec.ObjectStorageOptions.StorageBucketNameOptions.EventTemplates,
				})
			}
			if cr.Spec.ObjectStorageOptions.StorageBucketNameOptions.JMCAgentProbeTemplates != nil {
				envs = append(envs, corev1.EnvVar{
					Name:  "STORAGE_BUCKETS_PROBE_TEMPLATES_NAME",
					Value: *cr.Spec.ObjectStorageOptions.StorageBucketNameOptions.JMCAgentProbeTemplates,
				})
			}
			if cr.Spec.ObjectStorageOptions.StorageBucketNameOptions.HeapDumps != nil {
				envs = append(envs, corev1.EnvVar{
					Name:  "STORAGE_BUCKETS_HEAP_DUMPS_NAME",
					Value: *cr.Spec.ObjectStorageOptions.StorageBucketNameOptions.HeapDumps,
				})
			}
			if cr.Spec.ObjectStorageOptions.StorageBucketNameOptions.ThreadDumps != nil {
				envs = append(envs, corev1.EnvVar{
					Name:  "STORAGE_BUCKETS_THREAD_DUMPS_NAME",
					Value: *cr.Spec.ObjectStorageOptions.StorageBucketNameOptions.ThreadDumps,
				})
			}
			if cr.Spec.ObjectStorageOptions.StorageBucketNameOptions.Metadata != nil {
				envs = append(envs, corev1.EnvVar{
					Name:  "STORAGE_BUCKETS_METADATA_NAME",
					Value: *cr.Spec.ObjectStorageOptions.StorageBucketNameOptions.Metadata,
				})
			}
		}

		tlsTrustAll := false
		if cr.Spec.ObjectStorageOptions.Provider != nil && cr.Spec.ObjectStorageOptions.Provider.TLSTrustAll != nil {
			tlsTrustAll = *cr.Spec.ObjectStorageOptions.Provider.TLSTrustAll
		}
		if tlsTrustAll {
			envs = append(envs, corev1.EnvVar{
				Name:  "QUARKUS_S3_SYNC_CLIENT_TLS_TRUST_MANAGERS_PROVIDER_TYPE",
				Value: "trust-all",
			})
		}
	}

	mounts := []corev1.VolumeMount{
		{
			// Mount the CA cert and user certificates in the expected /truststore location
			Name:      "cert-secrets",
			MountPath: "/truststore/operator",
			ReadOnly:  true,
		},
	}
	if tls != nil {
		mounts = append(mounts,
			corev1.VolumeMount{
				Name:      "storage-tls-secret",
				MountPath: "/truststore/storage",
				ReadOnly:  true,
			},
			corev1.VolumeMount{
				Name:      "keystore",
				MountPath: path.Join(SecretMountPrefix, "client-tls", tls.CryostatSecret),
				ReadOnly:  true,
			},
			corev1.VolumeMount{
				Name:      "keystore-pass",
				MountPath: path.Join(SecretMountPrefix, "client-tls", tls.KeystorePassSecret),
				ReadOnly:  true,
			},
		)

		envs = append(envs,
			corev1.EnvVar{
				Name:  "SSL_KEYSTORE",
				Value: path.Join(SecretMountPrefix, "client-tls", tls.CryostatSecret, constants.KeyStoreFile),
			},
			corev1.EnvVar{
				Name:  "SSL_KEYSTORE_PASS_FILE",
				Value: path.Join(SecretMountPrefix, "client-tls", tls.KeystorePassSecret, constants.KeystorePassSecretKey),
			},
		)
	}

	optional := false
	secretName := getDatabaseSecret(cr)
	envs = append(envs, corev1.EnvVar{
		Name: "QUARKUS_DATASOURCE_PASSWORD",
		ValueFrom: &corev1.EnvVarSource{
			SecretKeyRef: &corev1.SecretKeySelector{
				LocalObjectReference: corev1.LocalObjectReference{
					Name: secretName,
				},
				Key:      constants.DatabaseSecretConnectionKey,
				Optional: &optional,
			},
		},
	})

	secretName = getStorageSecret(cr)
	envs = append(envs,
		corev1.EnvVar{
			Name: "QUARKUS_S3_AWS_CREDENTIALS_STATIC_PROVIDER_ACCESS_KEY_ID",
			ValueFrom: &corev1.EnvVarSource{
				SecretKeyRef: &corev1.SecretKeySelector{
					LocalObjectReference: corev1.LocalObjectReference{
						Name: secretName,
					},
					Key:      "ACCESS_KEY",
					Optional: &optional,
				},
			},
		},
		corev1.EnvVar{
			Name: "QUARKUS_S3_AWS_CREDENTIALS_STATIC_PROVIDER_SECRET_ACCESS_KEY",
			ValueFrom: &corev1.EnvVarSource{
				SecretKeyRef: &corev1.SecretKeySelector{
					LocalObjectReference: corev1.LocalObjectReference{
						Name: secretName,
					},
					Key:      "SECRET_KEY",
					Optional: &optional,
				},
			},
		},
	)

	envs = append(envs,
		corev1.EnvVar{
			Name:  "AWS_ACCESS_KEY_ID",
			Value: "$(QUARKUS_S3_AWS_CREDENTIALS_STATIC_PROVIDER_ACCESS_KEY_ID)",
		},
		corev1.EnvVar{
			Name:  "AWS_SECRET_ACCESS_KEY",
			Value: "$(QUARKUS_S3_AWS_CREDENTIALS_STATIC_PROVIDER_SECRET_ACCESS_KEY)",
		},
	)

	if specs.ReportsURL != nil {
		reportsEnvs := []corev1.EnvVar{
			{
				Name:  "QUARKUS_REST_CLIENT_REPORTS_URL",
				Value: specs.ReportsURL.String(),
			},
		}
		envs = append(envs, reportsEnvs...)
	}

	// Define INSIGHTS_PROXY URL if Insights integration is enabled
	if specs.InsightsURL != nil {
		insightsEnvs := []corev1.EnvVar{
			{
				Name:  "INSIGHTS_PROXY",
				Value: specs.InsightsURL.String(),
			},
		}
		envs = append(envs, insightsEnvs...)
	}

	targetCacheSize := "-1"
	targetCacheTTL := "10"
	if cr.Spec.TargetConnectionCacheOptions != nil {
		if cr.Spec.TargetConnectionCacheOptions.TargetCacheSize != 0 {
			targetCacheSize = strconv.Itoa(int(cr.Spec.TargetConnectionCacheOptions.TargetCacheSize))
		}

		if cr.Spec.TargetConnectionCacheOptions.TargetCacheTTL != 0 {
			targetCacheTTL = strconv.Itoa(int(cr.Spec.TargetConnectionCacheOptions.TargetCacheTTL))
		}
	}
	connectionCacheEnvs := []corev1.EnvVar{
		{
			Name:  "CRYOSTAT_CONNECTIONS_MAX_OPEN",
			Value: targetCacheSize,
		},
		{
			Name:  "CRYOSTAT_CONNECTIONS_TTL",
			Value: targetCacheTTL,
		},
	}
	envs = append(envs, connectionCacheEnvs...)

	k8sDiscoveryEnabled := true
	k8sDiscoveryPortNames := "jfr-jmx"
	k8sDiscoveryPortNumbers := "9091"
	if cr.Spec.TargetDiscoveryOptions != nil {
		k8sDiscoveryEnabled = !cr.Spec.TargetDiscoveryOptions.DisableBuiltInDiscovery

		if len(cr.Spec.TargetDiscoveryOptions.DiscoveryPortNames) > 0 {
			k8sDiscoveryPortNames = strings.Join(cr.Spec.TargetDiscoveryOptions.DiscoveryPortNames[:], ",")
		} else if cr.Spec.TargetDiscoveryOptions.DisableBuiltInPortNames {
			k8sDiscoveryPortNames = ""
		}

		if len(cr.Spec.TargetDiscoveryOptions.DiscoveryPortNumbers) > 0 {
			k8sDiscoveryPortNumbers = strings.Trim(strings.ReplaceAll(fmt.Sprint(cr.Spec.TargetDiscoveryOptions.DiscoveryPortNumbers), " ", ","), "[]")
		} else if cr.Spec.TargetDiscoveryOptions.DisableBuiltInPortNumbers {
			k8sDiscoveryPortNumbers = ""
		}
	}
	envs = append(envs, []corev1.EnvVar{
		{
			Name:  "CRYOSTAT_DISCOVERY_KUBERNETES_ENABLED",
			Value: fmt.Sprintf("%t", k8sDiscoveryEnabled),
		},
		{
			Name:  "CRYOSTAT_DISCOVERY_KUBERNETES_NAMESPACES",
			Value: strings.Join(cr.TargetNamespaces, ","),
		},
		{
			Name:  "CRYOSTAT_DISCOVERY_KUBERNETES_PORT_NAMES",
			Value: k8sDiscoveryPortNames,
		},
		{
			Name:  "CRYOSTAT_DISCOVERY_KUBERNETES_PORT_NUMBERS",
			Value: k8sDiscoveryPortNumbers,
		},
	}...,
	)

	grafanaVars := []corev1.EnvVar{
		{
			Name:  "GRAFANA_DATASOURCE_URL",
			Value: datasourceURL,
		},
	}
	if specs.AuthProxyURL != nil {
		grafanaVars = append(grafanaVars,
			corev1.EnvVar{
				Name:  "GRAFANA_DASHBOARD_EXT_URL",
				Value: "/grafana/",
			},
			corev1.EnvVar{
				Name:  "GRAFANA_DASHBOARD_URL",
				Value: getInternalDashboardURL(),
			},
		)
	}
	envs = append(envs, grafanaVars...)

	if cr.Spec.AgentOptions != nil {
		if cr.Spec.AgentOptions.DisableHostnameVerification {
			envs = append(envs,
				corev1.EnvVar{
					// TODO This should eventually be replaced by an agent-specific toggle.
					// See: https://github.com/cryostatio/cryostat/issues/778
					Name:  "QUARKUS_REST_CLIENT_VERIFY_HOST",
					Value: "false",
				})
		}
		if cr.Spec.AgentOptions.AllowInsecure {
			envs = append(envs,
				corev1.EnvVar{
					Name:  "CRYOSTAT_AGENT_TLS_REQUIRED",
					Value: "false",
				},
			)
		}
	}

	// Mount the templates specified in Cryostat CR under /opt/cryostat.d/templates.d
	for _, template := range cr.Spec.EventTemplates {
		mount := corev1.VolumeMount{
			Name:      "template-" + template.ConfigMapName,
			MountPath: path.Join(templatesPath, fmt.Sprintf("%s_%s", template.ConfigMapName, template.Filename)),
			SubPath:   template.Filename,
			ReadOnly:  true,
		}
		mounts = append(mounts, mount)
	}

<<<<<<< HEAD
	// Mount the automated rules specified in Cryostat CR under /opt/cryostat.d/rules.d
	for _, rule := range cr.Spec.AutomatedRules {
		mount := corev1.VolumeMount{
			Name:      "rule-" + rule.ConfigMapName,
			MountPath: path.Join(rulesPath, fmt.Sprintf("%s_%s", rule.ConfigMapName, rule.Filename)),
			SubPath:   rule.Filename,
=======
	// Mount the templates specified in Cryostat CR under /opt/cryostat.d/probes.d
	for _, template := range cr.Spec.ProbeTemplates {
		mount := corev1.VolumeMount{
			Name:      "probe-template-" + template.ConfigMapName,
			MountPath: path.Join(probeTemplatesPath, fmt.Sprintf("%s_%s", template.ConfigMapName, template.Filename)),
			SubPath:   template.Filename,
>>>>>>> 2378d395
			ReadOnly:  true,
		}
		mounts = append(mounts, mount)
	}

	// Mount the declarative credentials specified under /opt/cryostat.d/credentials.d
	for _, credential := range cr.Spec.DeclarativeCredentials {
		mount := corev1.VolumeMount{
			Name:      credential.SecretName,
			MountPath: path.Join(credentialsPath, credential.SecretName),
			ReadOnly:  true,
		}
		mounts = append(mounts, mount)
	}

	if tls != nil {
		tlsPath := path.Join(SecretMountPrefix, tls.DatabaseSecret)
		tlsSecretMount := corev1.VolumeMount{
			Name:      "database-tls-secret",
			MountPath: tlsPath,
			ReadOnly:  true,
		}
		mounts = append(mounts, tlsSecretMount)
		envs = append(envs, corev1.EnvVar{
			Name:  "QUARKUS_DATASOURCE_JDBC_URL",
			Value: fmt.Sprintf("jdbc:postgresql://%s-database.%s.svc.cluster.local:5432/cryostat?ssl=true&sslmode=verify-full&sslcert=&sslrootcert=%s/%s", cr.Name, cr.InstallNamespace, tlsPath, constants.CAKey),
		})
	} else {
		envs = append(envs, corev1.EnvVar{
			Name:  "QUARKUS_DATASOURCE_JDBC_URL",
			Value: fmt.Sprintf("jdbc:postgresql://%s-database.%s.svc.cluster.local:5432/cryostat", cr.Name, cr.InstallNamespace),
		})
	}

	probeHandler := corev1.ProbeHandler{
		Exec: &corev1.ExecAction{
			Command: []string{
				"curl",
				"--fail",
				fmt.Sprintf("http://localhost:%d/health/liveness", constants.CryostatHTTPContainerPort),
			},
		},
	}

	var containerSc *corev1.SecurityContext
	if cr.Spec.SecurityOptions != nil && cr.Spec.SecurityOptions.CoreSecurityContext != nil {
		containerSc = cr.Spec.SecurityOptions.CoreSecurityContext
	} else {
		privEscalation := false
		containerSc = &corev1.SecurityContext{
			AllowPrivilegeEscalation: &privEscalation,
			Capabilities: &corev1.Capabilities{
				Drop: []corev1.Capability{constants.CapabilityAll},
			},
		}
	}

	return &corev1.Container{
		Name:            cr.Name,
		Image:           imageTag,
		ImagePullPolicy: common.GetPullPolicy(imageTag),
		VolumeMounts:    mounts,
		Ports: []corev1.ContainerPort{
			{
				ContainerPort: constants.CryostatHTTPContainerPort,
			},
		},
		Env:       envs,
		Resources: *NewCoreContainerResource(cr),
		LivenessProbe: &corev1.Probe{
			ProbeHandler: probeHandler,
		},
		// Expect probe to succeed within 3 minutes
		StartupProbe: &corev1.Probe{
			ProbeHandler:     probeHandler,
			FailureThreshold: 18,
		},
		SecurityContext: containerSc,
	}, nil
}

func NewGrafanaContainerResource(cr *model.CryostatInstance) *corev1.ResourceRequirements {
	resources := &corev1.ResourceRequirements{}
	if cr.Spec.Resources != nil {
		resources = cr.Spec.Resources.GrafanaResources.DeepCopy()
	}
	common.PopulateResourceRequest(resources, defaultGrafanaCpuRequest, defaultGrafanaMemoryRequest,
		defaultGrafanaCpuLimit, defaultGrafanaMemoryLimit)
	return resources
}

func NewGrafanaContainer(cr *model.CryostatInstance, imageTag string, tls *TLSConfig) corev1.Container {
	envs := []corev1.EnvVar{
		{
			Name:  "GF_AUTH_ANONYMOUS_ENABLED",
			Value: "true",
		},
		{
			Name:  "GF_SERVER_DOMAIN",
			Value: "localhost",
		},
		{
			Name:  "GF_SERVER_SERVE_FROM_SUB_PATH",
			Value: "true",
		},
		{
			Name:  "JFR_DATASOURCE_URL",
			Value: datasourceURL,
		},
		{
			Name:  "GF_SERVER_ROOT_URL",
			Value: fmt.Sprintf("%s://localhost:%d/grafana/", "http", constants.AuthProxyHttpContainerPort),
		},
	}

	var containerSc *corev1.SecurityContext
	if cr.Spec.SecurityOptions != nil && cr.Spec.SecurityOptions.GrafanaSecurityContext != nil {
		containerSc = cr.Spec.SecurityOptions.GrafanaSecurityContext
	} else {
		privEscalation := false
		containerSc = &corev1.SecurityContext{
			AllowPrivilegeEscalation: &privEscalation,
			Capabilities: &corev1.Capabilities{
				Drop: []corev1.Capability{constants.CapabilityAll},
			},
		}
	}

	return corev1.Container{
		Name:            cr.Name + "-grafana",
		Image:           imageTag,
		ImagePullPolicy: common.GetPullPolicy(imageTag),
		Ports: []corev1.ContainerPort{
			{
				ContainerPort: constants.GrafanaContainerPort,
			},
		},
		Env: envs,
		StartupProbe: &corev1.Probe{
			ProbeHandler: corev1.ProbeHandler{
				HTTPGet: &corev1.HTTPGetAction{
					Port:   intstr.IntOrString{IntVal: 3000},
					Path:   "/api/health",
					Scheme: corev1.URISchemeHTTP,
				},
			},
			FailureThreshold: 30,
		},
		LivenessProbe: &corev1.Probe{
			ProbeHandler: corev1.ProbeHandler{
				HTTPGet: &corev1.HTTPGetAction{
					Port:   intstr.IntOrString{IntVal: 3000},
					Path:   "/api/health",
					Scheme: corev1.URISchemeHTTP,
				},
			},
		},
		SecurityContext: containerSc,
		Resources:       *NewGrafanaContainerResource(cr),
	}
}

func NewStorageContainerResource(cr *model.CryostatInstance) *corev1.ResourceRequirements {
	resources := &corev1.ResourceRequirements{}
	if cr.Spec.Resources != nil {
		resources = cr.Spec.Resources.ObjectStorageResources.DeepCopy()
	}
	common.PopulateResourceRequest(resources, defaultStorageCpuRequest, defaultStorageMemoryRequest,
		defaultStorageCpuLimit, defaultStorageMemoryLimit)
	return resources
}

func NewStorageContainer(cr *model.CryostatInstance, imageTag string, tls *TLSConfig) corev1.Container {
	var containerSc *corev1.SecurityContext
	envs := []corev1.EnvVar{
		{
			Name:  "CRYOSTAT_BUCKETS",
			Value: "archivedrecordings,archivedreports,eventtemplates,probes,heapdumps,threaddumps",
		},
		{
			Name:  "CRYOSTAT_ACCESS_KEY",
			Value: "cryostat",
		},
		{
			Name:  "DATA_DIR",
			Value: "/data",
		},
		{
			Name:  "IP_BIND",
			Value: "0.0.0.0",
		},
		{
			Name:  "REST_ENCRYPTION_ENABLE",
			Value: "1",
		},
	}

	mounts := []corev1.VolumeMount{
		{
			Name:      cr.Name + "-storage",
			MountPath: "/data",
		},
	}

	secretName := cr.Name + "-storage"
	optional := false
	envs = append(envs, corev1.EnvVar{
		Name: "CRYOSTAT_SECRET_KEY",
		ValueFrom: &corev1.EnvVarSource{
			SecretKeyRef: &corev1.SecretKeySelector{
				LocalObjectReference: corev1.LocalObjectReference{
					Name: secretName,
				},
				Key:      "SECRET_KEY",
				Optional: &optional,
			},
		},
	})

	livenessProbeScheme := corev1.URISchemeHTTP
	livenessProbePort := constants.StoragePort
	ports := []corev1.ContainerPort{
		{
			ContainerPort: constants.StoragePort,
		},
	}

	args := []string{}
	if tls != nil {
		args = append(args,
			fmt.Sprintf("-s3.port=%d", constants.StoragePort),
			// when TLS key/cert are provided but port number is not, then the HTTP port number is used for HTTPS instead and plain HTTP is disabled
			"-s3.port.https=0",
			fmt.Sprintf("-s3.key.file=%s", path.Join(SecretMountPrefix, tls.StorageSecret, corev1.TLSPrivateKeyKey)),
			fmt.Sprintf("-s3.cert.file=%s", path.Join(SecretMountPrefix, tls.StorageSecret, corev1.TLSCertKey)),
		)

		tlsSecretMount := corev1.VolumeMount{
			Name:      "storage-tls-secret",
			MountPath: path.Join(SecretMountPrefix, tls.StorageSecret),
			ReadOnly:  true,
		}

		mounts = append(mounts, tlsSecretMount)
		livenessProbeScheme = corev1.URISchemeHTTPS
	}

	if cr.Spec.SecurityOptions != nil && cr.Spec.SecurityOptions.StorageSecurityContext != nil {
		containerSc = cr.Spec.SecurityOptions.StorageSecurityContext
	} else {
		privEscalation := false
		containerSc = &corev1.SecurityContext{
			AllowPrivilegeEscalation: &privEscalation,
			Capabilities: &corev1.Capabilities{
				Drop: []corev1.Capability{constants.CapabilityAll},
			},
		}
	}

	probeHandler := corev1.ProbeHandler{
		HTTPGet: &corev1.HTTPGetAction{
			Port:   intstr.IntOrString{IntVal: livenessProbePort},
			Path:   "/status",
			Scheme: livenessProbeScheme,
		},
	}

	return corev1.Container{
		Name:            cr.Name + "-storage",
		Image:           imageTag,
		ImagePullPolicy: common.GetPullPolicy(imageTag),
		VolumeMounts:    mounts,
		SecurityContext: containerSc,
		Env:             envs,
		Args:            args,
		Ports:           ports,
		LivenessProbe: &corev1.Probe{
			ProbeHandler:     probeHandler,
			FailureThreshold: 2,
		},
		StartupProbe: &corev1.Probe{
			ProbeHandler:     probeHandler,
			FailureThreshold: 13,
		},
		Resources: *NewStorageContainerResource(cr),
	}
}

func NewDatabaseContainerResource(cr *model.CryostatInstance) *corev1.ResourceRequirements {
	resources := &corev1.ResourceRequirements{}
	if cr.Spec.Resources != nil {
		resources = cr.Spec.Resources.DatabaseResources.DeepCopy()
	}
	common.PopulateResourceRequest(resources, defaultDatabaseCpuRequest, defaultDatabaseMemoryRequest,
		defaultDatabaseCpuLimit, defaultDatabaseMemoryLimit)
	return resources
}

func NewDatabaseContainer(cr *model.CryostatInstance, imageTag string, tls *TLSConfig) corev1.Container {
	var containerSc *corev1.SecurityContext
	if cr.Spec.SecurityOptions != nil && cr.Spec.SecurityOptions.DatabaseSecurityContext != nil {
		containerSc = cr.Spec.SecurityOptions.DatabaseSecurityContext
	} else {
		privEscalation := false
		containerSc = &corev1.SecurityContext{
			AllowPrivilegeEscalation: &privEscalation,
			Capabilities: &corev1.Capabilities{
				Drop: []corev1.Capability{constants.CapabilityAll},
			},
		}
	}

	mountPath := "/var/lib/pgsql"
	dataDir := path.Join(mountPath, "data")
	envs := []corev1.EnvVar{
		{
			Name:  "PGDATA",
			Value: dataDir,
		},
		{
			Name:  "POSTGRESQL_USER",
			Value: "cryostat",
		},
		{
			Name:  "POSTGRESQL_DATABASE",
			Value: "cryostat",
		},
	}

	optional := false
	secretName := getDatabaseSecret(cr)
	envs = append(envs, corev1.EnvVar{
		Name: "POSTGRESQL_PASSWORD",
		ValueFrom: &corev1.EnvVarSource{
			SecretKeyRef: &corev1.SecretKeySelector{
				LocalObjectReference: corev1.LocalObjectReference{
					Name: secretName,
				},
				Key:      constants.DatabaseSecretConnectionKey,
				Optional: &optional,
			},
		},
	})

	envs = append(envs, corev1.EnvVar{
		Name: "PG_ENCRYPT_KEY",
		ValueFrom: &corev1.EnvVarSource{
			SecretKeyRef: &corev1.SecretKeySelector{
				LocalObjectReference: corev1.LocalObjectReference{
					Name: secretName,
				},
				Key:      constants.DatabaseSecretEncryptionKey,
				Optional: &optional,
			},
		},
	})

	mounts := []corev1.VolumeMount{
		{
			Name:      cr.Name + "-database",
			MountPath: mountPath,
		},
	}

	args := []string{}

	if tls != nil {
		tlsPath := path.Join(SecretMountPrefix, tls.DatabaseSecret)
		tlsSecretMount := corev1.VolumeMount{
			Name:      "database-tls-secret",
			MountPath: tlsPath,
			ReadOnly:  true,
		}
		mounts = append(mounts, tlsSecretMount)

		args = append(args,
			"-c", "ssl=on",
			"-c", fmt.Sprintf("ssl_cert_file=%s", path.Join(tlsPath, corev1.TLSCertKey)),
			"-c", fmt.Sprintf("ssl_key_file=%s", path.Join(tlsPath, corev1.TLSPrivateKeyKey)),
		)
	}

	return corev1.Container{
		Name:            cr.Name + "-db",
		Image:           imageTag,
		ImagePullPolicy: common.GetPullPolicy(imageTag),
		VolumeMounts:    mounts,
		SecurityContext: containerSc,
		Env:             envs,
		Args:            args,
		Ports: []corev1.ContainerPort{
			{
				ContainerPort: constants.DatabasePort,
			},
		},
		ReadinessProbe: &corev1.Probe{
			ProbeHandler: corev1.ProbeHandler{
				Exec: &corev1.ExecAction{
					Command: []string{"pg_isready", "-U", "cryostat", "-d", "cryostat"},
				},
			},
		},
		Resources: *NewDatabaseContainerResource(cr),
	}
}

// datasourceURL contains the fixed URL to jfr-datasource's web server
var datasourceURL = "http://" + constants.LoopbackAddress + ":" + strconv.Itoa(int(constants.DatasourceContainerPort))

func NewJfrDatasourceContainerResource(cr *model.CryostatInstance) *corev1.ResourceRequirements {
	resources := &corev1.ResourceRequirements{}
	if cr.Spec.Resources != nil {
		resources = cr.Spec.Resources.DataSourceResources.DeepCopy()
	}
	common.PopulateResourceRequest(resources, defaultJfrDatasourceCpuRequest, defaultJfrDatasourceMemoryRequest,
		defaultJfrDatasourceCpuLimit, defaultJfrDatasourceMemoryLimit)
	return resources
}

func NewJfrDatasourceContainer(cr *model.CryostatInstance, imageTag string, serviceSpecs *ServiceSpecs, tls *TLSConfig) corev1.Container {
	var containerSc *corev1.SecurityContext
	if cr.Spec.SecurityOptions != nil && cr.Spec.SecurityOptions.DataSourceSecurityContext != nil {
		containerSc = cr.Spec.SecurityOptions.DataSourceSecurityContext
	} else {
		privEscalation := false
		containerSc = &corev1.SecurityContext{
			AllowPrivilegeEscalation: &privEscalation,
			Capabilities: &corev1.Capabilities{
				Drop: []corev1.Capability{constants.CapabilityAll},
			},
		}
	}

	envs := []corev1.EnvVar{
		{
			Name:  "QUARKUS_HTTP_HOST",
			Value: constants.LoopbackAddress,
		},
		{
			Name:  "QUARKUS_HTTP_PORT",
			Value: strconv.Itoa(int(constants.DatasourceContainerPort)),
		},
	}

	mounts := []corev1.VolumeMount{}
	if tls != nil {
		tlsPath := path.Join(SecretMountPrefix, tls.StorageSecret)
		tlsSecretMount := corev1.VolumeMount{
			Name:      "storage-tls-secret",
			MountPath: tlsPath,
			ReadOnly:  true,
		}
		mounts = append(mounts, tlsSecretMount)

		// if we are deploying our own managed storage container with a TLS cert that we issued for it,
		// configure that here. Otherwise if we are configured to talk to an external object storage
		// provider, assume that it is using a well-known certificate signed by a root trust.
		// TODO allow additional configuration via the CR to configure TLS for external providers
		if DeployManagedStorage(cr) {
			envs = append(envs,
				corev1.EnvVar{
					Name:  "CRYOSTAT_STORAGE_TLS_CA_PATH",
					Value: path.Join(SecretMountPrefix, tls.StorageSecret, "s3", "ca.crt"),
				},
				corev1.EnvVar{
					Name:  "CRYOSTAT_STORAGE_TLS_CERT_PATH",
					Value: path.Join(SecretMountPrefix, tls.StorageSecret, "s3", "tls.crt"),
				},
			)
		}
	}

	return corev1.Container{
		Name:            cr.Name + "-jfr-datasource",
		Image:           imageTag,
		ImagePullPolicy: common.GetPullPolicy(imageTag),
		Ports: []corev1.ContainerPort{
			{
				ContainerPort: constants.DatasourceContainerPort,
			},
		},
		Env:          envs,
		VolumeMounts: mounts,
		// Can't use HTTP probe since the port is not exposed over the network
		LivenessProbe: &corev1.Probe{
			ProbeHandler: corev1.ProbeHandler{
				Exec: &corev1.ExecAction{
					Command: []string{"curl", "--fail", datasourceURL},
				},
			},
		},
		SecurityContext: containerSc,
		Resources:       *NewJfrDatasourceContainerResource(cr),
	}
}

func newAgentProxyContainer(cr *model.CryostatInstance, imageTag string, tls *TLSConfig) corev1.Container {
	var securityContext *corev1.SecurityContext
	if cr.Spec.SecurityOptions != nil && cr.Spec.SecurityOptions.AgentProxySecurityContext != nil {
		securityContext = cr.Spec.SecurityOptions.AgentProxySecurityContext
	} else {
		privEscalation := false
		securityContext = &corev1.SecurityContext{
			AllowPrivilegeEscalation: &privEscalation,
			Capabilities: &corev1.Capabilities{
				Drop: []corev1.Capability{constants.CapabilityAll},
			},
		}
	}

	// Mount the config map containing the nginx.conf (and DH params if TLS is enabled)
	mounts := []corev1.VolumeMount{
		{
			Name:      "agent-proxy-config",
			MountPath: constants.AgentProxyConfigFilePath,
			ReadOnly:  true,
		},
	}
	if tls != nil {
		// Mount the TLS secret for the agent proxy
		mounts = append(mounts, corev1.VolumeMount{
			Name:      "agent-proxy-tls-secret",
			MountPath: path.Join(SecretMountPrefix, tls.AgentProxySecret),
			ReadOnly:  true,
		})
	}

	return corev1.Container{
		Name:            cr.Name + "-agent-proxy",
		Image:           imageTag,
		ImagePullPolicy: common.GetPullPolicy(imageTag),
		Ports: []corev1.ContainerPort{
			{
				ContainerPort: constants.AgentProxyContainerPort,
			},
			{
				ContainerPort: constants.AgentProxyHealthPort,
			},
		},
		// Override the command to run nginx pointed at our config file. See:
		// https://github.com/sclorg/nginx-container/blob/e7d8db9bc5299a4c4e254f8a82e917c7c136468b/1.24/README.md#direct-usage-with-a-mounted-directory
		Command: []string{
			"nginx",
			"-c", path.Join(constants.AgentProxyConfigFilePath, constants.AgentProxyConfigFileName),
			"-g", "daemon off;",
		},
		LivenessProbe: &corev1.Probe{
			ProbeHandler: corev1.ProbeHandler{
				HTTPGet: &corev1.HTTPGetAction{
					Path:   "/healthz",
					Port:   intstr.FromInt32(constants.AgentProxyHealthPort),
					Scheme: corev1.URISchemeHTTP,
				},
			},
		},
		SecurityContext: securityContext,
		Resources:       *newAgentProxyContainerResource(cr),
		VolumeMounts:    mounts,
	}
}

func newAgentProxyContainerResource(cr *model.CryostatInstance) *corev1.ResourceRequirements {
	resources := &corev1.ResourceRequirements{}
	if cr.Spec.Resources != nil {
		resources = cr.Spec.Resources.AgentProxyResources.DeepCopy()
	}
	common.PopulateResourceRequest(resources, defaultAgentProxyCpuRequest, defaultAgentProxyMemoryRequest,
		defaultAgentProxyCpuLimit, defaultAgentProxyMemoryLimit)
	return resources
}

func getInternalDashboardURL() string {
	return fmt.Sprintf("http://localhost:%d", constants.GrafanaContainerPort)
}

func newVolumeForDatabase(cr *model.CryostatInstance) []corev1.Volume {
	var volumeSource corev1.VolumeSource

	var emptyDir *operatorv1beta2.EmptyDirConfig
	if cr.Spec.StorageOptions != nil {
		cfg := cr.Spec.StorageOptions.Database
		if cfg != nil {
			emptyDir = cfg.EmptyDir
		} else {
			emptyDir = cr.Spec.StorageOptions.EmptyDir
		}
	}
	if emptyDir != nil && emptyDir.Enabled {
		sizeLimit, err := resource.ParseQuantity(emptyDir.SizeLimit)
		if err != nil {
			sizeLimit = *resource.NewQuantity(0, resource.BinarySI)
		}

		volumeSource = corev1.VolumeSource{
			EmptyDir: &corev1.EmptyDirVolumeSource{
				Medium:    emptyDir.Medium,
				SizeLimit: &sizeLimit,
			},
		}
	} else {
		volumeSource = corev1.VolumeSource{
			PersistentVolumeClaim: &corev1.PersistentVolumeClaimVolumeSource{
				ClaimName: cr.Name + "-database",
			},
		}
	}

	return []corev1.Volume{
		{
			Name:         cr.Name + "-database",
			VolumeSource: volumeSource,
		},
	}
}

func newVolumeForStorage(cr *model.CryostatInstance) []corev1.Volume {
	var volumeSource corev1.VolumeSource

	var emptyDir *operatorv1beta2.EmptyDirConfig
	if cr.Spec.StorageOptions != nil {
		cfg := cr.Spec.StorageOptions.ObjectStorage
		if cfg != nil {
			emptyDir = cfg.EmptyDir
		} else {
			emptyDir = cr.Spec.StorageOptions.EmptyDir
		}
	}
	if emptyDir != nil && emptyDir.Enabled {
		sizeLimit, err := resource.ParseQuantity(emptyDir.SizeLimit)
		if err != nil {
			sizeLimit = *resource.NewQuantity(0, resource.BinarySI)
		}

		volumeSource = corev1.VolumeSource{
			EmptyDir: &corev1.EmptyDirVolumeSource{
				Medium:    emptyDir.Medium,
				SizeLimit: &sizeLimit,
			},
		}
	} else {
		volumeSource = corev1.VolumeSource{
			PersistentVolumeClaim: &corev1.PersistentVolumeClaimVolumeSource{
				ClaimName: cr.Name + "-storage",
			},
		}
	}

	return []corev1.Volume{
		{
			Name:         cr.Name + "-storage",
			VolumeSource: volumeSource,
		},
	}
}

func isBasicAuthEnabled(cr *model.CryostatInstance) bool {
	return cr.Spec.AuthorizationOptions != nil && cr.Spec.AuthorizationOptions.BasicAuth != nil && cr.Spec.AuthorizationOptions.BasicAuth.SecretName != nil && cr.Spec.AuthorizationOptions.BasicAuth.Filename != nil
}

func getDatabaseSecret(cr *model.CryostatInstance) string {
	if cr.Spec.DatabaseOptions != nil && cr.Spec.DatabaseOptions.SecretName != nil {
		return *cr.Spec.DatabaseOptions.SecretName
	}
	return cr.Name + "-db"
}

func getStorageSecret(cr *model.CryostatInstance) string {
	if cr.Spec.ObjectStorageOptions != nil && cr.Spec.ObjectStorageOptions.SecretName != nil {
		return *cr.Spec.ObjectStorageOptions.SecretName
	}
	return cr.Name + "-storage"
}<|MERGE_RESOLUTION|>--- conflicted
+++ resolved
@@ -673,7 +673,6 @@
 		volumes = append(volumes, eventTemplateVolume)
 	}
 
-<<<<<<< HEAD
 	// Add Automated Rules as volumes
 	for _, rule := range cr.Spec.AutomatedRules {
 		ruleVolume := corev1.Volume{
@@ -687,7 +686,15 @@
 						{
 							Key:  rule.Filename,
 							Path: rule.Filename,
-=======
+							Mode: &readOnlyMode,
+						},
+					},
+				},
+			},
+		}
+		volumes = append(volumes, ruleVolume)
+	}
+
 	// Add any ProbeTemplates as volumes
 	for _, template := range cr.Spec.ProbeTemplates {
 		probeTemplateVolume := corev1.Volume{
@@ -701,18 +708,13 @@
 						{
 							Key:  template.Filename,
 							Path: template.Filename,
->>>>>>> 2378d395
 							Mode: &readOnlyMode,
 						},
 					},
 				},
 			},
 		}
-<<<<<<< HEAD
-		volumes = append(volumes, ruleVolume)
-=======
 		volumes = append(volumes, probeTemplateVolume)
->>>>>>> 2378d395
 	}
 
 	// Add Declarative Credentials as volumes
@@ -1397,11 +1399,8 @@
 	tls *TLSConfig, openshift bool) (*corev1.Container, error) {
 	configPath := "/opt/cryostat.d/conf.d"
 	templatesPath := "/opt/cryostat.d/templates.d"
-<<<<<<< HEAD
 	rulesPath := "/opt/cryostat.d/rules.d"
-=======
 	probeTemplatesPath := "/opt/cryostat.d/probes.d"
->>>>>>> 2378d395
 	credentialsPath := "/opt/cryostat.d/credentials.d"
 
 	envs := []corev1.EnvVar{
@@ -1823,21 +1822,23 @@
 		mounts = append(mounts, mount)
 	}
 
-<<<<<<< HEAD
 	// Mount the automated rules specified in Cryostat CR under /opt/cryostat.d/rules.d
 	for _, rule := range cr.Spec.AutomatedRules {
 		mount := corev1.VolumeMount{
 			Name:      "rule-" + rule.ConfigMapName,
 			MountPath: path.Join(rulesPath, fmt.Sprintf("%s_%s", rule.ConfigMapName, rule.Filename)),
 			SubPath:   rule.Filename,
-=======
+			ReadOnly:  true,
+		}
+		mounts = append(mounts, mount)
+	}
+
 	// Mount the templates specified in Cryostat CR under /opt/cryostat.d/probes.d
 	for _, template := range cr.Spec.ProbeTemplates {
 		mount := corev1.VolumeMount{
 			Name:      "probe-template-" + template.ConfigMapName,
 			MountPath: path.Join(probeTemplatesPath, fmt.Sprintf("%s_%s", template.ConfigMapName, template.Filename)),
 			SubPath:   template.Filename,
->>>>>>> 2378d395
 			ReadOnly:  true,
 		}
 		mounts = append(mounts, mount)
