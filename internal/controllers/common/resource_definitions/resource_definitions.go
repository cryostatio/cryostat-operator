// Copyright The Cryostat Authors.
//
// Licensed under the Apache License, Version 2.0 (the "License");
// you may not use this file except in compliance with the License.
// You may obtain a copy of the License at
//
// http://www.apache.org/licenses/LICENSE-2.0
//
// Unless required by applicable law or agreed to in writing, software
// distributed under the License is distributed on an "AS IS" BASIS,
// WITHOUT WARRANTIES OR CONDITIONS OF ANY KIND, either express or implied.
// See the License for the specific language governing permissions and
// limitations under the License.

package resource_definitions

import (
	"encoding/json"
	"fmt"
	"net/url"
	"strconv"
	"strings"

	operatorv1beta2 "github.com/cryostatio/cryostat-operator/api/v1beta2"
	common "github.com/cryostatio/cryostat-operator/internal/controllers/common"
	"github.com/cryostatio/cryostat-operator/internal/controllers/constants"
	"github.com/cryostatio/cryostat-operator/internal/controllers/model"
	appsv1 "k8s.io/api/apps/v1"
	authzv1 "k8s.io/api/authorization/v1"
	corev1 "k8s.io/api/core/v1"
	"k8s.io/apimachinery/pkg/api/resource"
	metav1 "k8s.io/apimachinery/pkg/apis/meta/v1"
	"k8s.io/apimachinery/pkg/util/intstr"
)

// ImageTags contains container image tags for each of the images to deploy
type ImageTags struct {
	OAuth2ProxyImageTag         string
	OpenShiftOAuthProxyImageTag string
	CoreImageTag                string
	DatasourceImageTag          string
	GrafanaImageTag             string
	ReportsImageTag             string
	StorageImageTag             string
	DatabaseImageTag            string
	AgentProxyImageTag          string
}

type ServiceSpecs struct {
	AuthProxyURL *url.URL
	CoreURL      *url.URL
	ReportsURL   *url.URL
	InsightsURL  *url.URL
	StorageURL   *url.URL
	DatabaseURL  *url.URL
}

// TLSConfig contains TLS-related information useful when creating other objects
type TLSConfig struct {
	// Name of the TLS secret for Cryostat
	CryostatSecret string
	// Name of the TLS secret for Reports Generator
	ReportsSecret string
	// Name of the TLS secret for Database
	DatabaseSecret string
	// Name of the TLS secret for Storage
	StorageSecret string
	// Name of the TLS secret for the agent proxy
	AgentProxySecret string
	// Name of the secret containing the password for the keystore in CryostatSecret
	KeystorePassSecret string
	// PEM-encoded X.509 certificate for the Cryostat CA
	CACert []byte
}

const (
	defaultAuthProxyCpuRequest        string = "25m"
	defaultAuthProxyMemoryRequest     string = "64Mi"
	defaultCoreCpuRequest             string = "500m"
	defaultCoreMemoryRequest          string = "384Mi"
	defaultJfrDatasourceCpuRequest    string = "200m"
	defaultJfrDatasourceMemoryRequest string = "200Mi"
	defaultGrafanaCpuRequest          string = "25m"
	defaultGrafanaMemoryRequest       string = "80Mi"
	defaultDatabaseCpuRequest         string = "25m"
	defaultDatabaseMemoryRequest      string = "64Mi"
	defaultStorageCpuRequest          string = "50m"
	defaultStorageMemoryRequest       string = "256Mi"
	defaultReportCpuRequest           string = "500m"
	defaultReportMemoryRequest        string = "512Mi"
	defaultAgentProxyCpuRequest       string = "25m"
	defaultAgentProxyMemoryRequest    string = "64Mi"
	OAuth2ConfigFileName              string = "alpha_config.json"
	OAuth2ConfigFilePath              string = "/etc/oauth2_proxy/alpha_config"
	DatabaseName                      string = "cryostat"
)

func CorePodLabels(cr *model.CryostatInstance) map[string]string {
	return map[string]string{
		"app":       cr.Name,
		"kind":      "cryostat",
		"component": "cryostat",
	}
}

func NewDeploymentForCR(cr *model.CryostatInstance, specs *ServiceSpecs, imageTags *ImageTags,
	tls *TLSConfig, fsGroup int64, openshift bool) (*appsv1.Deployment, error) {
	// Force one replica to avoid lock file and PVC contention
	replicas := int32(1)

	defaultDeploymentLabels := map[string]string{
		"app":                    cr.Name,
		"kind":                   "cryostat",
		"component":              "cryostat",
		"app.kubernetes.io/name": "cryostat",
	}
	defaultDeploymentAnnotations := map[string]string{
		"app.openshift.io/connects-to": constants.OperatorDeploymentName,
	}
	defaultPodLabels := CorePodLabels(cr)
	userDefinedDeploymentLabels := make(map[string]string)
	userDefinedDeploymentAnnotations := make(map[string]string)
	userDefinedPodTemplateLabels := make(map[string]string)
	userDefinedPodTemplateAnnotations := make(map[string]string)
	if cr.Spec.OperandMetadata != nil {
		if cr.Spec.OperandMetadata.DeploymentMetadata != nil {
			for k, v := range cr.Spec.OperandMetadata.DeploymentMetadata.Labels {
				userDefinedDeploymentLabels[k] = v
			}
			for k, v := range cr.Spec.OperandMetadata.DeploymentMetadata.Annotations {
				userDefinedDeploymentAnnotations[k] = v
			}
		}
		if cr.Spec.OperandMetadata.PodMetadata != nil {
			for k, v := range cr.Spec.OperandMetadata.PodMetadata.Labels {
				userDefinedPodTemplateLabels[k] = v
			}
			for k, v := range cr.Spec.OperandMetadata.PodMetadata.Annotations {
				userDefinedPodTemplateAnnotations[k] = v
			}
		}
	}

	// First set the user defined labels and annotation in the meta, so that the default ones can override them
	deploymentMeta := metav1.ObjectMeta{
		Name:        cr.Name,
		Namespace:   cr.InstallNamespace,
		Labels:      userDefinedDeploymentLabels,
		Annotations: userDefinedDeploymentAnnotations,
	}
	common.MergeLabelsAndAnnotations(&deploymentMeta, defaultDeploymentLabels, defaultDeploymentAnnotations)

	podTemplateMeta := metav1.ObjectMeta{
		Name:        cr.Name,
		Namespace:   cr.InstallNamespace,
		Labels:      userDefinedPodTemplateLabels,
		Annotations: userDefinedPodTemplateAnnotations,
	}
	common.MergeLabelsAndAnnotations(&podTemplateMeta, defaultPodLabels, nil)

	pod, err := NewPodForCR(cr, specs, imageTags, tls, fsGroup, openshift)
	if err != nil {
		return nil, err
	}
	return &appsv1.Deployment{
		ObjectMeta: deploymentMeta,
		Spec: appsv1.DeploymentSpec{
			// Selector is immutable, avoid modifying if possible
			Selector: &metav1.LabelSelector{
				MatchLabels: map[string]string{
					"app":       cr.Name,
					"kind":      "cryostat",
					"component": "cryostat",
				},
			},
			Template: corev1.PodTemplateSpec{
				ObjectMeta: podTemplateMeta,
				Spec:       *pod,
			},
			Replicas: &replicas,
			Strategy: appsv1.DeploymentStrategy{
				Type: appsv1.RecreateDeploymentStrategyType,
			},
		},
	}, nil
}

func createMapCopy(in map[string]string) map[string]string {
	copy := make(map[string]string)
	for k, v := range in {
		copy[k] = v
	}
	return copy
}

func createMetadataCopy(in *operatorv1beta2.ResourceMetadata) operatorv1beta2.ResourceMetadata {
	if in == nil {
		return operatorv1beta2.ResourceMetadata{}
	}
	return operatorv1beta2.ResourceMetadata{
		Labels:      createMapCopy(in.Labels),
		Annotations: createMapCopy(in.Annotations),
	}
}

func DatabasePodLabels(cr *model.CryostatInstance) map[string]string {
	return map[string]string{
		"app":       cr.Name,
		"kind":      "cryostat",
		"component": "database",
	}
}

func NewDeploymentForDatabase(cr *model.CryostatInstance, imageTags *ImageTags, tls *TLSConfig,
	openshift bool, fsGroup int64) *appsv1.Deployment {
	replicas := int32(1)

	defaultDeploymentLabels := map[string]string{
		"app":                    cr.Name,
		"kind":                   "cryostat",
		"component":              "database",
		"app.kubernetes.io/name": "cryostat-database",
	}
	defaultDeploymentAnnotations := map[string]string{
		"app.openshift.io/connects-to": cr.Name,
	}
	defaultPodLabels := DatabasePodLabels(cr)
	operandMeta := operatorv1beta2.OperandMetadata{
		DeploymentMetadata: &operatorv1beta2.ResourceMetadata{},
		PodMetadata:        &operatorv1beta2.ResourceMetadata{},
	}
	if cr.Spec.OperandMetadata != nil && cr.Spec.OperandMetadata.DeploymentMetadata != nil {
		deploymentCopy := createMetadataCopy(cr.Spec.OperandMetadata.DeploymentMetadata)
		operandMeta.DeploymentMetadata = &deploymentCopy
	}
	if cr.Spec.OperandMetadata != nil && cr.Spec.OperandMetadata.PodMetadata != nil {
		podCopy := createMetadataCopy(cr.Spec.OperandMetadata.PodMetadata)
		operandMeta.PodMetadata = &podCopy
	}

	// First set the user defined labels and annotation in the meta, so that the default ones can override them
	deploymentMeta := metav1.ObjectMeta{
		Name:        cr.Name + "-database",
		Namespace:   cr.InstallNamespace,
		Labels:      operandMeta.DeploymentMetadata.Labels,
		Annotations: operandMeta.DeploymentMetadata.Annotations,
	}
	common.MergeLabelsAndAnnotations(&deploymentMeta, defaultDeploymentLabels, defaultDeploymentAnnotations)

	podTemplateMeta := metav1.ObjectMeta{
		Name:        cr.Name + "-database",
		Namespace:   cr.InstallNamespace,
		Labels:      operandMeta.PodMetadata.Labels,
		Annotations: operandMeta.PodMetadata.Annotations,
	}
	common.MergeLabelsAndAnnotations(&podTemplateMeta, defaultPodLabels, nil)

	return &appsv1.Deployment{
		ObjectMeta: deploymentMeta,
		Spec: appsv1.DeploymentSpec{
			// Selector is immutable, avoid modifying if possible
			Selector: &metav1.LabelSelector{
				MatchLabels: map[string]string{
					"app":       cr.Name,
					"kind":      "cryostat",
					"component": "database",
				},
			},
			Template: corev1.PodTemplateSpec{
				ObjectMeta: podTemplateMeta,
				Spec:       *NewPodForDatabase(cr, imageTags, tls, openshift, fsGroup),
			},
			Replicas: &replicas,
			Strategy: appsv1.DeploymentStrategy{
				Type: appsv1.RecreateDeploymentStrategyType,
			},
		},
	}
}

func StoragePodLabels(cr *model.CryostatInstance) map[string]string {
	return map[string]string{
		"app":       cr.Name,
		"kind":      "cryostat",
		"component": "storage",
	}
}

func NewDeploymentForStorage(cr *model.CryostatInstance, imageTags *ImageTags, tls *TLSConfig, openshift bool, fsGroup int64) *appsv1.Deployment {
	replicas := int32(1)

	defaultDeploymentLabels := map[string]string{
		"app":                    cr.Name,
		"kind":                   "cryostat",
		"component":              "storage",
		"app.kubernetes.io/name": "cryostat-storage",
	}
	defaultDeploymentAnnotations := map[string]string{
		"app.openshift.io/connects-to": cr.Name,
	}
	defaultPodLabels := StoragePodLabels(cr)
	userDefinedDeploymentLabels := make(map[string]string)
	userDefinedDeploymentAnnotations := make(map[string]string)
	userDefinedPodTemplateLabels := make(map[string]string)
	userDefinedPodTemplateAnnotations := make(map[string]string)
	if cr.Spec.OperandMetadata != nil {
		if cr.Spec.OperandMetadata.DeploymentMetadata != nil {
			for k, v := range cr.Spec.OperandMetadata.DeploymentMetadata.Labels {
				userDefinedDeploymentLabels[k] = v
			}
			for k, v := range cr.Spec.OperandMetadata.DeploymentMetadata.Annotations {
				userDefinedDeploymentAnnotations[k] = v
			}
		}
		if cr.Spec.OperandMetadata.PodMetadata != nil {
			for k, v := range cr.Spec.OperandMetadata.PodMetadata.Labels {
				userDefinedPodTemplateLabels[k] = v
			}
			for k, v := range cr.Spec.OperandMetadata.PodMetadata.Annotations {
				userDefinedPodTemplateAnnotations[k] = v
			}
		}
	}

	// First set the user defined labels and annotation in the meta, so that the default ones can override them
	deploymentMeta := metav1.ObjectMeta{
		Name:        cr.Name + "-storage",
		Namespace:   cr.InstallNamespace,
		Labels:      userDefinedDeploymentLabels,
		Annotations: userDefinedDeploymentAnnotations,
	}
	common.MergeLabelsAndAnnotations(&deploymentMeta, defaultDeploymentLabels, defaultDeploymentAnnotations)

	podTemplateMeta := metav1.ObjectMeta{
		Name:        cr.Name + "-storage",
		Namespace:   cr.InstallNamespace,
		Labels:      userDefinedPodTemplateLabels,
		Annotations: userDefinedPodTemplateAnnotations,
	}
	common.MergeLabelsAndAnnotations(&podTemplateMeta, defaultPodLabels, nil)

	return &appsv1.Deployment{
		ObjectMeta: deploymentMeta,
		Spec: appsv1.DeploymentSpec{
			// Selector is immutable, avoid modifying if possible
			Selector: &metav1.LabelSelector{
				MatchLabels: map[string]string{
					"app":       cr.Name,
					"kind":      "cryostat",
					"component": "storage",
				},
			},
			Template: corev1.PodTemplateSpec{
				ObjectMeta: podTemplateMeta,
				Spec:       *NewPodForStorage(cr, imageTags, tls, openshift, fsGroup),
			},
			Replicas: &replicas,
			Strategy: appsv1.DeploymentStrategy{
				Type: appsv1.RecreateDeploymentStrategyType,
			},
		},
	}
}

func ReportsPodLabels(cr *model.CryostatInstance) map[string]string {
	return map[string]string{
		"app":       cr.Name,
		"kind":      "cryostat",
		"component": "reports",
	}
}

func NewDeploymentForReports(cr *model.CryostatInstance, imageTags *ImageTags, tls *TLSConfig,
	openshift bool) *appsv1.Deployment {
	replicas := int32(0)
	if cr.Spec.ReportOptions != nil {
		replicas = cr.Spec.ReportOptions.Replicas
	}

	defaultDeploymentLabels := map[string]string{
		"app":                    cr.Name,
		"kind":                   "cryostat",
		"component":              "reports",
		"app.kubernetes.io/name": "cryostat-reports",
	}
	defaultDeploymentAnnotations := map[string]string{
		"app.openshift.io/connects-to": cr.Name,
	}
	defaultPodLabels := ReportsPodLabels(cr)
	userDefinedDeploymentLabels := make(map[string]string)
	userDefinedDeploymentAnnotations := make(map[string]string)
	userDefinedPodTemplateLabels := make(map[string]string)
	userDefinedPodTemplateAnnotations := make(map[string]string)
	if cr.Spec.OperandMetadata != nil {
		if cr.Spec.OperandMetadata.DeploymentMetadata != nil {
			for k, v := range cr.Spec.OperandMetadata.DeploymentMetadata.Labels {
				userDefinedDeploymentLabels[k] = v
			}
			for k, v := range cr.Spec.OperandMetadata.DeploymentMetadata.Annotations {
				userDefinedDeploymentAnnotations[k] = v
			}
		}
		if cr.Spec.OperandMetadata.PodMetadata != nil {
			for k, v := range cr.Spec.OperandMetadata.PodMetadata.Labels {
				userDefinedPodTemplateLabels[k] = v
			}
			for k, v := range cr.Spec.OperandMetadata.PodMetadata.Annotations {
				userDefinedPodTemplateAnnotations[k] = v
			}
		}
	}

	// First set the user defined labels and annotation in the meta, so that the default ones can override them
	deploymentMeta := metav1.ObjectMeta{
		Name:        cr.Name + "-reports",
		Namespace:   cr.InstallNamespace,
		Labels:      userDefinedDeploymentLabels,
		Annotations: userDefinedDeploymentAnnotations,
	}
	common.MergeLabelsAndAnnotations(&deploymentMeta, defaultDeploymentLabels, defaultDeploymentAnnotations)

	podTemplateMeta := metav1.ObjectMeta{
		Name:        cr.Name + "-reports",
		Namespace:   cr.InstallNamespace,
		Labels:      userDefinedPodTemplateLabels,
		Annotations: userDefinedPodTemplateAnnotations,
	}
	common.MergeLabelsAndAnnotations(&podTemplateMeta, defaultPodLabels, nil)

	return &appsv1.Deployment{
		ObjectMeta: deploymentMeta,
		Spec: appsv1.DeploymentSpec{
			// Selector is immutable, avoid modifying if possible
			Selector: &metav1.LabelSelector{
				MatchLabels: map[string]string{
					"app":       cr.Name,
					"kind":      "cryostat",
					"component": "reports",
				},
			},
			Template: corev1.PodTemplateSpec{
				ObjectMeta: podTemplateMeta,
				Spec:       *NewPodForReports(cr, imageTags, tls, openshift),
			},
			Replicas: &replicas,
		},
	}
}

func NewPodForCR(cr *model.CryostatInstance, specs *ServiceSpecs, imageTags *ImageTags,
	tls *TLSConfig, fsGroup int64, openshift bool) (*corev1.PodSpec, error) {
	authProxy, err := NewAuthProxyContainer(cr, specs, imageTags.OAuth2ProxyImageTag, imageTags.OpenShiftOAuthProxyImageTag, tls, openshift)
	if err != nil {
		return nil, err
	}
	containers := []corev1.Container{
		NewCoreContainer(cr, specs, imageTags.CoreImageTag, tls, openshift),
		NewGrafanaContainer(cr, imageTags.GrafanaImageTag, tls),
		NewJfrDatasourceContainer(cr, imageTags.DatasourceImageTag),
		*authProxy,
		newAgentProxyContainer(cr, imageTags.AgentProxyImageTag, tls),
	}

	volumes := newVolumeForCR(cr)
	volSources := []corev1.VolumeProjection{}
	readOnlyMode := int32(0440)

	// Add any TrustedCertSecrets as volumes
	for _, secret := range cr.Spec.TrustedCertSecrets {
		var key string
		if secret.CertificateKey != nil {
			key = *secret.CertificateKey
		} else {
			key = operatorv1beta2.DefaultCertificateKey
		}
		source := corev1.VolumeProjection{
			Secret: &corev1.SecretProjection{
				LocalObjectReference: corev1.LocalObjectReference{
					Name: secret.SecretName,
				},
				Items: []corev1.KeyToPath{
					{
						Key:  key,
						Path: fmt.Sprintf("%s_%s", secret.SecretName, key),
						Mode: &readOnlyMode,
					},
				},
			},
		}
		volSources = append(volSources, source)
	}

	if tls != nil {
		volSources = append(volSources, corev1.VolumeProjection{
			// Add Cryostat self-signed CA
			Secret: &corev1.SecretProjection{
				LocalObjectReference: corev1.LocalObjectReference{
					Name: tls.CryostatSecret,
				},
				Items: []corev1.KeyToPath{
					{
						Key:  constants.CAKey,
						Path: cr.Name + "-ca.crt",
						Mode: &readOnlyMode,
					},
				},
			},
		})

		volumes = append(volumes,
			corev1.Volume{
				Name: "auth-proxy-tls-secret",
				VolumeSource: corev1.VolumeSource{
					Secret: &corev1.SecretVolumeSource{
						SecretName:  tls.CryostatSecret,
						DefaultMode: &readOnlyMode,
					},
				},
			},
			corev1.Volume{
				Name: "agent-proxy-tls-secret",
				VolumeSource: corev1.VolumeSource{
					Secret: &corev1.SecretVolumeSource{
						SecretName:  tls.AgentProxySecret,
						DefaultMode: &readOnlyMode,
					},
				},
			},
			corev1.Volume{
				Name: "keystore",
				VolumeSource: corev1.VolumeSource{
					Secret: &corev1.SecretVolumeSource{
						SecretName: tls.CryostatSecret,
						Items: []corev1.KeyToPath{
							{
								Key:  "keystore.p12",
								Path: "keystore.p12",
								Mode: &readOnlyMode,
							},
						},
					},
				},
			},
		)

		dbTlsVolume := corev1.Volume{
			Name: "database-tls-secret",
			VolumeSource: corev1.VolumeSource{
				Secret: &corev1.SecretVolumeSource{
					SecretName:  tls.DatabaseSecret,
					DefaultMode: &readOnlyMode,
					Items: []corev1.KeyToPath{
						{
							Key:  "tls.crt",
							Path: "tls.crt",
						},
						{
							Key:  "ca.crt",
							Path: "ca.crt",
						},
					},
				},
			},
		}
		volumes = append(volumes, dbTlsVolume)
	}

	// Project certificate secrets into deployment
	certVolume := corev1.Volume{
		Name: "cert-secrets",
		VolumeSource: corev1.VolumeSource{
			Projected: &corev1.ProjectedVolumeSource{
				Sources: volSources,
			},
		},
	}

	// Add agent proxy config map as a volume
	agentProxyVolume := corev1.Volume{
		Name: "agent-proxy-config",
		VolumeSource: corev1.VolumeSource{
			ConfigMap: &corev1.ConfigMapVolumeSource{
				LocalObjectReference: corev1.LocalObjectReference{
					Name: cr.Name + "-agent-proxy",
				},
				DefaultMode: &readOnlyMode,
			},
		},
	}

	volumes = append(volumes, certVolume, agentProxyVolume)

	if !openshift {
		// if not deploying openshift-oauth-proxy then we must be deploying oauth2_proxy instead
		volumes = append(volumes, corev1.Volume{
			Name: cr.Name + "-oauth2-proxy-cfg",
			VolumeSource: corev1.VolumeSource{
				ConfigMap: &corev1.ConfigMapVolumeSource{
					LocalObjectReference: corev1.LocalObjectReference{
						Name: cr.Name + "-oauth2-proxy-cfg",
					},
					Items: []corev1.KeyToPath{
						{
							Key:  OAuth2ConfigFileName,
							Path: OAuth2ConfigFileName,
							Mode: &readOnlyMode,
						},
					},
				},
			},
		})
	}

	if isBasicAuthEnabled(cr) {
		volumes = append(volumes,
			corev1.Volume{
				Name: cr.Name + "-auth-proxy-htpasswd",
				VolumeSource: corev1.VolumeSource{
					Secret: &corev1.SecretVolumeSource{
						SecretName: *cr.Spec.AuthorizationOptions.BasicAuth.SecretName,
					},
				},
			},
		)
	}

	// Add any EventTemplates as volumes
	for _, template := range cr.Spec.EventTemplates {
		eventTemplateVolume := corev1.Volume{
			Name: "template-" + template.ConfigMapName,
			VolumeSource: corev1.VolumeSource{
				ConfigMap: &corev1.ConfigMapVolumeSource{
					LocalObjectReference: corev1.LocalObjectReference{
						Name: template.ConfigMapName,
					},
					Items: []corev1.KeyToPath{
						{
							Key:  template.Filename,
							Path: template.Filename,
							Mode: &readOnlyMode,
						},
					},
				},
			},
		}
		volumes = append(volumes, eventTemplateVolume)
	}

	var podSc *corev1.PodSecurityContext
	if cr.Spec.SecurityOptions != nil && cr.Spec.SecurityOptions.PodSecurityContext != nil {
		podSc = cr.Spec.SecurityOptions.PodSecurityContext
	} else {
		nonRoot := true
		podSc = &corev1.PodSecurityContext{
			// Ensure PV mounts are writable
			FSGroup:        &fsGroup,
			RunAsNonRoot:   &nonRoot,
			SeccompProfile: common.SeccompProfile(openshift),
		}
	}

	var nodeSelector map[string]string
	var affinity *corev1.Affinity
	var tolerations []corev1.Toleration

	if cr.Spec.SchedulingOptions != nil {
		nodeSelector = cr.Spec.SchedulingOptions.NodeSelector

		if cr.Spec.SchedulingOptions.Affinity != nil {
			affinity = &corev1.Affinity{
				NodeAffinity:    cr.Spec.SchedulingOptions.Affinity.NodeAffinity,
				PodAffinity:     cr.Spec.SchedulingOptions.Affinity.PodAffinity,
				PodAntiAffinity: cr.Spec.SchedulingOptions.Affinity.PodAntiAffinity,
			}
		}
		tolerations = cr.Spec.SchedulingOptions.Tolerations
	}

	automountSAToken := true
	return &corev1.PodSpec{
		ServiceAccountName:           cr.Name,
		Volumes:                      volumes,
		Containers:                   containers,
		SecurityContext:              podSc,
		AutomountServiceAccountToken: &automountSAToken,
		NodeSelector:                 nodeSelector,
		Affinity:                     affinity,
		Tolerations:                  tolerations,
	}, nil
}

func NewPodForDatabase(cr *model.CryostatInstance, imageTags *ImageTags, tls *TLSConfig, openshift bool, fsGroup int64) *corev1.PodSpec {
	container := []corev1.Container{NewDatabaseContainer(cr, imageTags.DatabaseImageTag, tls)}

<<<<<<< HEAD
	volumes := newVolumeForDatabase(cr)

	if tls != nil {
		readOnlyMode := int32(0440)
=======
	volumes := newVolumeForDatabse(cr)

	if tls != nil {
>>>>>>> 099f7c29
		secretVolume := corev1.Volume{
			Name: "database-tls-secret",
			VolumeSource: corev1.VolumeSource{
				Secret: &corev1.SecretVolumeSource{
<<<<<<< HEAD
					SecretName:  tls.DatabaseSecret,
					DefaultMode: &readOnlyMode,
=======
					SecretName: tls.DatabaseSecret,
>>>>>>> 099f7c29
				},
			},
		}
		volumes = append(volumes, secretVolume)
	}

	var podSc *corev1.PodSecurityContext
	if cr.Spec.SecurityOptions != nil && cr.Spec.SecurityOptions.PodSecurityContext != nil {
		podSc = cr.Spec.SecurityOptions.PodSecurityContext
	} else {
		nonRoot := true
		podSc = &corev1.PodSecurityContext{
			// Ensure PV mounts are writable
			FSGroup:        &fsGroup,
			RunAsNonRoot:   &nonRoot,
			SeccompProfile: common.SeccompProfile(openshift),
		}
	}

	var nodeSelector map[string]string
	var affinity *corev1.Affinity
	var tolerations []corev1.Toleration

	if cr.Spec.SchedulingOptions != nil {
		nodeSelector = cr.Spec.SchedulingOptions.NodeSelector

		if cr.Spec.SchedulingOptions.Affinity != nil {
			affinity = &corev1.Affinity{
				NodeAffinity:    cr.Spec.SchedulingOptions.Affinity.NodeAffinity,
				PodAffinity:     cr.Spec.SchedulingOptions.Affinity.PodAffinity,
				PodAntiAffinity: cr.Spec.SchedulingOptions.Affinity.PodAntiAffinity,
			}
		}
		tolerations = cr.Spec.SchedulingOptions.Tolerations
	}

	return &corev1.PodSpec{
		Containers:      container,
		NodeSelector:    nodeSelector,
		Affinity:        affinity,
		Tolerations:     tolerations,
		SecurityContext: podSc,
		Volumes:         volumes,
	}
}

func NewPodForStorage(cr *model.CryostatInstance, imageTags *ImageTags, tls *TLSConfig, openshift bool, fsGroup int64) *corev1.PodSpec {
	container := []corev1.Container{NewStorageContainer(cr, imageTags.StorageImageTag, tls)}

	volumes := newVolumeForStorage(cr)

	if tls != nil {
		secretVolume := corev1.Volume{
			Name: "storage-tls-secret",
			VolumeSource: corev1.VolumeSource{
				Secret: &corev1.SecretVolumeSource{
					SecretName: tls.StorageSecret,
				},
			},
		}
		volumes = append(volumes, secretVolume)
	}

	var podSc *corev1.PodSecurityContext
	if cr.Spec.SecurityOptions != nil && cr.Spec.SecurityOptions.PodSecurityContext != nil {
		podSc = cr.Spec.SecurityOptions.PodSecurityContext
	} else {
		nonRoot := true
		podSc = &corev1.PodSecurityContext{
			// Ensure PV mounts are writable
			FSGroup:        &fsGroup,
			RunAsNonRoot:   &nonRoot,
			SeccompProfile: common.SeccompProfile(openshift),
		}
	}

	var nodeSelector map[string]string
	var affinity *corev1.Affinity
	var tolerations []corev1.Toleration

	if cr.Spec.SchedulingOptions != nil {
		nodeSelector = cr.Spec.SchedulingOptions.NodeSelector

		if cr.Spec.SchedulingOptions.Affinity != nil {
			affinity = &corev1.Affinity{
				NodeAffinity:    cr.Spec.SchedulingOptions.Affinity.NodeAffinity,
				PodAffinity:     cr.Spec.SchedulingOptions.Affinity.PodAffinity,
				PodAntiAffinity: cr.Spec.SchedulingOptions.Affinity.PodAntiAffinity,
			}
		}
		tolerations = cr.Spec.SchedulingOptions.Tolerations
	}

	return &corev1.PodSpec{
		Containers:      container,
		NodeSelector:    nodeSelector,
		Affinity:        affinity,
		Tolerations:     tolerations,
		SecurityContext: podSc,
		Volumes:         volumes,
	}
}

func NewReportContainerResource(cr *model.CryostatInstance) *corev1.ResourceRequirements {
	resources := &corev1.ResourceRequirements{}
	if cr.Spec.ReportOptions != nil {
		resources = cr.Spec.ReportOptions.Resources.DeepCopy()
	}
	populateResourceRequest(resources, defaultReportCpuRequest, defaultReportMemoryRequest)
	return resources
}

func NewPodForReports(cr *model.CryostatInstance, imageTags *ImageTags, tls *TLSConfig, openshift bool) *corev1.PodSpec {
	resources := NewReportContainerResource(cr)
	cpus := resources.Requests.Cpu().Value() // Round to 1 if cpu request < 1000m
	if limits := resources.Limits; limits != nil {
		if cpu := limits.Cpu(); cpu != nil {
			cpus = cpu.Value()
		}
	}
	javaOpts := fmt.Sprintf("-XX:+PrintCommandLineFlags -XX:ActiveProcessorCount=%d -Dorg.openjdk.jmc.flightrecorder.parser.singlethreaded=%t", cpus, cpus < 2)

	envs := []corev1.EnvVar{
		{
			Name:  "QUARKUS_HTTP_HOST",
			Value: "0.0.0.0",
		},
		{
			Name:  "JAVA_OPTS",
			Value: javaOpts,
		},
	}
	mounts := []corev1.VolumeMount{}
	volumes := []corev1.Volume{}

	// Configure TLS key/cert if enabled
	livenessProbeScheme := corev1.URISchemeHTTP
	if tls != nil {
		tlsEnvs := []corev1.EnvVar{
			{
				Name:  "QUARKUS_HTTP_SSL_PORT",
				Value: strconv.Itoa(int(constants.ReportsContainerPort)),
			},
			{
				Name:  "QUARKUS_HTTP_SSL_CERTIFICATE_KEY_FILES",
				Value: fmt.Sprintf("/var/run/secrets/operator.cryostat.io/%s/%s", tls.ReportsSecret, corev1.TLSPrivateKeyKey),
			},
			{
				Name:  "QUARKUS_HTTP_SSL_CERTIFICATE_FILES",
				Value: fmt.Sprintf("/var/run/secrets/operator.cryostat.io/%s/%s", tls.ReportsSecret, corev1.TLSCertKey),
			},
			{
				Name:  "QUARKUS_HTTP_INSECURE_REQUESTS",
				Value: "disabled",
			},
		}

		tlsSecretMount := corev1.VolumeMount{
			Name:      "reports-tls-secret",
			MountPath: "/var/run/secrets/operator.cryostat.io/" + tls.ReportsSecret,
			ReadOnly:  true,
		}

		secretVolume := corev1.Volume{
			Name: "reports-tls-secret",
			VolumeSource: corev1.VolumeSource{
				Secret: &corev1.SecretVolumeSource{
					SecretName: tls.ReportsSecret,
				},
			},
		}

		envs = append(envs, tlsEnvs...)
		mounts = append(mounts, tlsSecretMount)
		volumes = append(volumes, secretVolume)

		// Use HTTPS for liveness probe
		livenessProbeScheme = corev1.URISchemeHTTPS

	} else {
		envs = append(envs, corev1.EnvVar{
			Name:  "QUARKUS_HTTP_PORT",
			Value: strconv.Itoa(int(constants.ReportsContainerPort)),
		})
	}

	probeHandler := corev1.ProbeHandler{
		HTTPGet: &corev1.HTTPGetAction{
			Scheme: livenessProbeScheme,
			Port:   intstr.IntOrString{IntVal: constants.ReportsContainerPort},
			Path:   "/health",
		},
	}

	var podSc *corev1.PodSecurityContext
	if cr.Spec.ReportOptions != nil && cr.Spec.ReportOptions.SecurityOptions != nil && cr.Spec.ReportOptions.SecurityOptions.PodSecurityContext != nil {
		podSc = cr.Spec.ReportOptions.SecurityOptions.PodSecurityContext
	} else {
		nonRoot := true
		podSc = &corev1.PodSecurityContext{
			RunAsNonRoot:   &nonRoot,
			SeccompProfile: common.SeccompProfile(openshift),
		}
	}

	var containerSc *corev1.SecurityContext
	if cr.Spec.ReportOptions != nil && cr.Spec.ReportOptions.SecurityOptions != nil && cr.Spec.ReportOptions.SecurityOptions.ReportsSecurityContext != nil {
		containerSc = cr.Spec.ReportOptions.SecurityOptions.ReportsSecurityContext
	} else {
		privEscalation := false
		containerSc = &corev1.SecurityContext{
			AllowPrivilegeEscalation: &privEscalation,
			Capabilities: &corev1.Capabilities{
				Drop: []corev1.Capability{constants.CapabilityAll},
			},
		}
	}

	var nodeSelector map[string]string
	var affinity *corev1.Affinity
	var tolerations []corev1.Toleration

	if cr.Spec.ReportOptions != nil && cr.Spec.ReportOptions.SchedulingOptions != nil {
		schedulingOptions := cr.Spec.ReportOptions.SchedulingOptions
		nodeSelector = schedulingOptions.NodeSelector
		if schedulingOptions.Affinity != nil {
			affinity = &corev1.Affinity{
				NodeAffinity:    schedulingOptions.Affinity.NodeAffinity,
				PodAffinity:     schedulingOptions.Affinity.PodAffinity,
				PodAntiAffinity: schedulingOptions.Affinity.PodAntiAffinity,
			}
		}
		tolerations = schedulingOptions.Tolerations
	}

	return &corev1.PodSpec{
		Containers: []corev1.Container{
			{
				Name:            cr.Name + "-reports",
				Image:           imageTags.ReportsImageTag,
				ImagePullPolicy: common.GetPullPolicy(imageTags.ReportsImageTag),
				Ports: []corev1.ContainerPort{
					{
						ContainerPort: constants.ReportsContainerPort,
					},
				},
				Env:          envs,
				VolumeMounts: mounts,
				Resources:    *resources,
				LivenessProbe: &corev1.Probe{
					ProbeHandler: probeHandler,
				},
				StartupProbe: &corev1.Probe{
					ProbeHandler: probeHandler,
				},
				SecurityContext: containerSc,
			},
		},
		Volumes:         volumes,
		NodeSelector:    nodeSelector,
		Affinity:        affinity,
		Tolerations:     tolerations,
		SecurityContext: podSc,
	}
}

func NewAuthProxyContainerResource(cr *model.CryostatInstance) *corev1.ResourceRequirements {
	resources := &corev1.ResourceRequirements{}
	if cr.Spec.Resources != nil {
		resources = cr.Spec.Resources.AuthProxyResources.DeepCopy()
	}
	populateResourceRequest(resources, defaultAuthProxyCpuRequest, defaultAuthProxyMemoryRequest)
	return resources
}

func NewAuthProxyContainer(cr *model.CryostatInstance, specs *ServiceSpecs, oauth2ProxyImageTag string, openshiftAuthProxyImageTag string,
	tls *TLSConfig, openshift bool) (*corev1.Container, error) {
	if openshift {
		return NewOpenShiftAuthProxyContainer(cr, specs, openshiftAuthProxyImageTag, tls)
	}
	return NewOAuth2ProxyContainer(cr, specs, oauth2ProxyImageTag, tls)
}

func NewOpenShiftAuthProxyContainer(cr *model.CryostatInstance, specs *ServiceSpecs, imageTag string,
	tls *TLSConfig) (*corev1.Container, error) {
	var containerSc *corev1.SecurityContext
	if cr.Spec.SecurityOptions != nil && cr.Spec.SecurityOptions.AuthProxySecurityContext != nil {
		containerSc = cr.Spec.SecurityOptions.AuthProxySecurityContext
	} else {
		privEscalation := false
		containerSc = &corev1.SecurityContext{
			AllowPrivilegeEscalation: &privEscalation,
			Capabilities: &corev1.Capabilities{
				Drop: []corev1.Capability{constants.CapabilityAll},
			},
		}
	}

	args := []string{
		"--pass-access-token=false",
		"--pass-user-bearer-token=false",
		"--pass-basic-auth=false",
		fmt.Sprintf("--upstream=http://localhost:%d/", constants.CryostatHTTPContainerPort),
		fmt.Sprintf("--upstream=http://localhost:%d/grafana/", constants.GrafanaContainerPort),
		fmt.Sprintf("--openshift-service-account=%s", cr.Name),
		"--proxy-websockets=true",
		"--proxy-prefix=/oauth2",
	}
	if isOpenShiftAuthProxyDisabled(cr) {
		args = append(args, "--bypass-auth-for=.*")
	} else {
		args = append(args, "--bypass-auth-for=^/health(/liveness)?$")
	}

	subjectAccessReviewJson, err := json.Marshal([]authzv1.ResourceAttributes{getOpenShiftAccessReview(cr)})
	if err != nil {
		return nil, err
	}
	args = append(args, fmt.Sprintf("--openshift-sar=%s", string(subjectAccessReviewJson)))

	delegateUrls := make(map[string]authzv1.ResourceAttributes)
	delegateUrls["/"] = getOpenShiftAccessReview(cr)
	tokenReviewJson, err := json.Marshal(delegateUrls)
	if err != nil {
		return nil, err
	}
	args = append(args, fmt.Sprintf("--openshift-delegate-urls=%s", string(tokenReviewJson)))

	volumeMounts := []corev1.VolumeMount{}

	if isBasicAuthEnabled(cr) {
		mountPath := "/var/run/secrets/operator.cryostat.io"
		volumeMounts = append(volumeMounts, corev1.VolumeMount{
			Name:      cr.Name + "-auth-proxy-htpasswd",
			MountPath: mountPath,
			ReadOnly:  true,
		})
		args = append(args, fmt.Sprintf("--htpasswd-file=%s/%s", mountPath, *cr.Spec.AuthorizationOptions.BasicAuth.Filename))
	}
	args = append(args,
		fmt.Sprintf("--skip-provider-button=%t", !isBasicAuthEnabled(cr)),
	)

	livenessProbeScheme := corev1.URISchemeHTTP
	if tls != nil {
		args = append(args,
			fmt.Sprintf("--http-address="),
			fmt.Sprintf("--https-address=0.0.0.0:%d", constants.AuthProxyHttpContainerPort),
			fmt.Sprintf("--tls-cert=/var/run/secrets/operator.cryostat.io/%s/%s", tls.CryostatSecret, corev1.TLSCertKey),
			fmt.Sprintf("--tls-key=/var/run/secrets/operator.cryostat.io/%s/%s", tls.CryostatSecret, corev1.TLSPrivateKeyKey),
		)

		volumeMounts = append(volumeMounts, corev1.VolumeMount{
			Name:      "auth-proxy-tls-secret",
			MountPath: "/var/run/secrets/operator.cryostat.io/" + tls.CryostatSecret,
			ReadOnly:  true,
		})

		livenessProbeScheme = corev1.URISchemeHTTPS
	} else {
		args = append(args,
			fmt.Sprintf("--http-address=0.0.0.0:%d", constants.AuthProxyHttpContainerPort),
			"--https-address=",
		)
	}

	cookieOptional := false
	return &corev1.Container{
		Name:            cr.Name + "-auth-proxy",
		Image:           imageTag,
		ImagePullPolicy: common.GetPullPolicy(imageTag),
		VolumeMounts:    volumeMounts,
		Ports: []corev1.ContainerPort{
			{
				ContainerPort: constants.AuthProxyHttpContainerPort,
			},
		},
		EnvFrom: []corev1.EnvFromSource{
			{
				SecretRef: &corev1.SecretEnvSource{
					LocalObjectReference: corev1.LocalObjectReference{
						Name: cr.Name + "-oauth2-cookie",
					},
					Optional: &cookieOptional,
				},
			},
		},
		Resources: *NewAuthProxyContainerResource(cr),
		LivenessProbe: &corev1.Probe{
			ProbeHandler: corev1.ProbeHandler{
				HTTPGet: &corev1.HTTPGetAction{
					Port:   intstr.IntOrString{IntVal: constants.AuthProxyHttpContainerPort},
					Path:   "/oauth2/healthz",
					Scheme: livenessProbeScheme,
				},
			},
		},
		SecurityContext: containerSc,
		Args:            args,
	}, nil
}

func isOpenShiftAuthProxyDisabled(cr *model.CryostatInstance) bool {
	if cr.Spec.AuthorizationOptions != nil && cr.Spec.AuthorizationOptions.OpenShiftSSO != nil && cr.Spec.AuthorizationOptions.OpenShiftSSO.Disable != nil {
		return *cr.Spec.AuthorizationOptions.OpenShiftSSO.Disable
	}
	return false
}

func getOpenShiftAccessReview(cr *model.CryostatInstance) authzv1.ResourceAttributes {
	if cr.Spec.AuthorizationOptions != nil && cr.Spec.AuthorizationOptions.OpenShiftSSO != nil && cr.Spec.AuthorizationOptions.OpenShiftSSO.AccessReview != nil {
		return *cr.Spec.AuthorizationOptions.OpenShiftSSO.AccessReview
	}
	return getDefaultOpenShiftAccessRole(cr)
}

func getDefaultOpenShiftAccessRole(cr *model.CryostatInstance) authzv1.ResourceAttributes {
	return authzv1.ResourceAttributes{
		Namespace:   cr.InstallNamespace,
		Verb:        "create",
		Group:       "",
		Version:     "",
		Resource:    "pods",
		Subresource: "exec",
		Name:        "",
	}
}

func NewOAuth2ProxyContainer(cr *model.CryostatInstance, specs *ServiceSpecs, imageTag string,
	tls *TLSConfig) (*corev1.Container, error) {
	var containerSc *corev1.SecurityContext
	if cr.Spec.SecurityOptions != nil && cr.Spec.SecurityOptions.AuthProxySecurityContext != nil {
		containerSc = cr.Spec.SecurityOptions.AuthProxySecurityContext
	} else {
		privEscalation := false
		containerSc = &corev1.SecurityContext{
			AllowPrivilegeEscalation: &privEscalation,
			Capabilities: &corev1.Capabilities{
				Drop: []corev1.Capability{constants.CapabilityAll},
			},
		}
	}

	envs := []corev1.EnvVar{
		{
			Name:  "OAUTH2_PROXY_REDIRECT_URL",
			Value: fmt.Sprintf("http://localhost:%d/oauth2/callback", constants.AuthProxyHttpContainerPort),
		},
		{
			Name:  "OAUTH2_PROXY_EMAIL_DOMAINS",
			Value: "*",
		},
	}

	volumeMounts := []corev1.VolumeMount{
		{
			Name:      cr.Name + "-oauth2-proxy-cfg",
			MountPath: OAuth2ConfigFilePath,
			ReadOnly:  true,
		},
	}

	livenessProbeScheme := corev1.URISchemeHTTP
	if tls != nil {
		volumeMounts = append(volumeMounts, corev1.VolumeMount{
			Name:      "auth-proxy-tls-secret",
			MountPath: "/var/run/secrets/operator.cryostat.io/" + tls.CryostatSecret,
			ReadOnly:  true,
		})

		livenessProbeScheme = corev1.URISchemeHTTPS
	}

	if isBasicAuthEnabled(cr) {
		mountPath := "/var/run/secrets/operator.cryostat.io"
		volumeMounts = append(volumeMounts, corev1.VolumeMount{
			Name:      cr.Name + "-auth-proxy-htpasswd",
			MountPath: mountPath,
			ReadOnly:  true,
		})
		envs = append(envs, []corev1.EnvVar{
			{
				Name:  "OAUTH2_PROXY_HTPASSWD_FILE",
				Value: mountPath + "/" + *cr.Spec.AuthorizationOptions.BasicAuth.Filename,
			},
			{
				Name:  "OAUTH2_PROXY_HTPASSWD_USER_GROUP",
				Value: "write",
			},
			{
				Name:  "OAUTH2_PROXY_SKIP_AUTH_ROUTES",
				Value: "^/health(/liveness)?$",
			},
		}...)
	} else {
		envs = append(envs, corev1.EnvVar{
			Name:  "OAUTH2_PROXY_SKIP_AUTH_ROUTES",
			Value: ".*",
		})
	}

	cookieOptional := false
	return &corev1.Container{
		Name:            cr.Name + "-auth-proxy",
		Image:           imageTag,
		ImagePullPolicy: common.GetPullPolicy(imageTag),
		VolumeMounts:    volumeMounts,
		Ports: []corev1.ContainerPort{
			{
				ContainerPort: constants.AuthProxyHttpContainerPort,
			},
		},
		Env: envs,
		EnvFrom: []corev1.EnvFromSource{
			{
				SecretRef: &corev1.SecretEnvSource{
					LocalObjectReference: corev1.LocalObjectReference{
						Name: cr.Name + "-oauth2-cookie",
					},
					Optional: &cookieOptional,
				},
			},
		},
		Resources: *NewAuthProxyContainerResource(cr),
		LivenessProbe: &corev1.Probe{
			ProbeHandler: corev1.ProbeHandler{
				HTTPGet: &corev1.HTTPGetAction{
					Port:   intstr.IntOrString{IntVal: constants.AuthProxyHttpContainerPort},
					Path:   "/ping",
					Scheme: livenessProbeScheme,
				},
			},
		},
		SecurityContext: containerSc,
		Args: []string{
			fmt.Sprintf("--alpha-config=%s/%s", OAuth2ConfigFilePath, OAuth2ConfigFileName),
		},
	}, nil
}

func NewCoreContainerResource(cr *model.CryostatInstance) *corev1.ResourceRequirements {
	resources := &corev1.ResourceRequirements{}
	if cr.Spec.Resources != nil {
		resources = cr.Spec.Resources.CoreResources.DeepCopy()
	}
	populateResourceRequest(resources, defaultCoreCpuRequest, defaultCoreMemoryRequest)
	return resources
}

func NewCoreContainer(cr *model.CryostatInstance, specs *ServiceSpecs, imageTag string,
	tls *TLSConfig, openshift bool) corev1.Container {
	configPath := "/opt/cryostat.d/conf.d"
	templatesPath := "/opt/cryostat.d/templates.d"

	storageProtocol := "http"
	// TODO
	// if tls != nil {
	//	storageProtocol = "https"
	// }
	envs := []corev1.EnvVar{
		{
			Name:  "QUARKUS_HTTP_HOST",
			Value: "localhost",
		},
		{
			Name:  "QUARKUS_HTTP_PORT",
			Value: "8181",
		},
		{
			Name:  "QUARKUS_HTTP_PROXY_PROXY_ADDRESS_FORWARDING",
			Value: "true",
		},
		{
			Name:  "QUARKUS_HTTP_PROXY_ALLOW_X_FORWARDED",
			Value: "true",
		},
		{
			Name:  "QUARKUS_HTTP_PROXY_ENABLE_FORWARDED_HOST",
			Value: "true",
		},
		{
			Name:  "QUARKUS_HTTP_PROXY_ENABLE_FORWARDED_PREFIX",
			Value: "true",
		},
		{
			Name:  "QUARKUS_HIBERNATE_ORM_DATABASE_GENERATION",
			Value: "none",
		},
		{
			Name:  "QUARKUS_HIBERNATE_ORM_SQL_LOAD_SCRIPT",
			Value: "no-file",
		},
		{
			Name:  "QUARKUS_DATASOURCE_USERNAME",
			Value: "cryostat",
		},
		{
<<<<<<< HEAD
=======
			Name:  "QUARKUS_DATASOURCE_JDBC_URL",
			Value: fmt.Sprintf("jdbc:postgresql://%s-database.%s.svc.cluster.local:5432/cryostat", cr.Name, cr.InstallNamespace),
		},
		{
>>>>>>> 099f7c29
			Name:  "STORAGE_BUCKETS_ARCHIVE_NAME",
			Value: "archivedrecordings",
		},
		{
			Name:  "QUARKUS_S3_ENDPOINT_OVERRIDE",
			Value: fmt.Sprintf("%s://%s-storage.%s.svc.cluster.local:8333", storageProtocol, cr.Name, cr.InstallNamespace),
		},
		{
			Name:  "QUARKUS_S3_PATH_STYLE_ACCESS",
			Value: "true",
		},
		{
			Name:  "QUARKUS_S3_AWS_REGION",
			Value: "us-east-1",
		},
		{
			Name:  "QUARKUS_S3_AWS_CREDENTIALS_TYPE",
			Value: "static",
		},
		{
			Name:  "QUARKUS_S3_CREDENTIALS_STATIC_PROVIDER_ACCESS_KEY_ID",
			Value: "cryostat",
		},
		{
			Name:  "AWS_ACCESS_KEY_ID",
			Value: "$(QUARKUS_S3_AWS_CREDENTIALS_STATIC_PROVIDER_ACCESS_KEY_ID)",
		},
		{
			Name:  "CRYOSTAT_CONFIG_PATH",
			Value: configPath,
		},
		{
			Name:  "CRYOSTAT_TEMPLATE_PATH",
			Value: templatesPath,
		},
	}

	mounts := []corev1.VolumeMount{
		{
			Name:      cr.Name,
			MountPath: configPath,
			SubPath:   "config",
		},
		{
			Name:      cr.Name,
			MountPath: templatesPath,
			SubPath:   "templates",
		},
		{
			Name:      cr.Name,
			MountPath: "truststore",
			SubPath:   "truststore",
		},
		{
			// Mount the CA cert and user certificates in the expected /truststore location
			Name:      "cert-secrets",
			MountPath: "/truststore/operator",
			ReadOnly:  true,
		},
	}

	optional := false
	secretName := getDatabaseSecret(cr)
	envs = append(envs, corev1.EnvVar{
		Name: "QUARKUS_DATASOURCE_PASSWORD",
		ValueFrom: &corev1.EnvVarSource{
			SecretKeyRef: &corev1.SecretKeySelector{
				LocalObjectReference: corev1.LocalObjectReference{
					Name: secretName,
				},
				Key:      constants.DatabaseSecretConnectionKey,
				Optional: &optional,
			},
		},
	})

	envs = append(envs, corev1.EnvVar{
		Name:  "QUARKUS_S3_AWS_CREDENTIALS_STATIC_PROVIDER_ACCESS_KEY_ID",
		Value: "cryostat",
	})

	secretName = cr.Name + "-storage"
	envs = append(envs, corev1.EnvVar{
		Name: "QUARKUS_S3_AWS_CREDENTIALS_STATIC_PROVIDER_SECRET_ACCESS_KEY",
		ValueFrom: &corev1.EnvVarSource{
			SecretKeyRef: &corev1.SecretKeySelector{
				LocalObjectReference: corev1.LocalObjectReference{
					Name: secretName,
				},
				Key:      "SECRET_KEY",
				Optional: &optional,
			},
		},
	})

	envs = append(envs, corev1.EnvVar{
		Name:  "AWS_SECRET_ACCESS_KEY",
		Value: "$(QUARKUS_S3_AWS_CREDENTIALS_STATIC_PROVIDER_SECRET_ACCESS_KEY)",
	})

	if specs.ReportsURL != nil {
		reportsEnvs := []corev1.EnvVar{
			{
				Name:  "CRYOSTAT_SERVICES_REPORTS_URL",
				Value: specs.ReportsURL.String(),
			},
		}
		envs = append(envs, reportsEnvs...)
	}

	// Define INSIGHTS_PROXY URL if Insights integration is enabled
	if specs.InsightsURL != nil {
		insightsEnvs := []corev1.EnvVar{
			{
				Name:  "INSIGHTS_PROXY",
				Value: specs.InsightsURL.String(),
			},
		}
		envs = append(envs, insightsEnvs...)
	}

	targetCacheSize := "-1"
	targetCacheTTL := "10"
	if cr.Spec.TargetConnectionCacheOptions != nil {
		if cr.Spec.TargetConnectionCacheOptions.TargetCacheSize != 0 {
			targetCacheSize = strconv.Itoa(int(cr.Spec.TargetConnectionCacheOptions.TargetCacheSize))
		}

		if cr.Spec.TargetConnectionCacheOptions.TargetCacheTTL != 0 {
			targetCacheTTL = strconv.Itoa(int(cr.Spec.TargetConnectionCacheOptions.TargetCacheTTL))
		}
	}
	connectionCacheEnvs := []corev1.EnvVar{
		{
			Name:  "CRYOSTAT_CONNECTIONS_MAX_OPEN",
			Value: targetCacheSize,
		},
		{
			Name:  "CRYOSTAT_CONNECTIONS_TTL",
			Value: targetCacheTTL,
		},
	}
	envs = append(envs, connectionCacheEnvs...)

	k8sDiscoveryEnabled := true
	k8sDiscoveryPortNames := "jfr-jmx"
	k8sDiscoveryPortNumbers := "9091"
	if cr.Spec.TargetDiscoveryOptions != nil {
		k8sDiscoveryEnabled = !cr.Spec.TargetDiscoveryOptions.DisableBuiltInDiscovery

		if len(cr.Spec.TargetDiscoveryOptions.DiscoveryPortNames) > 0 {
			k8sDiscoveryPortNames = strings.Join(cr.Spec.TargetDiscoveryOptions.DiscoveryPortNames[:], ",")
		} else if cr.Spec.TargetDiscoveryOptions.DisableBuiltInPortNames {
			k8sDiscoveryPortNames = ""
		}

		if len(cr.Spec.TargetDiscoveryOptions.DiscoveryPortNumbers) > 0 {
			k8sDiscoveryPortNumbers = strings.Trim(strings.ReplaceAll(fmt.Sprint(cr.Spec.TargetDiscoveryOptions.DiscoveryPortNumbers), " ", ","), "[]")
		} else if cr.Spec.TargetDiscoveryOptions.DisableBuiltInPortNumbers {
			k8sDiscoveryPortNumbers = ""
		}
	}
	envs = append(envs, []corev1.EnvVar{
		{
			Name:  "CRYOSTAT_DISCOVERY_KUBERNETES_ENABLED",
			Value: fmt.Sprintf("%t", k8sDiscoveryEnabled),
		},
		{
			Name:  "CRYOSTAT_DISCOVERY_KUBERNETES_NAMESPACES",
			Value: strings.Join(cr.TargetNamespaces, ","),
		},
		{
			Name:  "CRYOSTAT_DISCOVERY_KUBERNETES_PORT_NAMES",
			Value: k8sDiscoveryPortNames,
		},
		{
			Name:  "CRYOSTAT_DISCOVERY_KUBERNETES_PORT_NUMBERS",
			Value: k8sDiscoveryPortNumbers,
		},
	}...,
	)

	grafanaVars := []corev1.EnvVar{
		{
			Name:  "GRAFANA_DATASOURCE_URL",
			Value: datasourceURL,
		},
	}
	if specs.AuthProxyURL != nil {
		grafanaVars = append(grafanaVars,
			corev1.EnvVar{
				Name:  "GRAFANA_DASHBOARD_EXT_URL",
				Value: "/grafana/",
			},
			corev1.EnvVar{
				Name:  "GRAFANA_DASHBOARD_URL",
				Value: getInternalDashboardURL(),
			},
		)
	}
	envs = append(envs, grafanaVars...)

	if cr.Spec.AgentOptions != nil && cr.Spec.AgentOptions.DisableHostnameVerification {
		envs = append(envs,
			corev1.EnvVar{
				// TODO This should eventually be replaced by an agent-specific toggle.
				// See: https://github.com/cryostatio/cryostat/issues/778
				Name:  "QUARKUS_REST_CLIENT_VERIFY_HOST",
				Value: "false",
			})
	}

	// Mount the templates specified in Cryostat CR under /opt/cryostat.d/templates.d
	for _, template := range cr.Spec.EventTemplates {
		mount := corev1.VolumeMount{
			Name:      "template-" + template.ConfigMapName,
			MountPath: fmt.Sprintf("%s/%s_%s", templatesPath, template.ConfigMapName, template.Filename),
			SubPath:   template.Filename,
			ReadOnly:  true,
		}
		mounts = append(mounts, mount)
	}
	if tls != nil {
		pathPrefix := "/var/run/secrets/operator.cryostat.io"
		tlsPath := fmt.Sprintf("%s/%s", pathPrefix, tls.DatabaseSecret)
		tlsSecretMount := corev1.VolumeMount{
			Name:      "database-tls-secret",
			MountPath: tlsPath,
			ReadOnly:  true,
		}
		mounts = append(mounts, tlsSecretMount)
		envs = append(envs, corev1.EnvVar{
			Name:  "QUARKUS_DATASOURCE_JDBC_URL",
			Value: fmt.Sprintf("jdbc:postgresql://%s-database.%s.svc.cluster.local:5432/cryostat?ssl=true&sslmode=verify-full&sslcert=&sslrootcert=%s/ca.crt", cr.Name, cr.InstallNamespace, tlsPath),
		})
	} else {
		envs = append(envs, corev1.EnvVar{
			Name:  "QUARKUS_DATASOURCE_JDBC_URL",
			Value: fmt.Sprintf("jdbc:postgresql://%s-database.%s.svc.cluster.local:5432/cryostat", cr.Name, cr.InstallNamespace),
		})
	}

	probeHandler := corev1.ProbeHandler{
		HTTPGet: &corev1.HTTPGetAction{
			Port:   intstr.IntOrString{IntVal: constants.CryostatHTTPContainerPort},
			Path:   "/health/liveness",
			Scheme: corev1.URISchemeHTTP,
		},
	}

	var containerSc *corev1.SecurityContext
	if cr.Spec.SecurityOptions != nil && cr.Spec.SecurityOptions.CoreSecurityContext != nil {
		containerSc = cr.Spec.SecurityOptions.CoreSecurityContext
	} else {
		privEscalation := false
		containerSc = &corev1.SecurityContext{
			AllowPrivilegeEscalation: &privEscalation,
			Capabilities: &corev1.Capabilities{
				Drop: []corev1.Capability{constants.CapabilityAll},
			},
		}
	}

	return corev1.Container{
		Name:            cr.Name,
		Image:           imageTag,
		ImagePullPolicy: common.GetPullPolicy(imageTag),
		VolumeMounts:    mounts,
		Ports: []corev1.ContainerPort{
			{
				ContainerPort: constants.CryostatHTTPContainerPort,
			},
		},
		Env:       envs,
		Resources: *NewCoreContainerResource(cr),
		LivenessProbe: &corev1.Probe{
			ProbeHandler: probeHandler,
		},
		// Expect probe to succeed within 3 minutes
		StartupProbe: &corev1.Probe{
			ProbeHandler:     probeHandler,
			FailureThreshold: 18,
		},
		SecurityContext: containerSc,
	}
}

func NewGrafanaContainerResource(cr *model.CryostatInstance) *corev1.ResourceRequirements {
	resources := &corev1.ResourceRequirements{}
	if cr.Spec.Resources != nil {
		resources = cr.Spec.Resources.GrafanaResources.DeepCopy()
	}
	populateResourceRequest(resources, defaultGrafanaCpuRequest, defaultGrafanaMemoryRequest)
	return resources
}

func NewGrafanaContainer(cr *model.CryostatInstance, imageTag string, tls *TLSConfig) corev1.Container {
	envs := []corev1.EnvVar{
		{
			Name:  "GF_AUTH_ANONYMOUS_ENABLED",
			Value: "true",
		},
		{
			Name:  "GF_SERVER_DOMAIN",
			Value: "localhost",
		},
		{
			Name:  "GF_SERVER_SERVE_FROM_SUB_PATH",
			Value: "true",
		},
		{
			Name:  "JFR_DATASOURCE_URL",
			Value: datasourceURL,
		},
		{
			Name:  "GF_SERVER_ROOT_URL",
			Value: fmt.Sprintf("%s://localhost:%d/grafana/", "http", constants.AuthProxyHttpContainerPort),
		},
	}

	var containerSc *corev1.SecurityContext
	if cr.Spec.SecurityOptions != nil && cr.Spec.SecurityOptions.GrafanaSecurityContext != nil {
		containerSc = cr.Spec.SecurityOptions.GrafanaSecurityContext
	} else {
		privEscalation := false
		containerSc = &corev1.SecurityContext{
			AllowPrivilegeEscalation: &privEscalation,
			Capabilities: &corev1.Capabilities{
				Drop: []corev1.Capability{constants.CapabilityAll},
			},
		}
	}

	return corev1.Container{
		Name:            cr.Name + "-grafana",
		Image:           imageTag,
		ImagePullPolicy: common.GetPullPolicy(imageTag),
		Ports: []corev1.ContainerPort{
			{
				ContainerPort: constants.GrafanaContainerPort,
			},
		},
		Env: envs,
		LivenessProbe: &corev1.Probe{
			ProbeHandler: corev1.ProbeHandler{
				HTTPGet: &corev1.HTTPGetAction{
					Port:   intstr.IntOrString{IntVal: 3000},
					Path:   "/api/health",
					Scheme: corev1.URISchemeHTTP,
				},
			},
		},
		SecurityContext: containerSc,
		Resources:       *NewGrafanaContainerResource(cr),
	}
}

func NewStorageContainerResource(cr *model.CryostatInstance) *corev1.ResourceRequirements {
	resources := &corev1.ResourceRequirements{}
	if cr.Spec.Resources != nil {
		resources = cr.Spec.Resources.ObjectStorageResources.DeepCopy()
	}
	populateResourceRequest(resources, defaultStorageCpuRequest, defaultStorageMemoryRequest)
	return resources
}

func NewStorageContainer(cr *model.CryostatInstance, imageTag string, tls *TLSConfig) corev1.Container {
	var containerSc *corev1.SecurityContext
	envs := []corev1.EnvVar{
		{
			Name:  "CRYOSTAT_BUCKETS",
			Value: "archivedrecordings,archivedreports,eventtemplates,probes",
		},
		{
			Name:  "CRYOSTAT_ACCESS_KEY",
			Value: "cryostat",
		},
		{
			Name:  "DATA_DIR",
			Value: "/data",
		},
		{
			Name:  "IP_BIND",
			Value: "0.0.0.0",
		},
		{
			Name:  "REST_ENCRYPTION_ENABLE",
			Value: "1",
		},
	}

	mounts := []corev1.VolumeMount{
		{
			Name:      cr.Name + "-storage",
			MountPath: "/data",
			SubPath:   "seaweed",
		},
	}

	secretName := cr.Name + "-storage"
	optional := false
	envs = append(envs, corev1.EnvVar{
		Name: "CRYOSTAT_SECRET_KEY",
		ValueFrom: &corev1.EnvVarSource{
			SecretKeyRef: &corev1.SecretKeySelector{
				LocalObjectReference: corev1.LocalObjectReference{
					Name: secretName,
				},
				Key:      "SECRET_KEY",
				Optional: &optional,
			},
		},
	})

	livenessProbeScheme := corev1.URISchemeHTTP

	// TODO
	/**
	if tls != nil {
		tlsEnvs := []corev1.EnvVar{
			{
				Name:  "S3_PORT_HTTPS",
				Value: strconv.Itoa(int(constants.StoragePort)),
			},
			{
				Name:  "S3_KEY_FILE",
				Value: fmt.Sprintf("/var/run/secrets/operator.cryostat.io/%s/%s", tls.StorageSecret, corev1.TLSPrivateKeyKey),
			},
			{
				Name:  "S3_CERT_FILE",
				Value: fmt.Sprintf("/var/run/secrets/operator.cryostat.io/%s/%s", tls.StorageSecret, corev1.TLSCertKey),
			},
		}
		envs = append(envs, tlsEnvs...)

		tlsSecretMount := corev1.VolumeMount{
			Name:      "storage-tls-secret",
			MountPath: "/var/run/secrets/operator.cryostat.io/" + tls.StorageSecret,
			ReadOnly:  true,
		}

		mounts = append(mounts, tlsSecretMount)
		livenessProbeScheme = corev1.URISchemeHTTPS
	} else {
		envs = append(envs, corev1.EnvVar{
			Name:  "QUARKUS_HTTP_PORT",
			Value: strconv.Itoa(int(constants.StoragePort)),
		})
	}
	**/

	if cr.Spec.SecurityOptions != nil && cr.Spec.SecurityOptions.StorageSecurityContext != nil {
		containerSc = cr.Spec.SecurityOptions.StorageSecurityContext
	} else {
		privEscalation := false
		containerSc = &corev1.SecurityContext{
			AllowPrivilegeEscalation: &privEscalation,
			Capabilities: &corev1.Capabilities{
				Drop: []corev1.Capability{constants.CapabilityAll},
			},
		}
	}

	probeHandler := corev1.ProbeHandler{
		HTTPGet: &corev1.HTTPGetAction{
			Port:   intstr.IntOrString{IntVal: 8333},
			Path:   "/status",
			Scheme: livenessProbeScheme,
		},
	}

	return corev1.Container{
		Name:            cr.Name + "-storage",
		Image:           imageTag,
		ImagePullPolicy: common.GetPullPolicy(imageTag),
		VolumeMounts:    mounts,
		SecurityContext: containerSc,
		Env:             envs,
		Ports: []corev1.ContainerPort{
			{
				ContainerPort: constants.StoragePort,
			},
		},
		LivenessProbe: &corev1.Probe{
			ProbeHandler:     probeHandler,
			FailureThreshold: 2,
		},
		StartupProbe: &corev1.Probe{
			ProbeHandler:     probeHandler,
			FailureThreshold: 13,
		},
		Resources: *NewStorageContainerResource(cr),
	}
}

func NewDatabaseContainerResource(cr *model.CryostatInstance) *corev1.ResourceRequirements {
	resources := &corev1.ResourceRequirements{}
	if cr.Spec.Resources != nil {
		resources = cr.Spec.Resources.DatabaseResources.DeepCopy()
	}
	populateResourceRequest(resources, defaultDatabaseCpuRequest, defaultDatabaseMemoryRequest)
	return resources
}

func NewDatabaseContainer(cr *model.CryostatInstance, imageTag string, tls *TLSConfig) corev1.Container {
	var containerSc *corev1.SecurityContext
	if cr.Spec.SecurityOptions != nil && cr.Spec.SecurityOptions.DatabaseSecurityContext != nil {
		containerSc = cr.Spec.SecurityOptions.DatabaseSecurityContext
	} else {
		privEscalation := false
		containerSc = &corev1.SecurityContext{
			AllowPrivilegeEscalation: &privEscalation,
			Capabilities: &corev1.Capabilities{
				Drop: []corev1.Capability{constants.CapabilityAll},
			},
		}
	}

	envs := []corev1.EnvVar{
		{
			Name:  "POSTGRESQL_USER",
			Value: "cryostat",
		},
		{
			Name:  "POSTGRESQL_DATABASE",
			Value: "cryostat",
		},
	}

	optional := false
	secretName := getDatabaseSecret(cr)
	envs = append(envs, corev1.EnvVar{
		Name: "POSTGRESQL_PASSWORD",
		ValueFrom: &corev1.EnvVarSource{
			SecretKeyRef: &corev1.SecretKeySelector{
				LocalObjectReference: corev1.LocalObjectReference{
					Name: secretName,
				},
				Key:      constants.DatabaseSecretConnectionKey,
				Optional: &optional,
			},
		},
	})

	envs = append(envs, corev1.EnvVar{
		Name: "PG_ENCRYPT_KEY",
		ValueFrom: &corev1.EnvVarSource{
			SecretKeyRef: &corev1.SecretKeySelector{
				LocalObjectReference: corev1.LocalObjectReference{
					Name: secretName,
				},
				Key:      constants.DatabaseSecretEncryptionKey,
				Optional: &optional,
			},
		},
	})

	mounts := []corev1.VolumeMount{
		{
			Name:      cr.Name + "-database",
			MountPath: "/data",
			SubPath:   "postgres",
		},
	}

<<<<<<< HEAD
	args := []string{}

	if tls != nil {
		pathPrefix := "/var/run/secrets/operator.cryostat.io"
		tlsPath := fmt.Sprintf("%s/%s", pathPrefix, tls.DatabaseSecret)
		tlsSecretMount := corev1.VolumeMount{
			Name:      "database-tls-secret",
			MountPath: tlsPath,
			ReadOnly:  true,
		}
		mounts = append(mounts, tlsSecretMount)

		args = append(args, "-c", "ssl=on", "-c", fmt.Sprintf("ssl_cert_file=%s/%s", tlsPath, corev1.TLSCertKey), "-c", fmt.Sprintf("ssl_key_file=%s/%s", tlsPath, corev1.TLSPrivateKeyKey))
	}
=======
	// TODO
	/**
	if tls != nil {
		tlsEnvs := []corev1.EnvVar{
			{
				Name:  "QUARKUS_DATASOURCE_REACTIVE_TRUST_ALL",
				Value: "true",
			},
			{
				Name:  "QUARKUS_DATASOURCE_REACTIVE_KEY_CERTIFICATE_PEM_KEYS",
				Value: fmt.Sprintf("/var/run/secrets/operator.cryostat.io/%s-database-tls/tls.key", cr.Name),
			},
			{
				Name:  "QUARKUS_DATASOURCE_REACTIVE_KEY_CERTIFICATE_PEM_CERTS",
				Value: fmt.Sprintf("/var/run/secrets/operator.cryostat.io/%s-database-tls/tls.crt", cr.Name),
			},
			{
				Name:  "QUARKUS_DATASOURCE_REACTIVE_URL",
				Value: fmt.Sprintf("https://%s-database:5432", cr.Name),
			},
		}
		envs = append(envs, tlsEnvs...)

		tlsSecretMount := corev1.VolumeMount{
			Name:      "database-tls-secret",
			MountPath: "/var/run/secrets/operator.cryostat.io/" + tls.DatabaseSecret,
			ReadOnly:  true,
		}

		mounts = append(mounts, tlsSecretMount)
	} else {
		envs = append(envs, corev1.EnvVar{
			Name:  "QUARKUS_DATASOURCE_REACTIVE_URL",
			Value: fmt.Sprintf("http://%s-database:5432", cr.Name),
		})
	}
	**/
>>>>>>> 099f7c29

	return corev1.Container{
		Name:            cr.Name + "-db",
		Image:           imageTag,
		ImagePullPolicy: common.GetPullPolicy(imageTag),
		VolumeMounts:    mounts,
		SecurityContext: containerSc,
		Env:             envs,
		Args:            args,
		Ports: []corev1.ContainerPort{
			{
				ContainerPort: constants.DatabasePort,
			},
		},
		ReadinessProbe: &corev1.Probe{
			ProbeHandler: corev1.ProbeHandler{
				Exec: &corev1.ExecAction{
					Command: []string{"pg_isready", "-U", "cryostat", "-d", "cryostat"},
				},
			},
		},
		Resources: *NewDatabaseContainerResource(cr),
	}
}

// datasourceURL contains the fixed URL to jfr-datasource's web server
var datasourceURL = "http://" + constants.LoopbackAddress + ":" + strconv.Itoa(int(constants.DatasourceContainerPort))

func NewJfrDatasourceContainerResource(cr *model.CryostatInstance) *corev1.ResourceRequirements {
	resources := &corev1.ResourceRequirements{}
	if cr.Spec.Resources != nil {
		resources = cr.Spec.Resources.DataSourceResources.DeepCopy()
	}
	populateResourceRequest(resources, defaultJfrDatasourceCpuRequest, defaultJfrDatasourceMemoryRequest)
	return resources
}

func NewJfrDatasourceContainer(cr *model.CryostatInstance, imageTag string) corev1.Container {
	var containerSc *corev1.SecurityContext
	if cr.Spec.SecurityOptions != nil && cr.Spec.SecurityOptions.DataSourceSecurityContext != nil {
		containerSc = cr.Spec.SecurityOptions.DataSourceSecurityContext
	} else {
		privEscalation := false
		containerSc = &corev1.SecurityContext{
			AllowPrivilegeEscalation: &privEscalation,
			Capabilities: &corev1.Capabilities{
				Drop: []corev1.Capability{constants.CapabilityAll},
			},
		}
	}

	return corev1.Container{
		Name:            cr.Name + "-jfr-datasource",
		Image:           imageTag,
		ImagePullPolicy: common.GetPullPolicy(imageTag),
		Ports: []corev1.ContainerPort{
			{
				ContainerPort: constants.DatasourceContainerPort,
			},
		},
		Env: []corev1.EnvVar{
			{
				Name:  "QUARKUS_HTTP_HOST",
				Value: constants.LoopbackAddress,
			},
			{
				Name:  "QUARKUS_HTTP_PORT",
				Value: strconv.Itoa(int(constants.DatasourceContainerPort)),
			},
		},
		// Can't use HTTP probe since the port is not exposed over the network
		LivenessProbe: &corev1.Probe{
			ProbeHandler: corev1.ProbeHandler{
				Exec: &corev1.ExecAction{
					Command: []string{"curl", "--fail", datasourceURL},
				},
			},
		},
		SecurityContext: containerSc,
		Resources:       *NewJfrDatasourceContainerResource(cr),
	}
}

func newAgentProxyContainer(cr *model.CryostatInstance, imageTag string, tls *TLSConfig) corev1.Container {
	var securityContext *corev1.SecurityContext
	if cr.Spec.SecurityOptions != nil && cr.Spec.SecurityOptions.AgentProxySecurityContext != nil {
		securityContext = cr.Spec.SecurityOptions.AgentProxySecurityContext
	} else {
		privEscalation := false
		securityContext = &corev1.SecurityContext{
			AllowPrivilegeEscalation: &privEscalation,
			Capabilities: &corev1.Capabilities{
				Drop: []corev1.Capability{constants.CapabilityAll},
			},
		}
	}

	// Mount the config map containing the nginx.conf (and DH params if TLS is enabled)
	mounts := []corev1.VolumeMount{
		{
			Name:      "agent-proxy-config",
			MountPath: constants.AgentProxyConfigFilePath,
			ReadOnly:  true,
		},
	}
	if tls != nil {
		// Mount the TLS secret for the agent proxy
		mounts = append(mounts, corev1.VolumeMount{
			Name:      "agent-proxy-tls-secret",
			MountPath: "/var/run/secrets/operator.cryostat.io/" + tls.AgentProxySecret,
			ReadOnly:  true,
		})
	}

	return corev1.Container{
		Name:            cr.Name + "-agent-proxy",
		Image:           imageTag,
		ImagePullPolicy: common.GetPullPolicy(imageTag),
		Ports: []corev1.ContainerPort{
			{
				ContainerPort: constants.AgentProxyContainerPort,
			},
			{
				ContainerPort: constants.AgentProxyHealthPort,
			},
		},
		// Override the command to run nginx pointed at our config file. See:
		// https://github.com/sclorg/nginx-container/blob/e7d8db9bc5299a4c4e254f8a82e917c7c136468b/1.24/README.md#direct-usage-with-a-mounted-directory
		Command: []string{
			"nginx", "-c", fmt.Sprintf("%s/%s", constants.AgentProxyConfigFilePath, constants.AgentProxyConfigFileName),
			"-g", "daemon off;",
		},
		LivenessProbe: &corev1.Probe{
			ProbeHandler: corev1.ProbeHandler{
				HTTPGet: &corev1.HTTPGetAction{
					Path:   "/healthz",
					Port:   intstr.FromInt32(constants.AgentProxyHealthPort),
					Scheme: corev1.URISchemeHTTP,
				},
			},
		},
		SecurityContext: securityContext,
		Resources:       *newAgentProxyContainerResource(cr),
		VolumeMounts:    mounts,
	}
}

func newAgentProxyContainerResource(cr *model.CryostatInstance) *corev1.ResourceRequirements {
	resources := &corev1.ResourceRequirements{}
	if cr.Spec.Resources != nil {
		resources = cr.Spec.Resources.AgentProxyResources.DeepCopy()
	}
	populateResourceRequest(resources, defaultAgentProxyCpuRequest, defaultAgentProxyMemoryRequest)
	return resources
}

func getPort(url *url.URL) string {
	// Return port if already defined in URL
	port := url.Port()
	if len(port) > 0 {
		return port
	}
	// Otherwise use default HTTP(S) ports
	if url.Scheme == "https" {
		return "443"
	}
	return "80"
}

func getInternalDashboardURL() string {
	return fmt.Sprintf("http://localhost:%d", constants.GrafanaContainerPort)
}

func newVolumeForCR(cr *model.CryostatInstance) []corev1.Volume {
	var volumeSource corev1.VolumeSource
	if useEmptyDir(cr) {
		emptyDir := cr.Spec.StorageOptions.EmptyDir

		sizeLimit, err := resource.ParseQuantity(emptyDir.SizeLimit)
		if err != nil {
			sizeLimit = *resource.NewQuantity(0, resource.BinarySI)
		}

		volumeSource = corev1.VolumeSource{
			EmptyDir: &corev1.EmptyDirVolumeSource{
				Medium:    emptyDir.Medium,
				SizeLimit: &sizeLimit,
			},
		}
	} else {
		volumeSource = corev1.VolumeSource{
			PersistentVolumeClaim: &corev1.PersistentVolumeClaimVolumeSource{
				ClaimName: cr.Name,
			},
		}
	}

	return []corev1.Volume{
		{
			Name:         cr.Name,
			VolumeSource: volumeSource,
		},
	}
}

<<<<<<< HEAD
func newVolumeForDatabase(cr *model.CryostatInstance) []corev1.Volume {
=======
func newVolumeForDatabse(cr *model.CryostatInstance) []corev1.Volume {
>>>>>>> 099f7c29
	var volumeSource corev1.VolumeSource
	if useEmptyDir(cr) {
		emptyDir := cr.Spec.StorageOptions.EmptyDir

		sizeLimit, err := resource.ParseQuantity(emptyDir.SizeLimit)
		if err != nil {
			sizeLimit = *resource.NewQuantity(0, resource.BinarySI)
		}

		volumeSource = corev1.VolumeSource{
			EmptyDir: &corev1.EmptyDirVolumeSource{
				Medium:    emptyDir.Medium,
				SizeLimit: &sizeLimit,
			},
		}
	} else {
		volumeSource = corev1.VolumeSource{
			PersistentVolumeClaim: &corev1.PersistentVolumeClaimVolumeSource{
				ClaimName: cr.Name + "-database",
			},
		}
	}

	return []corev1.Volume{
		{
			Name:         cr.Name + "-database",
			VolumeSource: volumeSource,
		},
	}
}

func newVolumeForStorage(cr *model.CryostatInstance) []corev1.Volume {
	var volumeSource corev1.VolumeSource
	if useEmptyDir(cr) {
		emptyDir := cr.Spec.StorageOptions.EmptyDir

		sizeLimit, err := resource.ParseQuantity(emptyDir.SizeLimit)
		if err != nil {
			sizeLimit = *resource.NewQuantity(0, resource.BinarySI)
		}

		volumeSource = corev1.VolumeSource{
			EmptyDir: &corev1.EmptyDirVolumeSource{
				Medium:    emptyDir.Medium,
				SizeLimit: &sizeLimit,
			},
		}
	} else {
		volumeSource = corev1.VolumeSource{
			PersistentVolumeClaim: &corev1.PersistentVolumeClaimVolumeSource{
				ClaimName: cr.Name + "-storage",
			},
		}
	}

	return []corev1.Volume{
		{
			Name:         cr.Name + "-storage",
			VolumeSource: volumeSource,
		},
	}
}

func useEmptyDir(cr *model.CryostatInstance) bool {
	return cr.Spec.StorageOptions != nil && cr.Spec.StorageOptions.EmptyDir != nil && cr.Spec.StorageOptions.EmptyDir.Enabled
}

func isBasicAuthEnabled(cr *model.CryostatInstance) bool {
	return cr.Spec.AuthorizationOptions != nil && cr.Spec.AuthorizationOptions.BasicAuth != nil && cr.Spec.AuthorizationOptions.BasicAuth.SecretName != nil && cr.Spec.AuthorizationOptions.BasicAuth.Filename != nil
}

func checkResourceRequestWithLimit(requests, limits corev1.ResourceList) {
	if limits != nil {
		if limitCpu, found := limits[corev1.ResourceCPU]; found && limitCpu.Cmp(*requests.Cpu()) < 0 {
			requests[corev1.ResourceCPU] = limitCpu.DeepCopy()
		}
		if limitMemory, found := limits[corev1.ResourceMemory]; found && limitMemory.Cmp(*requests.Memory()) < 0 {
			requests[corev1.ResourceMemory] = limitMemory.DeepCopy()
		}
	}
}

func populateResourceRequest(resources *corev1.ResourceRequirements, defaultCpu, defaultMemory string) {
	if resources.Requests == nil {
		resources.Requests = corev1.ResourceList{}
	}
	requests := resources.Requests
	if _, found := requests[corev1.ResourceCPU]; !found {
		requests[corev1.ResourceCPU] = resource.MustParse(defaultCpu)
	}
	if _, found := requests[corev1.ResourceMemory]; !found {
		requests[corev1.ResourceMemory] = resource.MustParse(defaultMemory)
	}
	checkResourceRequestWithLimit(requests, resources.Limits)
}

func getDatabaseSecret(cr *model.CryostatInstance) string {
	if cr.Spec.DatabaseOptions != nil && cr.Spec.DatabaseOptions.SecretName != nil {
		return *cr.Spec.DatabaseOptions.SecretName
	}
	return cr.Name + "-db"
}<|MERGE_RESOLUTION|>--- conflicted
+++ resolved
@@ -692,26 +692,16 @@
 func NewPodForDatabase(cr *model.CryostatInstance, imageTags *ImageTags, tls *TLSConfig, openshift bool, fsGroup int64) *corev1.PodSpec {
 	container := []corev1.Container{NewDatabaseContainer(cr, imageTags.DatabaseImageTag, tls)}
 
-<<<<<<< HEAD
 	volumes := newVolumeForDatabase(cr)
 
 	if tls != nil {
 		readOnlyMode := int32(0440)
-=======
-	volumes := newVolumeForDatabse(cr)
-
-	if tls != nil {
->>>>>>> 099f7c29
 		secretVolume := corev1.Volume{
 			Name: "database-tls-secret",
 			VolumeSource: corev1.VolumeSource{
 				Secret: &corev1.SecretVolumeSource{
-<<<<<<< HEAD
 					SecretName:  tls.DatabaseSecret,
 					DefaultMode: &readOnlyMode,
-=======
-					SecretName: tls.DatabaseSecret,
->>>>>>> 099f7c29
 				},
 			},
 		}
@@ -1309,13 +1299,6 @@
 			Value: "cryostat",
 		},
 		{
-<<<<<<< HEAD
-=======
-			Name:  "QUARKUS_DATASOURCE_JDBC_URL",
-			Value: fmt.Sprintf("jdbc:postgresql://%s-database.%s.svc.cluster.local:5432/cryostat", cr.Name, cr.InstallNamespace),
-		},
-		{
->>>>>>> 099f7c29
 			Name:  "STORAGE_BUCKETS_ARCHIVE_NAME",
 			Value: "archivedrecordings",
 		},
@@ -1881,7 +1864,6 @@
 		},
 	}
 
-<<<<<<< HEAD
 	args := []string{}
 
 	if tls != nil {
@@ -1896,45 +1878,6 @@
 
 		args = append(args, "-c", "ssl=on", "-c", fmt.Sprintf("ssl_cert_file=%s/%s", tlsPath, corev1.TLSCertKey), "-c", fmt.Sprintf("ssl_key_file=%s/%s", tlsPath, corev1.TLSPrivateKeyKey))
 	}
-=======
-	// TODO
-	/**
-	if tls != nil {
-		tlsEnvs := []corev1.EnvVar{
-			{
-				Name:  "QUARKUS_DATASOURCE_REACTIVE_TRUST_ALL",
-				Value: "true",
-			},
-			{
-				Name:  "QUARKUS_DATASOURCE_REACTIVE_KEY_CERTIFICATE_PEM_KEYS",
-				Value: fmt.Sprintf("/var/run/secrets/operator.cryostat.io/%s-database-tls/tls.key", cr.Name),
-			},
-			{
-				Name:  "QUARKUS_DATASOURCE_REACTIVE_KEY_CERTIFICATE_PEM_CERTS",
-				Value: fmt.Sprintf("/var/run/secrets/operator.cryostat.io/%s-database-tls/tls.crt", cr.Name),
-			},
-			{
-				Name:  "QUARKUS_DATASOURCE_REACTIVE_URL",
-				Value: fmt.Sprintf("https://%s-database:5432", cr.Name),
-			},
-		}
-		envs = append(envs, tlsEnvs...)
-
-		tlsSecretMount := corev1.VolumeMount{
-			Name:      "database-tls-secret",
-			MountPath: "/var/run/secrets/operator.cryostat.io/" + tls.DatabaseSecret,
-			ReadOnly:  true,
-		}
-
-		mounts = append(mounts, tlsSecretMount)
-	} else {
-		envs = append(envs, corev1.EnvVar{
-			Name:  "QUARKUS_DATASOURCE_REACTIVE_URL",
-			Value: fmt.Sprintf("http://%s-database:5432", cr.Name),
-		})
-	}
-	**/
->>>>>>> 099f7c29
 
 	return corev1.Container{
 		Name:            cr.Name + "-db",
@@ -2140,11 +2083,7 @@
 	}
 }
 
-<<<<<<< HEAD
 func newVolumeForDatabase(cr *model.CryostatInstance) []corev1.Volume {
-=======
-func newVolumeForDatabse(cr *model.CryostatInstance) []corev1.Volume {
->>>>>>> 099f7c29
 	var volumeSource corev1.VolumeSource
 	if useEmptyDir(cr) {
 		emptyDir := cr.Spec.StorageOptions.EmptyDir
