--- conflicted
+++ resolved
@@ -1530,47 +1530,34 @@
 		},
 	}
 	if tls != nil {
-<<<<<<< HEAD
 		mounts = append(mounts,
 			corev1.VolumeMount{
-=======
-		mounts = append(mounts, []corev1.VolumeMount{
-			{
->>>>>>> 241f52a3
 				Name:      "storage-tls-secret",
 				MountPath: "/truststore/storage",
 				ReadOnly:  true,
 			},
-<<<<<<< HEAD
 			corev1.VolumeMount{
 				Name:      "keystore",
-				MountPath: "/keystore/tls",
+				MountPath: path.Join(SecretMountPrefix, tls.CryostatSecret),
 				ReadOnly:  true,
 			},
-		)
-		envs = append(envs, corev1.EnvVar{
-			Name:  "SSL_KEYSTORE",
-			Value: "/keystore/tls/keystore.p12",
-=======
-			{
-				Name:      "keystore",
-				MountPath: path.Join(SecretMountPrefix, tls.CryostatSecret),
-			},
-			{
+			corev1.VolumeMount{
 				Name:      "keystore-pass",
 				MountPath: path.Join(SecretMountPrefix, tls.KeystorePassSecret),
-			},
-		}...)
-
-		envs = append(envs, corev1.EnvVar{
-			Name:  "SSL_KEYSTORE",
-			Value: path.Join(SecretMountPrefix, tls.CryostatSecret),
-		})
-		envs = append(envs, corev1.EnvVar{
-			Name:  "SSL_KEYSTORE_PASS_FILE",
-			Value: path.Join(SecretMountPrefix, tls.KeystorePassSecret, constants.KeystorePassSecretKey),
->>>>>>> 241f52a3
-		})
+				ReadOnly:  true,
+			},
+		)
+
+		envs = append(envs,
+			corev1.EnvVar{
+				Name:  "SSL_KEYSTORE",
+				Value: path.Join(SecretMountPrefix, tls.CryostatSecret),
+			},
+			corev1.EnvVar{
+				Name:  "SSL_KEYSTORE_PASS_FILE",
+				Value: path.Join(SecretMountPrefix, tls.KeystorePassSecret, constants.KeystorePassSecretKey),
+			},
+		)
 	}
 
 	optional := false
