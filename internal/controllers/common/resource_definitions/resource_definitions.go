--- conflicted
+++ resolved
@@ -241,26 +241,12 @@
 
 func NewPodForCR(cr *model.CryostatInstance, specs *ServiceSpecs, imageTags *ImageTags,
 	tls *TLSConfig, fsGroup int64, openshift bool) *corev1.PodSpec {
-<<<<<<< HEAD
-	var containers []corev1.Container
-	if cr.Spec.Minimal {
-		containers = []corev1.Container{
-			NewCoreContainer(cr, specs, imageTags.CoreImageTag, tls, openshift),
-		}
-	} else {
-		containers = []corev1.Container{
-			NewCoreContainer(cr, specs, imageTags.CoreImageTag, tls, openshift),
-			NewGrafanaContainer(cr, imageTags.GrafanaImageTag, tls),
-			NewJfrDatasourceContainer(cr, imageTags.DatasourceImageTag),
-			NewStorageContainer(cr, imageTags.StorageImageTag, tls),
-			newDatabaseContainer(cr, imageTags.DatabaseImageTag, tls),
-		}
-=======
 	containers := []corev1.Container{
 		NewCoreContainer(cr, specs, imageTags.CoreImageTag, tls, openshift),
 		NewGrafanaContainer(cr, imageTags.GrafanaImageTag, tls),
 		NewJfrDatasourceContainer(cr, imageTags.DatasourceImageTag),
->>>>>>> 461096cc
+		NewStorageContainer(cr, imageTags.StorageImageTag, tls),
+		newDatabaseContainer(cr, imageTags.DatabaseImageTag, tls),
 	}
 
 	volumes := newVolumeForCR(cr)
@@ -979,15 +965,8 @@
 		})
 	}
 
-<<<<<<< HEAD
-	if !cr.Spec.Minimal {
-		grafanaVars := []corev1.EnvVar{
-			{
-				Name:  "GRAFANA_DATASOURCE_URL",
-				Value: datasourceURL,
-=======
 	secretOptional := false
-	secretName := cr.Name + "-jmx-credentials-db"
+	secretName = cr.Name + "-jmx-credentials-db"
 	if cr.Spec.JmxCredentialsDatabaseOptions != nil && cr.Spec.JmxCredentialsDatabaseOptions.DatabaseSecretName != nil {
 		secretName = *cr.Spec.JmxCredentialsDatabaseOptions.DatabaseSecretName
 	}
@@ -1015,7 +994,6 @@
 			corev1.EnvVar{
 				Name:  "GRAFANA_DASHBOARD_EXT_URL",
 				Value: specs.GrafanaURL.String(),
->>>>>>> 461096cc
 			},
 			corev1.EnvVar{
 				Name:  "GRAFANA_DASHBOARD_URL",
