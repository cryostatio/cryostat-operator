// Copyright The Cryostat Authors.
//
// Licensed under the Apache License, Version 2.0 (the "License");
// you may not use this file except in compliance with the License.
// You may obtain a copy of the License at
//
// http://www.apache.org/licenses/LICENSE-2.0
//
// Unless required by applicable law or agreed to in writing, software
// distributed under the License is distributed on an "AS IS" BASIS,
// WITHOUT WARRANTIES OR CONDITIONS OF ANY KIND, either express or implied.
// See the License for the specific language governing permissions and
// limitations under the License.

package resource_definitions

import (
	"encoding/json"
	"fmt"
	"net/url"
	"strconv"
	"strings"

	operatorv1beta2 "github.com/cryostatio/cryostat-operator/api/v1beta2"
	common "github.com/cryostatio/cryostat-operator/internal/controllers/common"
	"github.com/cryostatio/cryostat-operator/internal/controllers/constants"
	"github.com/cryostatio/cryostat-operator/internal/controllers/model"
	appsv1 "k8s.io/api/apps/v1"
	authzv1 "k8s.io/api/authorization/v1"
	corev1 "k8s.io/api/core/v1"
	"k8s.io/apimachinery/pkg/api/resource"
	metav1 "k8s.io/apimachinery/pkg/apis/meta/v1"
	"k8s.io/apimachinery/pkg/util/intstr"
)

// ImageTags contains container image tags for each of the images to deploy
type ImageTags struct {
	OAuth2ProxyImageTag         string
	OpenShiftOAuthProxyImageTag string
	CoreImageTag                string
	DatasourceImageTag          string
	GrafanaImageTag             string
	ReportsImageTag             string
	StorageImageTag             string
	DatabaseImageTag            string
	AgentProxyImageTag          string
}

type ServiceSpecs struct {
	AuthProxyURL *url.URL
	CoreURL      *url.URL
	ReportsURL   *url.URL
	InsightsURL  *url.URL
	StorageURL   *url.URL
	DatabaseURL  *url.URL
}

// TLSConfig contains TLS-related information useful when creating other objects
type TLSConfig struct {
	// Name of the TLS secret for Cryostat
	CryostatSecret string
	// Name of the TLS secret for Reports Generator
	ReportsSecret string
	// Name of the TLS secret for Database
	DatabaseSecret string
	// Name of the TLS secret for Storage
	StorageSecret string
	// Name of the TLS secret for the agent proxy
	AgentProxySecret string
	// Name of the secret containing the password for the keystore in CryostatSecret
	KeystorePassSecret string
	// PEM-encoded X.509 certificate for the Cryostat CA
	CACert []byte
}

const (
	defaultAuthProxyCpuRequest        string = "25m"
	defaultAuthProxyMemoryRequest     string = "64Mi"
	defaultCoreCpuRequest             string = "500m"
	defaultCoreMemoryRequest          string = "384Mi"
	defaultJfrDatasourceCpuRequest    string = "200m"
	defaultJfrDatasourceMemoryRequest string = "200Mi"
	defaultGrafanaCpuRequest          string = "25m"
	defaultGrafanaMemoryRequest       string = "80Mi"
	defaultDatabaseCpuRequest         string = "25m"
	defaultDatabaseMemoryRequest      string = "64Mi"
	defaultStorageCpuRequest          string = "50m"
	defaultStorageMemoryRequest       string = "256Mi"
	defaultReportCpuRequest           string = "500m"
	defaultReportMemoryRequest        string = "512Mi"
	defaultAgentProxyCpuRequest       string = "25m"
	defaultAgentProxyMemoryRequest    string = "64Mi"
	OAuth2ConfigFileName              string = "alpha_config.json"
	OAuth2ConfigFilePath              string = "/etc/oauth2_proxy/alpha_config"
	DatabaseName                      string = "cryostat"
)

func CorePodLabels(cr *model.CryostatInstance) map[string]string {
	return map[string]string{
		"app":       cr.Name,
		"kind":      "cryostat",
		"component": "cryostat",
	}
}

func NewDeploymentForCR(cr *model.CryostatInstance, specs *ServiceSpecs, imageTags *ImageTags,
	tls *TLSConfig, fsGroup int64, openshift bool) (*appsv1.Deployment, error) {
	// Force one replica to avoid lock file and PVC contention
	replicas := int32(1)

	defaultDeploymentLabels := map[string]string{
		"app":                    cr.Name,
		"kind":                   "cryostat",
		"component":              "cryostat",
		"app.kubernetes.io/name": "cryostat",
	}
	defaultDeploymentAnnotations := map[string]string{
		"app.openshift.io/connects-to": constants.OperatorDeploymentName,
	}
	defaultPodLabels := CorePodLabels(cr)
	userDefinedDeploymentLabels := make(map[string]string)
	userDefinedDeploymentAnnotations := make(map[string]string)
	userDefinedPodTemplateLabels := make(map[string]string)
	userDefinedPodTemplateAnnotations := make(map[string]string)
	if cr.Spec.OperandMetadata != nil {
		if cr.Spec.OperandMetadata.DeploymentMetadata != nil {
			for k, v := range cr.Spec.OperandMetadata.DeploymentMetadata.Labels {
				userDefinedDeploymentLabels[k] = v
			}
			for k, v := range cr.Spec.OperandMetadata.DeploymentMetadata.Annotations {
				userDefinedDeploymentAnnotations[k] = v
			}
		}
		if cr.Spec.OperandMetadata.PodMetadata != nil {
			for k, v := range cr.Spec.OperandMetadata.PodMetadata.Labels {
				userDefinedPodTemplateLabels[k] = v
			}
			for k, v := range cr.Spec.OperandMetadata.PodMetadata.Annotations {
				userDefinedPodTemplateAnnotations[k] = v
			}
		}
	}

	// First set the user defined labels and annotation in the meta, so that the default ones can override them
	deploymentMeta := metav1.ObjectMeta{
		Name:        cr.Name,
		Namespace:   cr.InstallNamespace,
		Labels:      userDefinedDeploymentLabels,
		Annotations: userDefinedDeploymentAnnotations,
	}
	common.MergeLabelsAndAnnotations(&deploymentMeta, defaultDeploymentLabels, defaultDeploymentAnnotations)

	podTemplateMeta := metav1.ObjectMeta{
		Name:        cr.Name,
		Namespace:   cr.InstallNamespace,
		Labels:      userDefinedPodTemplateLabels,
		Annotations: userDefinedPodTemplateAnnotations,
	}
	common.MergeLabelsAndAnnotations(&podTemplateMeta, defaultPodLabels, nil)

	pod, err := NewPodForCR(cr, specs, imageTags, tls, fsGroup, openshift)
	if err != nil {
		return nil, err
	}
	return &appsv1.Deployment{
		ObjectMeta: deploymentMeta,
		Spec: appsv1.DeploymentSpec{
			// Selector is immutable, avoid modifying if possible
			Selector: &metav1.LabelSelector{
				MatchLabels: map[string]string{
					"app":       cr.Name,
					"kind":      "cryostat",
					"component": "cryostat",
				},
			},
			Template: corev1.PodTemplateSpec{
				ObjectMeta: podTemplateMeta,
				Spec:       *pod,
			},
			Replicas: &replicas,
			Strategy: appsv1.DeploymentStrategy{
				Type: appsv1.RecreateDeploymentStrategyType,
			},
		},
	}, nil
}

func createMapCopy(in map[string]string) map[string]string {
	copy := make(map[string]string)
	for k, v := range in {
		copy[k] = v
	}
	return copy
}

func createMetadataCopy(in *operatorv1beta2.ResourceMetadata) operatorv1beta2.ResourceMetadata {
	if in == nil {
		return operatorv1beta2.ResourceMetadata{}
	}
	return operatorv1beta2.ResourceMetadata{
		Labels:      createMapCopy(in.Labels),
		Annotations: createMapCopy(in.Annotations),
	}
}

func DatabasePodLabels(cr *model.CryostatInstance) map[string]string {
	return map[string]string{
		"app":       cr.Name,
		"kind":      "cryostat",
		"component": "database",
	}
}

func NewDeploymentForDatabase(cr *model.CryostatInstance, imageTags *ImageTags, tls *TLSConfig,
	openshift bool, fsGroup int64) *appsv1.Deployment {
	replicas := int32(1)

	defaultDeploymentLabels := map[string]string{
		"app":                    cr.Name,
		"kind":                   "cryostat",
		"component":              "database",
		"app.kubernetes.io/name": "cryostat-database",
	}
	defaultDeploymentAnnotations := map[string]string{
		"app.openshift.io/connects-to": cr.Name,
	}
	defaultPodLabels := DatabasePodLabels(cr)
	operandMeta := operatorv1beta2.OperandMetadata{
		DeploymentMetadata: &operatorv1beta2.ResourceMetadata{},
		PodMetadata:        &operatorv1beta2.ResourceMetadata{},
	}
	if cr.Spec.OperandMetadata != nil && cr.Spec.OperandMetadata.DeploymentMetadata != nil {
		deploymentCopy := createMetadataCopy(cr.Spec.OperandMetadata.DeploymentMetadata)
		operandMeta.DeploymentMetadata = &deploymentCopy
	}
	if cr.Spec.OperandMetadata != nil && cr.Spec.OperandMetadata.PodMetadata != nil {
		podCopy := createMetadataCopy(cr.Spec.OperandMetadata.PodMetadata)
		operandMeta.PodMetadata = &podCopy
	}

	// First set the user defined labels and annotation in the meta, so that the default ones can override them
	deploymentMeta := metav1.ObjectMeta{
		Name:        cr.Name + "-database",
		Namespace:   cr.InstallNamespace,
		Labels:      operandMeta.DeploymentMetadata.Labels,
		Annotations: operandMeta.DeploymentMetadata.Annotations,
	}
	common.MergeLabelsAndAnnotations(&deploymentMeta, defaultDeploymentLabels, defaultDeploymentAnnotations)

	podTemplateMeta := metav1.ObjectMeta{
		Name:        cr.Name + "-database",
		Namespace:   cr.InstallNamespace,
		Labels:      operandMeta.PodMetadata.Labels,
		Annotations: operandMeta.PodMetadata.Annotations,
	}
	common.MergeLabelsAndAnnotations(&podTemplateMeta, defaultPodLabels, nil)

	return &appsv1.Deployment{
		ObjectMeta: deploymentMeta,
		Spec: appsv1.DeploymentSpec{
			// Selector is immutable, avoid modifying if possible
			Selector: &metav1.LabelSelector{
				MatchLabels: map[string]string{
					"app":       cr.Name,
					"kind":      "cryostat",
					"component": "database",
				},
			},
			Template: corev1.PodTemplateSpec{
				ObjectMeta: podTemplateMeta,
				Spec:       *NewPodForDatabase(cr, imageTags, tls, openshift, fsGroup),
			},
			Replicas: &replicas,
			Strategy: appsv1.DeploymentStrategy{
				Type: appsv1.RecreateDeploymentStrategyType,
			},
		},
	}
}

func StoragePodLabels(cr *model.CryostatInstance) map[string]string {
	return map[string]string{
		"app":       cr.Name,
		"kind":      "cryostat",
		"component": "storage",
	}
}

func NewDeploymentForStorage(cr *model.CryostatInstance, imageTags *ImageTags, tls *TLSConfig, openshift bool, fsGroup int64) *appsv1.Deployment {
	replicas := int32(1)

	defaultDeploymentLabels := map[string]string{
		"app":                    cr.Name,
		"kind":                   "cryostat",
		"component":              "storage",
		"app.kubernetes.io/name": "cryostat-storage",
	}
	defaultDeploymentAnnotations := map[string]string{
		"app.openshift.io/connects-to": cr.Name,
	}
	defaultPodLabels := StoragePodLabels(cr)
	userDefinedDeploymentLabels := make(map[string]string)
	userDefinedDeploymentAnnotations := make(map[string]string)
	userDefinedPodTemplateLabels := make(map[string]string)
	userDefinedPodTemplateAnnotations := make(map[string]string)
	if cr.Spec.OperandMetadata != nil {
		if cr.Spec.OperandMetadata.DeploymentMetadata != nil {
			for k, v := range cr.Spec.OperandMetadata.DeploymentMetadata.Labels {
				userDefinedDeploymentLabels[k] = v
			}
			for k, v := range cr.Spec.OperandMetadata.DeploymentMetadata.Annotations {
				userDefinedDeploymentAnnotations[k] = v
			}
		}
		if cr.Spec.OperandMetadata.PodMetadata != nil {
			for k, v := range cr.Spec.OperandMetadata.PodMetadata.Labels {
				userDefinedPodTemplateLabels[k] = v
			}
			for k, v := range cr.Spec.OperandMetadata.PodMetadata.Annotations {
				userDefinedPodTemplateAnnotations[k] = v
			}
		}
	}

	// First set the user defined labels and annotation in the meta, so that the default ones can override them
	deploymentMeta := metav1.ObjectMeta{
		Name:        cr.Name + "-storage",
		Namespace:   cr.InstallNamespace,
		Labels:      userDefinedDeploymentLabels,
		Annotations: userDefinedDeploymentAnnotations,
	}
	common.MergeLabelsAndAnnotations(&deploymentMeta, defaultDeploymentLabels, defaultDeploymentAnnotations)

	podTemplateMeta := metav1.ObjectMeta{
		Name:        cr.Name + "-storage",
		Namespace:   cr.InstallNamespace,
		Labels:      userDefinedPodTemplateLabels,
		Annotations: userDefinedPodTemplateAnnotations,
	}
	common.MergeLabelsAndAnnotations(&podTemplateMeta, defaultPodLabels, nil)

	return &appsv1.Deployment{
		ObjectMeta: deploymentMeta,
		Spec: appsv1.DeploymentSpec{
			// Selector is immutable, avoid modifying if possible
			Selector: &metav1.LabelSelector{
				MatchLabels: map[string]string{
					"app":       cr.Name,
					"kind":      "cryostat",
					"component": "storage",
				},
			},
			Template: corev1.PodTemplateSpec{
				ObjectMeta: podTemplateMeta,
				Spec:       *NewPodForStorage(cr, imageTags, tls, openshift, fsGroup),
			},
			Replicas: &replicas,
			Strategy: appsv1.DeploymentStrategy{
				Type: appsv1.RecreateDeploymentStrategyType,
			},
		},
	}
}

func ReportsPodLabels(cr *model.CryostatInstance) map[string]string {
	return map[string]string{
		"app":       cr.Name,
		"kind":      "cryostat",
		"component": "reports",
	}
}

func NewDeploymentForReports(cr *model.CryostatInstance, imageTags *ImageTags, tls *TLSConfig,
	openshift bool) *appsv1.Deployment {
	replicas := int32(0)
	if cr.Spec.ReportOptions != nil {
		replicas = cr.Spec.ReportOptions.Replicas
	}

	defaultDeploymentLabels := map[string]string{
		"app":                    cr.Name,
		"kind":                   "cryostat",
		"component":              "reports",
		"app.kubernetes.io/name": "cryostat-reports",
	}
	defaultDeploymentAnnotations := map[string]string{
		"app.openshift.io/connects-to": cr.Name,
	}
	defaultPodLabels := ReportsPodLabels(cr)
	userDefinedDeploymentLabels := make(map[string]string)
	userDefinedDeploymentAnnotations := make(map[string]string)
	userDefinedPodTemplateLabels := make(map[string]string)
	userDefinedPodTemplateAnnotations := make(map[string]string)
	if cr.Spec.OperandMetadata != nil {
		if cr.Spec.OperandMetadata.DeploymentMetadata != nil {
			for k, v := range cr.Spec.OperandMetadata.DeploymentMetadata.Labels {
				userDefinedDeploymentLabels[k] = v
			}
			for k, v := range cr.Spec.OperandMetadata.DeploymentMetadata.Annotations {
				userDefinedDeploymentAnnotations[k] = v
			}
		}
		if cr.Spec.OperandMetadata.PodMetadata != nil {
			for k, v := range cr.Spec.OperandMetadata.PodMetadata.Labels {
				userDefinedPodTemplateLabels[k] = v
			}
			for k, v := range cr.Spec.OperandMetadata.PodMetadata.Annotations {
				userDefinedPodTemplateAnnotations[k] = v
			}
		}
	}

	// First set the user defined labels and annotation in the meta, so that the default ones can override them
	deploymentMeta := metav1.ObjectMeta{
		Name:        cr.Name + "-reports",
		Namespace:   cr.InstallNamespace,
		Labels:      userDefinedDeploymentLabels,
		Annotations: userDefinedDeploymentAnnotations,
	}
	common.MergeLabelsAndAnnotations(&deploymentMeta, defaultDeploymentLabels, defaultDeploymentAnnotations)

	podTemplateMeta := metav1.ObjectMeta{
		Name:        cr.Name + "-reports",
		Namespace:   cr.InstallNamespace,
		Labels:      userDefinedPodTemplateLabels,
		Annotations: userDefinedPodTemplateAnnotations,
	}
	common.MergeLabelsAndAnnotations(&podTemplateMeta, defaultPodLabels, nil)

	return &appsv1.Deployment{
		ObjectMeta: deploymentMeta,
		Spec: appsv1.DeploymentSpec{
			// Selector is immutable, avoid modifying if possible
			Selector: &metav1.LabelSelector{
				MatchLabels: map[string]string{
					"app":       cr.Name,
					"kind":      "cryostat",
					"component": "reports",
				},
			},
			Template: corev1.PodTemplateSpec{
				ObjectMeta: podTemplateMeta,
				Spec:       *NewPodForReports(cr, imageTags, tls, openshift),
			},
			Replicas: &replicas,
		},
	}
}

func NewPodForCR(cr *model.CryostatInstance, specs *ServiceSpecs, imageTags *ImageTags,
	tls *TLSConfig, fsGroup int64, openshift bool) (*corev1.PodSpec, error) {
	authProxy, err := NewAuthProxyContainer(cr, specs, imageTags.OAuth2ProxyImageTag, imageTags.OpenShiftOAuthProxyImageTag, tls, openshift)
	if err != nil {
		return nil, err
	}
	containers := []corev1.Container{
		NewCoreContainer(cr, specs, imageTags.CoreImageTag, tls, openshift),
		NewGrafanaContainer(cr, imageTags.GrafanaImageTag, tls),
		NewJfrDatasourceContainer(cr, imageTags.DatasourceImageTag),
		*authProxy,
		newAgentProxyContainer(cr, imageTags.AgentProxyImageTag, tls),
	}

	volumes := newVolumeForCR(cr)
	volSources := []corev1.VolumeProjection{}
	readOnlyMode := int32(0440)

	// Add any TrustedCertSecrets as volumes
	for _, secret := range cr.Spec.TrustedCertSecrets {
		var key string
		if secret.CertificateKey != nil {
			key = *secret.CertificateKey
		} else {
			key = operatorv1beta2.DefaultCertificateKey
		}
		source := corev1.VolumeProjection{
			Secret: &corev1.SecretProjection{
				LocalObjectReference: corev1.LocalObjectReference{
					Name: secret.SecretName,
				},
				Items: []corev1.KeyToPath{
					{
						Key:  key,
						Path: fmt.Sprintf("%s_%s", secret.SecretName, key),
						Mode: &readOnlyMode,
					},
				},
			},
		}
		volSources = append(volSources, source)
	}

	if tls != nil {
		volSources = append(volSources, corev1.VolumeProjection{
			// Add Cryostat self-signed CA
			Secret: &corev1.SecretProjection{
				LocalObjectReference: corev1.LocalObjectReference{
					Name: tls.CryostatSecret,
				},
				Items: []corev1.KeyToPath{
					{
						Key:  constants.CAKey,
						Path: cr.Name + "-ca.crt",
						Mode: &readOnlyMode,
					},
				},
			},
		})

		volumes = append(volumes,
			corev1.Volume{
				Name: "auth-proxy-tls-secret",
				VolumeSource: corev1.VolumeSource{
					Secret: &corev1.SecretVolumeSource{
						SecretName:  tls.CryostatSecret,
						DefaultMode: &readOnlyMode,
					},
				},
			},
			corev1.Volume{
				Name: "agent-proxy-tls-secret",
				VolumeSource: corev1.VolumeSource{
					Secret: &corev1.SecretVolumeSource{
						SecretName:  tls.AgentProxySecret,
						DefaultMode: &readOnlyMode,
					},
				},
			},
			corev1.Volume{
				Name: "keystore",
				VolumeSource: corev1.VolumeSource{
					Secret: &corev1.SecretVolumeSource{
						SecretName: tls.CryostatSecret,
						Items: []corev1.KeyToPath{
							{
								Key:  "keystore.p12",
								Path: "keystore.p12",
								Mode: &readOnlyMode,
							},
						},
					},
				},
			},
		)

<<<<<<< HEAD
		storageSecretVolume := corev1.Volume{
			Name: "storage-tls-secret",
			VolumeSource: corev1.VolumeSource{
				Secret: &corev1.SecretVolumeSource{
					SecretName:  tls.StorageSecret,
					DefaultMode: &readOnlyMode,
					Items: []corev1.KeyToPath{
						{
							Key:  "tls.crt",
							Path: "s3/tls.crt",
							Mode: &readOnlyMode,
						},
						{
							Key:  "ca.crt",
							Path: "s3/ca.crt",
							Mode: &readOnlyMode,
						},
					},
				},
			},
		}
		volumes = append(volumes, storageSecretVolume)
=======
		dbTlsVolume := corev1.Volume{
			Name: "database-tls-secret",
			VolumeSource: corev1.VolumeSource{
				Secret: &corev1.SecretVolumeSource{
					SecretName:  tls.DatabaseSecret,
					DefaultMode: &readOnlyMode,
					Items: []corev1.KeyToPath{
						{
							Key:  corev1.TLSCertKey,
							Path: corev1.TLSCertKey,
						},
						{
							Key:  constants.CAKey,
							Path: constants.CAKey,
						},
					},
				},
			},
		}
		volumes = append(volumes, dbTlsVolume)
>>>>>>> c84e8851
	}

	// Project certificate secrets into deployment
	certVolume := corev1.Volume{
		Name: "cert-secrets",
		VolumeSource: corev1.VolumeSource{
			Projected: &corev1.ProjectedVolumeSource{
				Sources: volSources,
			},
		},
	}

	// Add agent proxy config map as a volume
	agentProxyVolume := corev1.Volume{
		Name: "agent-proxy-config",
		VolumeSource: corev1.VolumeSource{
			ConfigMap: &corev1.ConfigMapVolumeSource{
				LocalObjectReference: corev1.LocalObjectReference{
					Name: cr.Name + "-agent-proxy",
				},
				DefaultMode: &readOnlyMode,
			},
		},
	}

	volumes = append(volumes, certVolume, agentProxyVolume)

	if !openshift {
		// if not deploying openshift-oauth-proxy then we must be deploying oauth2_proxy instead
		volumes = append(volumes, corev1.Volume{
			Name: cr.Name + "-oauth2-proxy-cfg",
			VolumeSource: corev1.VolumeSource{
				ConfigMap: &corev1.ConfigMapVolumeSource{
					LocalObjectReference: corev1.LocalObjectReference{
						Name: cr.Name + "-oauth2-proxy-cfg",
					},
					Items: []corev1.KeyToPath{
						{
							Key:  OAuth2ConfigFileName,
							Path: OAuth2ConfigFileName,
							Mode: &readOnlyMode,
						},
					},
				},
			},
		})
	}

	if isBasicAuthEnabled(cr) {
		volumes = append(volumes,
			corev1.Volume{
				Name: cr.Name + "-auth-proxy-htpasswd",
				VolumeSource: corev1.VolumeSource{
					Secret: &corev1.SecretVolumeSource{
						SecretName: *cr.Spec.AuthorizationOptions.BasicAuth.SecretName,
					},
				},
			},
		)
	}

	// Add any EventTemplates as volumes
	for _, template := range cr.Spec.EventTemplates {
		eventTemplateVolume := corev1.Volume{
			Name: "template-" + template.ConfigMapName,
			VolumeSource: corev1.VolumeSource{
				ConfigMap: &corev1.ConfigMapVolumeSource{
					LocalObjectReference: corev1.LocalObjectReference{
						Name: template.ConfigMapName,
					},
					Items: []corev1.KeyToPath{
						{
							Key:  template.Filename,
							Path: template.Filename,
							Mode: &readOnlyMode,
						},
					},
				},
			},
		}
		volumes = append(volumes, eventTemplateVolume)
	}

	var podSc *corev1.PodSecurityContext
	if cr.Spec.SecurityOptions != nil && cr.Spec.SecurityOptions.PodSecurityContext != nil {
		podSc = cr.Spec.SecurityOptions.PodSecurityContext
	} else {
		nonRoot := true
		podSc = &corev1.PodSecurityContext{
			// Ensure PV mounts are writable
			FSGroup:        &fsGroup,
			RunAsNonRoot:   &nonRoot,
			SeccompProfile: common.SeccompProfile(openshift),
		}
	}

	var nodeSelector map[string]string
	var affinity *corev1.Affinity
	var tolerations []corev1.Toleration

	if cr.Spec.SchedulingOptions != nil {
		nodeSelector = cr.Spec.SchedulingOptions.NodeSelector

		if cr.Spec.SchedulingOptions.Affinity != nil {
			affinity = &corev1.Affinity{
				NodeAffinity:    cr.Spec.SchedulingOptions.Affinity.NodeAffinity,
				PodAffinity:     cr.Spec.SchedulingOptions.Affinity.PodAffinity,
				PodAntiAffinity: cr.Spec.SchedulingOptions.Affinity.PodAntiAffinity,
			}
		}
		tolerations = cr.Spec.SchedulingOptions.Tolerations
	}

	automountSAToken := true
	return &corev1.PodSpec{
		ServiceAccountName:           cr.Name,
		Volumes:                      volumes,
		Containers:                   containers,
		SecurityContext:              podSc,
		AutomountServiceAccountToken: &automountSAToken,
		NodeSelector:                 nodeSelector,
		Affinity:                     affinity,
		Tolerations:                  tolerations,
	}, nil
}

func NewPodForDatabase(cr *model.CryostatInstance, imageTags *ImageTags, tls *TLSConfig, openshift bool, fsGroup int64) *corev1.PodSpec {
	container := []corev1.Container{NewDatabaseContainer(cr, imageTags.DatabaseImageTag, tls)}

	volumes := newVolumeForDatabase(cr)

	if tls != nil {
		readOnlyMode := int32(0440)
		secretVolume := corev1.Volume{
			Name: "database-tls-secret",
			VolumeSource: corev1.VolumeSource{
				Secret: &corev1.SecretVolumeSource{
					SecretName:  tls.DatabaseSecret,
					DefaultMode: &readOnlyMode,
				},
			},
		}
		volumes = append(volumes, secretVolume)
	}

	var podSc *corev1.PodSecurityContext
	if cr.Spec.SecurityOptions != nil && cr.Spec.SecurityOptions.PodSecurityContext != nil {
		podSc = cr.Spec.SecurityOptions.PodSecurityContext
	} else {
		nonRoot := true
		podSc = &corev1.PodSecurityContext{
			// Ensure PV mounts are writable
			FSGroup:        &fsGroup,
			RunAsNonRoot:   &nonRoot,
			SeccompProfile: common.SeccompProfile(openshift),
		}
	}

	var nodeSelector map[string]string
	var affinity *corev1.Affinity
	var tolerations []corev1.Toleration

	if cr.Spec.SchedulingOptions != nil {
		nodeSelector = cr.Spec.SchedulingOptions.NodeSelector

		if cr.Spec.SchedulingOptions.Affinity != nil {
			affinity = &corev1.Affinity{
				NodeAffinity:    cr.Spec.SchedulingOptions.Affinity.NodeAffinity,
				PodAffinity:     cr.Spec.SchedulingOptions.Affinity.PodAffinity,
				PodAntiAffinity: cr.Spec.SchedulingOptions.Affinity.PodAntiAffinity,
			}
		}
		tolerations = cr.Spec.SchedulingOptions.Tolerations
	}

	return &corev1.PodSpec{
		Containers:      container,
		NodeSelector:    nodeSelector,
		Affinity:        affinity,
		Tolerations:     tolerations,
		SecurityContext: podSc,
		Volumes:         volumes,
	}
}

func NewPodForStorage(cr *model.CryostatInstance, imageTags *ImageTags, tls *TLSConfig, openshift bool, fsGroup int64) *corev1.PodSpec {
	container := []corev1.Container{NewStorageContainer(cr, imageTags.StorageImageTag, tls)}

	volumes := newVolumeForStorage(cr)

	readOnlyMode := int32(0440)
	if tls != nil {
		secretVolume := corev1.Volume{
			Name: "storage-tls-secret",
			VolumeSource: corev1.VolumeSource{
				Secret: &corev1.SecretVolumeSource{
					SecretName:  tls.StorageSecret,
					DefaultMode: &readOnlyMode,
				},
			},
		}
		volumes = append(volumes, secretVolume)
	}

	var podSc *corev1.PodSecurityContext
	if cr.Spec.SecurityOptions != nil && cr.Spec.SecurityOptions.PodSecurityContext != nil {
		podSc = cr.Spec.SecurityOptions.PodSecurityContext
	} else {
		nonRoot := true
		podSc = &corev1.PodSecurityContext{
			// Ensure PV mounts are writable
			FSGroup:        &fsGroup,
			RunAsNonRoot:   &nonRoot,
			SeccompProfile: common.SeccompProfile(openshift),
		}
	}

	var nodeSelector map[string]string
	var affinity *corev1.Affinity
	var tolerations []corev1.Toleration

	if cr.Spec.SchedulingOptions != nil {
		nodeSelector = cr.Spec.SchedulingOptions.NodeSelector

		if cr.Spec.SchedulingOptions.Affinity != nil {
			affinity = &corev1.Affinity{
				NodeAffinity:    cr.Spec.SchedulingOptions.Affinity.NodeAffinity,
				PodAffinity:     cr.Spec.SchedulingOptions.Affinity.PodAffinity,
				PodAntiAffinity: cr.Spec.SchedulingOptions.Affinity.PodAntiAffinity,
			}
		}
		tolerations = cr.Spec.SchedulingOptions.Tolerations
	}

	return &corev1.PodSpec{
		Containers:      container,
		NodeSelector:    nodeSelector,
		Affinity:        affinity,
		Tolerations:     tolerations,
		SecurityContext: podSc,
		Volumes:         volumes,
	}
}

func NewReportContainerResource(cr *model.CryostatInstance) *corev1.ResourceRequirements {
	resources := &corev1.ResourceRequirements{}
	if cr.Spec.ReportOptions != nil {
		resources = cr.Spec.ReportOptions.Resources.DeepCopy()
	}
	populateResourceRequest(resources, defaultReportCpuRequest, defaultReportMemoryRequest)
	return resources
}

func NewPodForReports(cr *model.CryostatInstance, imageTags *ImageTags, tls *TLSConfig, openshift bool) *corev1.PodSpec {
	resources := NewReportContainerResource(cr)
	cpus := resources.Requests.Cpu().Value() // Round to 1 if cpu request < 1000m
	if limits := resources.Limits; limits != nil {
		if cpu := limits.Cpu(); cpu != nil {
			cpus = cpu.Value()
		}
	}
	javaOpts := fmt.Sprintf("-XX:+PrintCommandLineFlags -XX:ActiveProcessorCount=%d -Dorg.openjdk.jmc.flightrecorder.parser.singlethreaded=%t", cpus, cpus < 2)

	envs := []corev1.EnvVar{
		{
			Name:  "QUARKUS_HTTP_HOST",
			Value: "0.0.0.0",
		},
		{
			Name:  "JAVA_OPTS",
			Value: javaOpts,
		},
	}
	mounts := []corev1.VolumeMount{}
	volumes := []corev1.Volume{}

	// Configure TLS key/cert if enabled
	livenessProbeScheme := corev1.URISchemeHTTP
	if tls != nil {
		tlsEnvs := []corev1.EnvVar{
			{
				Name:  "QUARKUS_HTTP_SSL_PORT",
				Value: strconv.Itoa(int(constants.ReportsContainerPort)),
			},
			{
				Name:  "QUARKUS_HTTP_SSL_CERTIFICATE_KEY_FILES",
				Value: fmt.Sprintf("/var/run/secrets/operator.cryostat.io/%s/%s", tls.ReportsSecret, corev1.TLSPrivateKeyKey),
			},
			{
				Name:  "QUARKUS_HTTP_SSL_CERTIFICATE_FILES",
				Value: fmt.Sprintf("/var/run/secrets/operator.cryostat.io/%s/%s", tls.ReportsSecret, corev1.TLSCertKey),
			},
			{
				Name:  "QUARKUS_HTTP_INSECURE_REQUESTS",
				Value: "disabled",
			},
		}

		tlsSecretMount := corev1.VolumeMount{
			Name:      "reports-tls-secret",
			MountPath: "/var/run/secrets/operator.cryostat.io/" + tls.ReportsSecret,
			ReadOnly:  true,
		}

		secretVolume := corev1.Volume{
			Name: "reports-tls-secret",
			VolumeSource: corev1.VolumeSource{
				Secret: &corev1.SecretVolumeSource{
					SecretName: tls.ReportsSecret,
				},
			},
		}

		envs = append(envs, tlsEnvs...)
		mounts = append(mounts, tlsSecretMount)
		volumes = append(volumes, secretVolume)

		// Use HTTPS for liveness probe
		livenessProbeScheme = corev1.URISchemeHTTPS

	} else {
		envs = append(envs, corev1.EnvVar{
			Name:  "QUARKUS_HTTP_PORT",
			Value: strconv.Itoa(int(constants.ReportsContainerPort)),
		})
	}

	probeHandler := corev1.ProbeHandler{
		HTTPGet: &corev1.HTTPGetAction{
			Scheme: livenessProbeScheme,
			Port:   intstr.IntOrString{IntVal: constants.ReportsContainerPort},
			Path:   "/health",
		},
	}

	var podSc *corev1.PodSecurityContext
	if cr.Spec.ReportOptions != nil && cr.Spec.ReportOptions.SecurityOptions != nil && cr.Spec.ReportOptions.SecurityOptions.PodSecurityContext != nil {
		podSc = cr.Spec.ReportOptions.SecurityOptions.PodSecurityContext
	} else {
		nonRoot := true
		podSc = &corev1.PodSecurityContext{
			RunAsNonRoot:   &nonRoot,
			SeccompProfile: common.SeccompProfile(openshift),
		}
	}

	var containerSc *corev1.SecurityContext
	if cr.Spec.ReportOptions != nil && cr.Spec.ReportOptions.SecurityOptions != nil && cr.Spec.ReportOptions.SecurityOptions.ReportsSecurityContext != nil {
		containerSc = cr.Spec.ReportOptions.SecurityOptions.ReportsSecurityContext
	} else {
		privEscalation := false
		containerSc = &corev1.SecurityContext{
			AllowPrivilegeEscalation: &privEscalation,
			Capabilities: &corev1.Capabilities{
				Drop: []corev1.Capability{constants.CapabilityAll},
			},
		}
	}

	var nodeSelector map[string]string
	var affinity *corev1.Affinity
	var tolerations []corev1.Toleration

	if cr.Spec.ReportOptions != nil && cr.Spec.ReportOptions.SchedulingOptions != nil {
		schedulingOptions := cr.Spec.ReportOptions.SchedulingOptions
		nodeSelector = schedulingOptions.NodeSelector
		if schedulingOptions.Affinity != nil {
			affinity = &corev1.Affinity{
				NodeAffinity:    schedulingOptions.Affinity.NodeAffinity,
				PodAffinity:     schedulingOptions.Affinity.PodAffinity,
				PodAntiAffinity: schedulingOptions.Affinity.PodAntiAffinity,
			}
		}
		tolerations = schedulingOptions.Tolerations
	}

	return &corev1.PodSpec{
		Containers: []corev1.Container{
			{
				Name:            cr.Name + "-reports",
				Image:           imageTags.ReportsImageTag,
				ImagePullPolicy: common.GetPullPolicy(imageTags.ReportsImageTag),
				Ports: []corev1.ContainerPort{
					{
						ContainerPort: constants.ReportsContainerPort,
					},
				},
				Env:          envs,
				VolumeMounts: mounts,
				Resources:    *resources,
				LivenessProbe: &corev1.Probe{
					ProbeHandler: probeHandler,
				},
				StartupProbe: &corev1.Probe{
					ProbeHandler: probeHandler,
				},
				SecurityContext: containerSc,
			},
		},
		Volumes:         volumes,
		NodeSelector:    nodeSelector,
		Affinity:        affinity,
		Tolerations:     tolerations,
		SecurityContext: podSc,
	}
}

func NewAuthProxyContainerResource(cr *model.CryostatInstance) *corev1.ResourceRequirements {
	resources := &corev1.ResourceRequirements{}
	if cr.Spec.Resources != nil {
		resources = cr.Spec.Resources.AuthProxyResources.DeepCopy()
	}
	populateResourceRequest(resources, defaultAuthProxyCpuRequest, defaultAuthProxyMemoryRequest)
	return resources
}

func NewAuthProxyContainer(cr *model.CryostatInstance, specs *ServiceSpecs, oauth2ProxyImageTag string, openshiftAuthProxyImageTag string,
	tls *TLSConfig, openshift bool) (*corev1.Container, error) {
	if openshift {
		return NewOpenShiftAuthProxyContainer(cr, specs, openshiftAuthProxyImageTag, tls)
	}
	return NewOAuth2ProxyContainer(cr, specs, oauth2ProxyImageTag, tls)
}

func NewOpenShiftAuthProxyContainer(cr *model.CryostatInstance, specs *ServiceSpecs, imageTag string,
	tls *TLSConfig) (*corev1.Container, error) {
	var containerSc *corev1.SecurityContext
	if cr.Spec.SecurityOptions != nil && cr.Spec.SecurityOptions.AuthProxySecurityContext != nil {
		containerSc = cr.Spec.SecurityOptions.AuthProxySecurityContext
	} else {
		privEscalation := false
		containerSc = &corev1.SecurityContext{
			AllowPrivilegeEscalation: &privEscalation,
			Capabilities: &corev1.Capabilities{
				Drop: []corev1.Capability{constants.CapabilityAll},
			},
		}
	}

	args := []string{
		"--pass-access-token=false",
		"--pass-user-bearer-token=false",
		"--pass-basic-auth=false",
		fmt.Sprintf("--upstream=http://localhost:%d/", constants.CryostatHTTPContainerPort),
		fmt.Sprintf("--upstream=http://localhost:%d/grafana/", constants.GrafanaContainerPort),
		fmt.Sprintf("--openshift-service-account=%s", cr.Name),
		"--proxy-websockets=true",
		"--proxy-prefix=/oauth2",
	}
	if isOpenShiftAuthProxyDisabled(cr) {
		args = append(args, "--bypass-auth-for=.*")
	} else {
		args = append(args, "--bypass-auth-for=^/health(/liveness)?$")
	}

	subjectAccessReviewJson, err := json.Marshal([]authzv1.ResourceAttributes{getOpenShiftAccessReview(cr)})
	if err != nil {
		return nil, err
	}
	args = append(args, fmt.Sprintf("--openshift-sar=%s", string(subjectAccessReviewJson)))

	delegateUrls := make(map[string]authzv1.ResourceAttributes)
	delegateUrls["/"] = getOpenShiftAccessReview(cr)
	tokenReviewJson, err := json.Marshal(delegateUrls)
	if err != nil {
		return nil, err
	}
	args = append(args, fmt.Sprintf("--openshift-delegate-urls=%s", string(tokenReviewJson)))

	volumeMounts := []corev1.VolumeMount{}

	if isBasicAuthEnabled(cr) {
		mountPath := "/var/run/secrets/operator.cryostat.io"
		volumeMounts = append(volumeMounts, corev1.VolumeMount{
			Name:      cr.Name + "-auth-proxy-htpasswd",
			MountPath: mountPath,
			ReadOnly:  true,
		})
		args = append(args, fmt.Sprintf("--htpasswd-file=%s/%s", mountPath, *cr.Spec.AuthorizationOptions.BasicAuth.Filename))
	}
	args = append(args,
		fmt.Sprintf("--skip-provider-button=%t", !isBasicAuthEnabled(cr)),
	)

	livenessProbeScheme := corev1.URISchemeHTTP
	if tls != nil {
		args = append(args,
			fmt.Sprintf("--http-address="),
			fmt.Sprintf("--https-address=0.0.0.0:%d", constants.AuthProxyHttpContainerPort),
			fmt.Sprintf("--tls-cert=/var/run/secrets/operator.cryostat.io/%s/%s", tls.CryostatSecret, corev1.TLSCertKey),
			fmt.Sprintf("--tls-key=/var/run/secrets/operator.cryostat.io/%s/%s", tls.CryostatSecret, corev1.TLSPrivateKeyKey),
		)

		volumeMounts = append(volumeMounts, corev1.VolumeMount{
			Name:      "auth-proxy-tls-secret",
			MountPath: "/var/run/secrets/operator.cryostat.io/" + tls.CryostatSecret,
			ReadOnly:  true,
		})

		livenessProbeScheme = corev1.URISchemeHTTPS
	} else {
		args = append(args,
			fmt.Sprintf("--http-address=0.0.0.0:%d", constants.AuthProxyHttpContainerPort),
			"--https-address=",
		)
	}

	cookieOptional := false
	return &corev1.Container{
		Name:            cr.Name + "-auth-proxy",
		Image:           imageTag,
		ImagePullPolicy: common.GetPullPolicy(imageTag),
		VolumeMounts:    volumeMounts,
		Ports: []corev1.ContainerPort{
			{
				ContainerPort: constants.AuthProxyHttpContainerPort,
			},
		},
		EnvFrom: []corev1.EnvFromSource{
			{
				SecretRef: &corev1.SecretEnvSource{
					LocalObjectReference: corev1.LocalObjectReference{
						Name: cr.Name + "-oauth2-cookie",
					},
					Optional: &cookieOptional,
				},
			},
		},
		Resources: *NewAuthProxyContainerResource(cr),
		LivenessProbe: &corev1.Probe{
			ProbeHandler: corev1.ProbeHandler{
				HTTPGet: &corev1.HTTPGetAction{
					Port:   intstr.IntOrString{IntVal: constants.AuthProxyHttpContainerPort},
					Path:   "/oauth2/healthz",
					Scheme: livenessProbeScheme,
				},
			},
		},
		SecurityContext: containerSc,
		Args:            args,
	}, nil
}

func isOpenShiftAuthProxyDisabled(cr *model.CryostatInstance) bool {
	if cr.Spec.AuthorizationOptions != nil && cr.Spec.AuthorizationOptions.OpenShiftSSO != nil && cr.Spec.AuthorizationOptions.OpenShiftSSO.Disable != nil {
		return *cr.Spec.AuthorizationOptions.OpenShiftSSO.Disable
	}
	return false
}

func getOpenShiftAccessReview(cr *model.CryostatInstance) authzv1.ResourceAttributes {
	if cr.Spec.AuthorizationOptions != nil && cr.Spec.AuthorizationOptions.OpenShiftSSO != nil && cr.Spec.AuthorizationOptions.OpenShiftSSO.AccessReview != nil {
		return *cr.Spec.AuthorizationOptions.OpenShiftSSO.AccessReview
	}
	return getDefaultOpenShiftAccessRole(cr)
}

func getDefaultOpenShiftAccessRole(cr *model.CryostatInstance) authzv1.ResourceAttributes {
	return authzv1.ResourceAttributes{
		Namespace:   cr.InstallNamespace,
		Verb:        "create",
		Group:       "",
		Version:     "",
		Resource:    "pods",
		Subresource: "exec",
		Name:        "",
	}
}

func NewOAuth2ProxyContainer(cr *model.CryostatInstance, specs *ServiceSpecs, imageTag string,
	tls *TLSConfig) (*corev1.Container, error) {
	var containerSc *corev1.SecurityContext
	if cr.Spec.SecurityOptions != nil && cr.Spec.SecurityOptions.AuthProxySecurityContext != nil {
		containerSc = cr.Spec.SecurityOptions.AuthProxySecurityContext
	} else {
		privEscalation := false
		containerSc = &corev1.SecurityContext{
			AllowPrivilegeEscalation: &privEscalation,
			Capabilities: &corev1.Capabilities{
				Drop: []corev1.Capability{constants.CapabilityAll},
			},
		}
	}

	envs := []corev1.EnvVar{
		{
			Name:  "OAUTH2_PROXY_REDIRECT_URL",
			Value: fmt.Sprintf("http://localhost:%d/oauth2/callback", constants.AuthProxyHttpContainerPort),
		},
		{
			Name:  "OAUTH2_PROXY_EMAIL_DOMAINS",
			Value: "*",
		},
	}

	volumeMounts := []corev1.VolumeMount{
		{
			Name:      cr.Name + "-oauth2-proxy-cfg",
			MountPath: OAuth2ConfigFilePath,
			ReadOnly:  true,
		},
	}

	livenessProbeScheme := corev1.URISchemeHTTP
	if tls != nil {
		volumeMounts = append(volumeMounts, corev1.VolumeMount{
			Name:      "auth-proxy-tls-secret",
			MountPath: "/var/run/secrets/operator.cryostat.io/" + tls.CryostatSecret,
			ReadOnly:  true,
		})

		livenessProbeScheme = corev1.URISchemeHTTPS
	}

	if isBasicAuthEnabled(cr) {
		mountPath := "/var/run/secrets/operator.cryostat.io"
		volumeMounts = append(volumeMounts, corev1.VolumeMount{
			Name:      cr.Name + "-auth-proxy-htpasswd",
			MountPath: mountPath,
			ReadOnly:  true,
		})
		envs = append(envs, []corev1.EnvVar{
			{
				Name:  "OAUTH2_PROXY_HTPASSWD_FILE",
				Value: mountPath + "/" + *cr.Spec.AuthorizationOptions.BasicAuth.Filename,
			},
			{
				Name:  "OAUTH2_PROXY_HTPASSWD_USER_GROUP",
				Value: "write",
			},
			{
				Name:  "OAUTH2_PROXY_SKIP_AUTH_ROUTES",
				Value: "^/health(/liveness)?$",
			},
		}...)
	} else {
		envs = append(envs, corev1.EnvVar{
			Name:  "OAUTH2_PROXY_SKIP_AUTH_ROUTES",
			Value: ".*",
		})
	}

	cookieOptional := false
	return &corev1.Container{
		Name:            cr.Name + "-auth-proxy",
		Image:           imageTag,
		ImagePullPolicy: common.GetPullPolicy(imageTag),
		VolumeMounts:    volumeMounts,
		Ports: []corev1.ContainerPort{
			{
				ContainerPort: constants.AuthProxyHttpContainerPort,
			},
		},
		Env: envs,
		EnvFrom: []corev1.EnvFromSource{
			{
				SecretRef: &corev1.SecretEnvSource{
					LocalObjectReference: corev1.LocalObjectReference{
						Name: cr.Name + "-oauth2-cookie",
					},
					Optional: &cookieOptional,
				},
			},
		},
		Resources: *NewAuthProxyContainerResource(cr),
		LivenessProbe: &corev1.Probe{
			ProbeHandler: corev1.ProbeHandler{
				HTTPGet: &corev1.HTTPGetAction{
					Port:   intstr.IntOrString{IntVal: constants.AuthProxyHttpContainerPort},
					Path:   "/ping",
					Scheme: livenessProbeScheme,
				},
			},
		},
		SecurityContext: containerSc,
		Args: []string{
			fmt.Sprintf("--alpha-config=%s/%s", OAuth2ConfigFilePath, OAuth2ConfigFileName),
		},
	}, nil
}

func NewCoreContainerResource(cr *model.CryostatInstance) *corev1.ResourceRequirements {
	resources := &corev1.ResourceRequirements{}
	if cr.Spec.Resources != nil {
		resources = cr.Spec.Resources.CoreResources.DeepCopy()
	}
	populateResourceRequest(resources, defaultCoreCpuRequest, defaultCoreMemoryRequest)
	return resources
}

func NewCoreContainer(cr *model.CryostatInstance, specs *ServiceSpecs, imageTag string,
	tls *TLSConfig, openshift bool) corev1.Container {
	configPath := "/opt/cryostat.d/conf.d"
	templatesPath := "/opt/cryostat.d/templates.d"

	envs := []corev1.EnvVar{
		{
			Name:  "QUARKUS_HTTP_HOST",
			Value: "localhost",
		},
		{
			Name:  "QUARKUS_HTTP_PORT",
			Value: "8181",
		},
		{
			Name:  "QUARKUS_HTTP_PROXY_PROXY_ADDRESS_FORWARDING",
			Value: "true",
		},
		{
			Name:  "QUARKUS_HTTP_PROXY_ALLOW_X_FORWARDED",
			Value: "true",
		},
		{
			Name:  "QUARKUS_HTTP_PROXY_ENABLE_FORWARDED_HOST",
			Value: "true",
		},
		{
			Name:  "QUARKUS_HTTP_PROXY_ENABLE_FORWARDED_PREFIX",
			Value: "true",
		},
		{
			Name:  "QUARKUS_HIBERNATE_ORM_DATABASE_GENERATION",
			Value: "none",
		},
		{
			Name:  "QUARKUS_HIBERNATE_ORM_SQL_LOAD_SCRIPT",
			Value: "no-file",
		},
		{
			Name:  "QUARKUS_DATASOURCE_USERNAME",
			Value: "cryostat",
		},
		{
			Name:  "STORAGE_BUCKETS_ARCHIVE_NAME",
			Value: "archivedrecordings",
		},
		{
			Name:  "QUARKUS_S3_ENDPOINT_OVERRIDE",
			Value: specs.StorageURL.String(),
		},
		{
			Name:  "QUARKUS_S3_SYNC_CLIENT_TLS_KEY_MANAGERS_PROVIDER_TYPE",
			Value: "none", // do not present a TLS client certificate
		},
		{
			Name:  "QUARKUS_S3_SYNC_CLIENT_TLS_TRUST_MANAGERS_PROVIDER_TYPE",
			Value: "system-property",
		},
		{
			Name:  "QUARKUS_S3_PATH_STYLE_ACCESS",
			Value: "true",
		},
		{
			Name:  "QUARKUS_S3_AWS_REGION",
			Value: "us-east-1",
		},
		{
			Name:  "QUARKUS_S3_AWS_CREDENTIALS_TYPE",
			Value: "static",
		},
		{
			Name:  "QUARKUS_S3_CREDENTIALS_STATIC_PROVIDER_ACCESS_KEY_ID",
			Value: "cryostat",
		},
		{
			Name:  "AWS_ACCESS_KEY_ID",
			Value: "$(QUARKUS_S3_AWS_CREDENTIALS_STATIC_PROVIDER_ACCESS_KEY_ID)",
		},
		{
			Name:  "CRYOSTAT_CONFIG_PATH",
			Value: configPath,
		},
		{
			Name:  "CRYOSTAT_TEMPLATE_PATH",
			Value: templatesPath,
		},
	}

	mounts := []corev1.VolumeMount{
		{
			Name:      cr.Name,
			MountPath: configPath,
			SubPath:   "config",
		},
		{
			Name:      cr.Name,
			MountPath: templatesPath,
			SubPath:   "templates",
		},
		{
			Name:      cr.Name,
			MountPath: "truststore",
			SubPath:   "truststore",
		},
		{
			// Mount the CA cert and user certificates in the expected /truststore location
			Name:      "cert-secrets",
			MountPath: "/truststore/operator",
			ReadOnly:  true,
		},
	}
	if tls != nil {
		mounts = append(mounts, corev1.VolumeMount{
			Name:      "storage-tls-secret",
			MountPath: "/truststore/storage",
			ReadOnly:  true,
		})
	}

	optional := false
	secretName := getDatabaseSecret(cr)
	envs = append(envs, corev1.EnvVar{
		Name: "QUARKUS_DATASOURCE_PASSWORD",
		ValueFrom: &corev1.EnvVarSource{
			SecretKeyRef: &corev1.SecretKeySelector{
				LocalObjectReference: corev1.LocalObjectReference{
					Name: secretName,
				},
				Key:      constants.DatabaseSecretConnectionKey,
				Optional: &optional,
			},
		},
	})

	envs = append(envs, corev1.EnvVar{
		Name:  "QUARKUS_S3_AWS_CREDENTIALS_STATIC_PROVIDER_ACCESS_KEY_ID",
		Value: "cryostat",
	})

	secretName = cr.Name + "-storage"
	envs = append(envs, corev1.EnvVar{
		Name: "QUARKUS_S3_AWS_CREDENTIALS_STATIC_PROVIDER_SECRET_ACCESS_KEY",
		ValueFrom: &corev1.EnvVarSource{
			SecretKeyRef: &corev1.SecretKeySelector{
				LocalObjectReference: corev1.LocalObjectReference{
					Name: secretName,
				},
				Key:      "SECRET_KEY",
				Optional: &optional,
			},
		},
	})

	envs = append(envs, corev1.EnvVar{
		Name:  "AWS_SECRET_ACCESS_KEY",
		Value: "$(QUARKUS_S3_AWS_CREDENTIALS_STATIC_PROVIDER_SECRET_ACCESS_KEY)",
	})

	if specs.ReportsURL != nil {
		reportsEnvs := []corev1.EnvVar{
			{
				Name:  "CRYOSTAT_SERVICES_REPORTS_URL",
				Value: specs.ReportsURL.String(),
			},
		}
		envs = append(envs, reportsEnvs...)
	}

	// Define INSIGHTS_PROXY URL if Insights integration is enabled
	if specs.InsightsURL != nil {
		insightsEnvs := []corev1.EnvVar{
			{
				Name:  "INSIGHTS_PROXY",
				Value: specs.InsightsURL.String(),
			},
		}
		envs = append(envs, insightsEnvs...)
	}

	targetCacheSize := "-1"
	targetCacheTTL := "10"
	if cr.Spec.TargetConnectionCacheOptions != nil {
		if cr.Spec.TargetConnectionCacheOptions.TargetCacheSize != 0 {
			targetCacheSize = strconv.Itoa(int(cr.Spec.TargetConnectionCacheOptions.TargetCacheSize))
		}

		if cr.Spec.TargetConnectionCacheOptions.TargetCacheTTL != 0 {
			targetCacheTTL = strconv.Itoa(int(cr.Spec.TargetConnectionCacheOptions.TargetCacheTTL))
		}
	}
	connectionCacheEnvs := []corev1.EnvVar{
		{
			Name:  "CRYOSTAT_CONNECTIONS_MAX_OPEN",
			Value: targetCacheSize,
		},
		{
			Name:  "CRYOSTAT_CONNECTIONS_TTL",
			Value: targetCacheTTL,
		},
	}
	envs = append(envs, connectionCacheEnvs...)

	k8sDiscoveryEnabled := true
	k8sDiscoveryPortNames := "jfr-jmx"
	k8sDiscoveryPortNumbers := "9091"
	if cr.Spec.TargetDiscoveryOptions != nil {
		k8sDiscoveryEnabled = !cr.Spec.TargetDiscoveryOptions.DisableBuiltInDiscovery

		if len(cr.Spec.TargetDiscoveryOptions.DiscoveryPortNames) > 0 {
			k8sDiscoveryPortNames = strings.Join(cr.Spec.TargetDiscoveryOptions.DiscoveryPortNames[:], ",")
		} else if cr.Spec.TargetDiscoveryOptions.DisableBuiltInPortNames {
			k8sDiscoveryPortNames = ""
		}

		if len(cr.Spec.TargetDiscoveryOptions.DiscoveryPortNumbers) > 0 {
			k8sDiscoveryPortNumbers = strings.Trim(strings.ReplaceAll(fmt.Sprint(cr.Spec.TargetDiscoveryOptions.DiscoveryPortNumbers), " ", ","), "[]")
		} else if cr.Spec.TargetDiscoveryOptions.DisableBuiltInPortNumbers {
			k8sDiscoveryPortNumbers = ""
		}
	}
	envs = append(envs, []corev1.EnvVar{
		{
			Name:  "CRYOSTAT_DISCOVERY_KUBERNETES_ENABLED",
			Value: fmt.Sprintf("%t", k8sDiscoveryEnabled),
		},
		{
			Name:  "CRYOSTAT_DISCOVERY_KUBERNETES_NAMESPACES",
			Value: strings.Join(cr.TargetNamespaces, ","),
		},
		{
			Name:  "CRYOSTAT_DISCOVERY_KUBERNETES_PORT_NAMES",
			Value: k8sDiscoveryPortNames,
		},
		{
			Name:  "CRYOSTAT_DISCOVERY_KUBERNETES_PORT_NUMBERS",
			Value: k8sDiscoveryPortNumbers,
		},
	}...,
	)

	grafanaVars := []corev1.EnvVar{
		{
			Name:  "GRAFANA_DATASOURCE_URL",
			Value: datasourceURL,
		},
	}
	if specs.AuthProxyURL != nil {
		grafanaVars = append(grafanaVars,
			corev1.EnvVar{
				Name:  "GRAFANA_DASHBOARD_EXT_URL",
				Value: "/grafana/",
			},
			corev1.EnvVar{
				Name:  "GRAFANA_DASHBOARD_URL",
				Value: getInternalDashboardURL(),
			},
		)
	}
	envs = append(envs, grafanaVars...)

	if cr.Spec.AgentOptions != nil && cr.Spec.AgentOptions.DisableHostnameVerification {
		envs = append(envs,
			corev1.EnvVar{
				// TODO This should eventually be replaced by an agent-specific toggle.
				// See: https://github.com/cryostatio/cryostat/issues/778
				Name:  "QUARKUS_REST_CLIENT_VERIFY_HOST",
				Value: "false",
			})
	}

	// Mount the templates specified in Cryostat CR under /opt/cryostat.d/templates.d
	for _, template := range cr.Spec.EventTemplates {
		mount := corev1.VolumeMount{
			Name:      "template-" + template.ConfigMapName,
			MountPath: fmt.Sprintf("%s/%s_%s", templatesPath, template.ConfigMapName, template.Filename),
			SubPath:   template.Filename,
			ReadOnly:  true,
		}
		mounts = append(mounts, mount)
	}
	if tls != nil {
		pathPrefix := "/var/run/secrets/operator.cryostat.io"
		tlsPath := fmt.Sprintf("%s/%s", pathPrefix, tls.DatabaseSecret)
		tlsSecretMount := corev1.VolumeMount{
			Name:      "database-tls-secret",
			MountPath: tlsPath,
			ReadOnly:  true,
		}
		mounts = append(mounts, tlsSecretMount)
		envs = append(envs, corev1.EnvVar{
			Name:  "QUARKUS_DATASOURCE_JDBC_URL",
			Value: fmt.Sprintf("jdbc:postgresql://%s-database.%s.svc.cluster.local:5432/cryostat?ssl=true&sslmode=verify-full&sslcert=&sslrootcert=%s/ca.crt", cr.Name, cr.InstallNamespace, tlsPath),
		})
	} else {
		envs = append(envs, corev1.EnvVar{
			Name:  "QUARKUS_DATASOURCE_JDBC_URL",
			Value: fmt.Sprintf("jdbc:postgresql://%s-database.%s.svc.cluster.local:5432/cryostat", cr.Name, cr.InstallNamespace),
		})
	}

	probeHandler := corev1.ProbeHandler{
		HTTPGet: &corev1.HTTPGetAction{
			Port:   intstr.IntOrString{IntVal: constants.CryostatHTTPContainerPort},
			Path:   "/health/liveness",
			Scheme: corev1.URISchemeHTTP,
		},
	}

	var containerSc *corev1.SecurityContext
	if cr.Spec.SecurityOptions != nil && cr.Spec.SecurityOptions.CoreSecurityContext != nil {
		containerSc = cr.Spec.SecurityOptions.CoreSecurityContext
	} else {
		privEscalation := false
		containerSc = &corev1.SecurityContext{
			AllowPrivilegeEscalation: &privEscalation,
			Capabilities: &corev1.Capabilities{
				Drop: []corev1.Capability{constants.CapabilityAll},
			},
		}
	}

	return corev1.Container{
		Name:            cr.Name,
		Image:           imageTag,
		ImagePullPolicy: common.GetPullPolicy(imageTag),
		VolumeMounts:    mounts,
		Ports: []corev1.ContainerPort{
			{
				ContainerPort: constants.CryostatHTTPContainerPort,
			},
		},
		Env:       envs,
		Resources: *NewCoreContainerResource(cr),
		LivenessProbe: &corev1.Probe{
			ProbeHandler: probeHandler,
		},
		// Expect probe to succeed within 3 minutes
		StartupProbe: &corev1.Probe{
			ProbeHandler:     probeHandler,
			FailureThreshold: 18,
		},
		SecurityContext: containerSc,
	}
}

func NewGrafanaContainerResource(cr *model.CryostatInstance) *corev1.ResourceRequirements {
	resources := &corev1.ResourceRequirements{}
	if cr.Spec.Resources != nil {
		resources = cr.Spec.Resources.GrafanaResources.DeepCopy()
	}
	populateResourceRequest(resources, defaultGrafanaCpuRequest, defaultGrafanaMemoryRequest)
	return resources
}

func NewGrafanaContainer(cr *model.CryostatInstance, imageTag string, tls *TLSConfig) corev1.Container {
	envs := []corev1.EnvVar{
		{
			Name:  "GF_AUTH_ANONYMOUS_ENABLED",
			Value: "true",
		},
		{
			Name:  "GF_SERVER_DOMAIN",
			Value: "localhost",
		},
		{
			Name:  "GF_SERVER_SERVE_FROM_SUB_PATH",
			Value: "true",
		},
		{
			Name:  "JFR_DATASOURCE_URL",
			Value: datasourceURL,
		},
		{
			Name:  "GF_SERVER_ROOT_URL",
			Value: fmt.Sprintf("%s://localhost:%d/grafana/", "http", constants.AuthProxyHttpContainerPort),
		},
	}

	var containerSc *corev1.SecurityContext
	if cr.Spec.SecurityOptions != nil && cr.Spec.SecurityOptions.GrafanaSecurityContext != nil {
		containerSc = cr.Spec.SecurityOptions.GrafanaSecurityContext
	} else {
		privEscalation := false
		containerSc = &corev1.SecurityContext{
			AllowPrivilegeEscalation: &privEscalation,
			Capabilities: &corev1.Capabilities{
				Drop: []corev1.Capability{constants.CapabilityAll},
			},
		}
	}

	return corev1.Container{
		Name:            cr.Name + "-grafana",
		Image:           imageTag,
		ImagePullPolicy: common.GetPullPolicy(imageTag),
		Ports: []corev1.ContainerPort{
			{
				ContainerPort: constants.GrafanaContainerPort,
			},
		},
		Env: envs,
		LivenessProbe: &corev1.Probe{
			ProbeHandler: corev1.ProbeHandler{
				HTTPGet: &corev1.HTTPGetAction{
					Port:   intstr.IntOrString{IntVal: 3000},
					Path:   "/api/health",
					Scheme: corev1.URISchemeHTTP,
				},
			},
		},
		SecurityContext: containerSc,
		Resources:       *NewGrafanaContainerResource(cr),
	}
}

func NewStorageContainerResource(cr *model.CryostatInstance) *corev1.ResourceRequirements {
	resources := &corev1.ResourceRequirements{}
	if cr.Spec.Resources != nil {
		resources = cr.Spec.Resources.ObjectStorageResources.DeepCopy()
	}
	populateResourceRequest(resources, defaultStorageCpuRequest, defaultStorageMemoryRequest)
	return resources
}

func NewStorageContainer(cr *model.CryostatInstance, imageTag string, tls *TLSConfig) corev1.Container {
	var containerSc *corev1.SecurityContext
	envs := []corev1.EnvVar{
		{
			Name:  "CRYOSTAT_BUCKETS",
			Value: "archivedrecordings,archivedreports,eventtemplates,probes",
		},
		{
			Name:  "CRYOSTAT_ACCESS_KEY",
			Value: "cryostat",
		},
		{
			Name:  "DATA_DIR",
			Value: "/data",
		},
		{
			Name:  "IP_BIND",
			Value: "0.0.0.0",
		},
		{
			Name:  "REST_ENCRYPTION_ENABLE",
			Value: "1",
		},
	}

	mounts := []corev1.VolumeMount{
		{
			Name:      cr.Name + "-storage",
			MountPath: "/data",
			SubPath:   "seaweed",
		},
	}

	secretName := cr.Name + "-storage"
	optional := false
	envs = append(envs, corev1.EnvVar{
		Name: "CRYOSTAT_SECRET_KEY",
		ValueFrom: &corev1.EnvVarSource{
			SecretKeyRef: &corev1.SecretKeySelector{
				LocalObjectReference: corev1.LocalObjectReference{
					Name: secretName,
				},
				Key:      "SECRET_KEY",
				Optional: &optional,
			},
		},
	})

	livenessProbeScheme := corev1.URISchemeHTTP
	livenessProbePort := constants.StoragePort
	ports := []corev1.ContainerPort{
		{
			ContainerPort: constants.StoragePort,
		},
	}

	args := []string{}
	if tls != nil {
		args = append(args,
			fmt.Sprintf("-s3.port.https=%d", constants.StoragePortTLS),
			fmt.Sprintf("-s3.key.file=%s", fmt.Sprintf("/var/run/secrets/operator.cryostat.io/%s/%s", tls.StorageSecret, corev1.TLSPrivateKeyKey)),
			fmt.Sprintf("-s3.cert.file=%s", fmt.Sprintf("/var/run/secrets/operator.cryostat.io/%s/%s", tls.StorageSecret, corev1.TLSCertKey)),
		)

		tlsSecretMount := corev1.VolumeMount{
			Name:      "storage-tls-secret",
			MountPath: "/var/run/secrets/operator.cryostat.io/" + tls.StorageSecret,
			ReadOnly:  true,
		}

		mounts = append(mounts, tlsSecretMount)
		livenessProbeScheme = corev1.URISchemeHTTPS
		livenessProbePort = constants.StoragePortTLS
		ports = append(ports, corev1.ContainerPort{
			ContainerPort: constants.StoragePortTLS,
		})
	}

	if cr.Spec.SecurityOptions != nil && cr.Spec.SecurityOptions.StorageSecurityContext != nil {
		containerSc = cr.Spec.SecurityOptions.StorageSecurityContext
	} else {
		privEscalation := false
		containerSc = &corev1.SecurityContext{
			AllowPrivilegeEscalation: &privEscalation,
			Capabilities: &corev1.Capabilities{
				Drop: []corev1.Capability{constants.CapabilityAll},
			},
		}
	}

	probeHandler := corev1.ProbeHandler{
		HTTPGet: &corev1.HTTPGetAction{
			Port:   intstr.IntOrString{IntVal: livenessProbePort},
			Path:   "/status",
			Scheme: livenessProbeScheme,
		},
	}

	return corev1.Container{
		Name:            cr.Name + "-storage",
		Image:           imageTag,
		ImagePullPolicy: common.GetPullPolicy(imageTag),
		VolumeMounts:    mounts,
		SecurityContext: containerSc,
		Env:             envs,
		Args:            args,
		Ports:           ports,
		LivenessProbe: &corev1.Probe{
			ProbeHandler:     probeHandler,
			FailureThreshold: 2,
		},
		StartupProbe: &corev1.Probe{
			ProbeHandler:     probeHandler,
			FailureThreshold: 13,
		},
		Resources: *NewStorageContainerResource(cr),
	}
}

func NewDatabaseContainerResource(cr *model.CryostatInstance) *corev1.ResourceRequirements {
	resources := &corev1.ResourceRequirements{}
	if cr.Spec.Resources != nil {
		resources = cr.Spec.Resources.DatabaseResources.DeepCopy()
	}
	populateResourceRequest(resources, defaultDatabaseCpuRequest, defaultDatabaseMemoryRequest)
	return resources
}

func NewDatabaseContainer(cr *model.CryostatInstance, imageTag string, tls *TLSConfig) corev1.Container {
	var containerSc *corev1.SecurityContext
	if cr.Spec.SecurityOptions != nil && cr.Spec.SecurityOptions.DatabaseSecurityContext != nil {
		containerSc = cr.Spec.SecurityOptions.DatabaseSecurityContext
	} else {
		privEscalation := false
		containerSc = &corev1.SecurityContext{
			AllowPrivilegeEscalation: &privEscalation,
			Capabilities: &corev1.Capabilities{
				Drop: []corev1.Capability{constants.CapabilityAll},
			},
		}
	}

	envs := []corev1.EnvVar{
		{
			Name:  "POSTGRESQL_USER",
			Value: "cryostat",
		},
		{
			Name:  "POSTGRESQL_DATABASE",
			Value: "cryostat",
		},
	}

	optional := false
	secretName := getDatabaseSecret(cr)
	envs = append(envs, corev1.EnvVar{
		Name: "POSTGRESQL_PASSWORD",
		ValueFrom: &corev1.EnvVarSource{
			SecretKeyRef: &corev1.SecretKeySelector{
				LocalObjectReference: corev1.LocalObjectReference{
					Name: secretName,
				},
				Key:      constants.DatabaseSecretConnectionKey,
				Optional: &optional,
			},
		},
	})

	envs = append(envs, corev1.EnvVar{
		Name: "PG_ENCRYPT_KEY",
		ValueFrom: &corev1.EnvVarSource{
			SecretKeyRef: &corev1.SecretKeySelector{
				LocalObjectReference: corev1.LocalObjectReference{
					Name: secretName,
				},
				Key:      constants.DatabaseSecretEncryptionKey,
				Optional: &optional,
			},
		},
	})

	mounts := []corev1.VolumeMount{
		{
			Name:      cr.Name + "-database",
			MountPath: "/data",
			SubPath:   "postgres",
		},
	}

	args := []string{}

	if tls != nil {
		pathPrefix := "/var/run/secrets/operator.cryostat.io"
		tlsPath := fmt.Sprintf("%s/%s", pathPrefix, tls.DatabaseSecret)
		tlsSecretMount := corev1.VolumeMount{
			Name:      "database-tls-secret",
			MountPath: tlsPath,
			ReadOnly:  true,
		}
		mounts = append(mounts, tlsSecretMount)

		args = append(args, "-c", "ssl=on", "-c", fmt.Sprintf("ssl_cert_file=%s/%s", tlsPath, corev1.TLSCertKey), "-c", fmt.Sprintf("ssl_key_file=%s/%s", tlsPath, corev1.TLSPrivateKeyKey))
	}

	return corev1.Container{
		Name:            cr.Name + "-db",
		Image:           imageTag,
		ImagePullPolicy: common.GetPullPolicy(imageTag),
		VolumeMounts:    mounts,
		SecurityContext: containerSc,
		Env:             envs,
		Args:            args,
		Ports: []corev1.ContainerPort{
			{
				ContainerPort: constants.DatabasePort,
			},
		},
		ReadinessProbe: &corev1.Probe{
			ProbeHandler: corev1.ProbeHandler{
				Exec: &corev1.ExecAction{
					Command: []string{"pg_isready", "-U", "cryostat", "-d", "cryostat"},
				},
			},
		},
		Resources: *NewDatabaseContainerResource(cr),
	}
}

// datasourceURL contains the fixed URL to jfr-datasource's web server
var datasourceURL = "http://" + constants.LoopbackAddress + ":" + strconv.Itoa(int(constants.DatasourceContainerPort))

func NewJfrDatasourceContainerResource(cr *model.CryostatInstance) *corev1.ResourceRequirements {
	resources := &corev1.ResourceRequirements{}
	if cr.Spec.Resources != nil {
		resources = cr.Spec.Resources.DataSourceResources.DeepCopy()
	}
	populateResourceRequest(resources, defaultJfrDatasourceCpuRequest, defaultJfrDatasourceMemoryRequest)
	return resources
}

func NewJfrDatasourceContainer(cr *model.CryostatInstance, imageTag string) corev1.Container {
	var containerSc *corev1.SecurityContext
	if cr.Spec.SecurityOptions != nil && cr.Spec.SecurityOptions.DataSourceSecurityContext != nil {
		containerSc = cr.Spec.SecurityOptions.DataSourceSecurityContext
	} else {
		privEscalation := false
		containerSc = &corev1.SecurityContext{
			AllowPrivilegeEscalation: &privEscalation,
			Capabilities: &corev1.Capabilities{
				Drop: []corev1.Capability{constants.CapabilityAll},
			},
		}
	}

	return corev1.Container{
		Name:            cr.Name + "-jfr-datasource",
		Image:           imageTag,
		ImagePullPolicy: common.GetPullPolicy(imageTag),
		Ports: []corev1.ContainerPort{
			{
				ContainerPort: constants.DatasourceContainerPort,
			},
		},
		Env: []corev1.EnvVar{
			{
				Name:  "QUARKUS_HTTP_HOST",
				Value: constants.LoopbackAddress,
			},
			{
				Name:  "QUARKUS_HTTP_PORT",
				Value: strconv.Itoa(int(constants.DatasourceContainerPort)),
			},
		},
		// Can't use HTTP probe since the port is not exposed over the network
		LivenessProbe: &corev1.Probe{
			ProbeHandler: corev1.ProbeHandler{
				Exec: &corev1.ExecAction{
					Command: []string{"curl", "--fail", datasourceURL},
				},
			},
		},
		SecurityContext: containerSc,
		Resources:       *NewJfrDatasourceContainerResource(cr),
	}
}

func newAgentProxyContainer(cr *model.CryostatInstance, imageTag string, tls *TLSConfig) corev1.Container {
	var securityContext *corev1.SecurityContext
	if cr.Spec.SecurityOptions != nil && cr.Spec.SecurityOptions.AgentProxySecurityContext != nil {
		securityContext = cr.Spec.SecurityOptions.AgentProxySecurityContext
	} else {
		privEscalation := false
		securityContext = &corev1.SecurityContext{
			AllowPrivilegeEscalation: &privEscalation,
			Capabilities: &corev1.Capabilities{
				Drop: []corev1.Capability{constants.CapabilityAll},
			},
		}
	}

	// Mount the config map containing the nginx.conf (and DH params if TLS is enabled)
	mounts := []corev1.VolumeMount{
		{
			Name:      "agent-proxy-config",
			MountPath: constants.AgentProxyConfigFilePath,
			ReadOnly:  true,
		},
	}
	if tls != nil {
		// Mount the TLS secret for the agent proxy
		mounts = append(mounts, corev1.VolumeMount{
			Name:      "agent-proxy-tls-secret",
			MountPath: "/var/run/secrets/operator.cryostat.io/" + tls.AgentProxySecret,
			ReadOnly:  true,
		})
	}

	return corev1.Container{
		Name:            cr.Name + "-agent-proxy",
		Image:           imageTag,
		ImagePullPolicy: common.GetPullPolicy(imageTag),
		Ports: []corev1.ContainerPort{
			{
				ContainerPort: constants.AgentProxyContainerPort,
			},
			{
				ContainerPort: constants.AgentProxyHealthPort,
			},
		},
		// Override the command to run nginx pointed at our config file. See:
		// https://github.com/sclorg/nginx-container/blob/e7d8db9bc5299a4c4e254f8a82e917c7c136468b/1.24/README.md#direct-usage-with-a-mounted-directory
		Command: []string{
			"nginx", "-c", fmt.Sprintf("%s/%s", constants.AgentProxyConfigFilePath, constants.AgentProxyConfigFileName),
			"-g", "daemon off;",
		},
		LivenessProbe: &corev1.Probe{
			ProbeHandler: corev1.ProbeHandler{
				HTTPGet: &corev1.HTTPGetAction{
					Path:   "/healthz",
					Port:   intstr.FromInt32(constants.AgentProxyHealthPort),
					Scheme: corev1.URISchemeHTTP,
				},
			},
		},
		SecurityContext: securityContext,
		Resources:       *newAgentProxyContainerResource(cr),
		VolumeMounts:    mounts,
	}
}

func newAgentProxyContainerResource(cr *model.CryostatInstance) *corev1.ResourceRequirements {
	resources := &corev1.ResourceRequirements{}
	if cr.Spec.Resources != nil {
		resources = cr.Spec.Resources.AgentProxyResources.DeepCopy()
	}
	populateResourceRequest(resources, defaultAgentProxyCpuRequest, defaultAgentProxyMemoryRequest)
	return resources
}

func getPort(url *url.URL) string {
	// Return port if already defined in URL
	port := url.Port()
	if len(port) > 0 {
		return port
	}
	// Otherwise use default HTTP(S) ports
	if url.Scheme == "https" {
		return "443"
	}
	return "80"
}

func getInternalDashboardURL() string {
	return fmt.Sprintf("http://localhost:%d", constants.GrafanaContainerPort)
}

func newVolumeForCR(cr *model.CryostatInstance) []corev1.Volume {
	var volumeSource corev1.VolumeSource
	if useEmptyDir(cr) {
		emptyDir := cr.Spec.StorageOptions.EmptyDir

		sizeLimit, err := resource.ParseQuantity(emptyDir.SizeLimit)
		if err != nil {
			sizeLimit = *resource.NewQuantity(0, resource.BinarySI)
		}

		volumeSource = corev1.VolumeSource{
			EmptyDir: &corev1.EmptyDirVolumeSource{
				Medium:    emptyDir.Medium,
				SizeLimit: &sizeLimit,
			},
		}
	} else {
		volumeSource = corev1.VolumeSource{
			PersistentVolumeClaim: &corev1.PersistentVolumeClaimVolumeSource{
				ClaimName: cr.Name,
			},
		}
	}

	return []corev1.Volume{
		{
			Name:         cr.Name,
			VolumeSource: volumeSource,
		},
	}
}

func newVolumeForDatabase(cr *model.CryostatInstance) []corev1.Volume {
	var volumeSource corev1.VolumeSource
	if useEmptyDir(cr) {
		emptyDir := cr.Spec.StorageOptions.EmptyDir

		sizeLimit, err := resource.ParseQuantity(emptyDir.SizeLimit)
		if err != nil {
			sizeLimit = *resource.NewQuantity(0, resource.BinarySI)
		}

		volumeSource = corev1.VolumeSource{
			EmptyDir: &corev1.EmptyDirVolumeSource{
				Medium:    emptyDir.Medium,
				SizeLimit: &sizeLimit,
			},
		}
	} else {
		volumeSource = corev1.VolumeSource{
			PersistentVolumeClaim: &corev1.PersistentVolumeClaimVolumeSource{
				ClaimName: cr.Name + "-database",
			},
		}
	}

	return []corev1.Volume{
		{
			Name:         cr.Name + "-database",
			VolumeSource: volumeSource,
		},
	}
}

func newVolumeForStorage(cr *model.CryostatInstance) []corev1.Volume {
	var volumeSource corev1.VolumeSource
	if useEmptyDir(cr) {
		emptyDir := cr.Spec.StorageOptions.EmptyDir

		sizeLimit, err := resource.ParseQuantity(emptyDir.SizeLimit)
		if err != nil {
			sizeLimit = *resource.NewQuantity(0, resource.BinarySI)
		}

		volumeSource = corev1.VolumeSource{
			EmptyDir: &corev1.EmptyDirVolumeSource{
				Medium:    emptyDir.Medium,
				SizeLimit: &sizeLimit,
			},
		}
	} else {
		volumeSource = corev1.VolumeSource{
			PersistentVolumeClaim: &corev1.PersistentVolumeClaimVolumeSource{
				ClaimName: cr.Name + "-storage",
			},
		}
	}

	return []corev1.Volume{
		{
			Name:         cr.Name + "-storage",
			VolumeSource: volumeSource,
		},
	}
}

func useEmptyDir(cr *model.CryostatInstance) bool {
	return cr.Spec.StorageOptions != nil && cr.Spec.StorageOptions.EmptyDir != nil && cr.Spec.StorageOptions.EmptyDir.Enabled
}

func isBasicAuthEnabled(cr *model.CryostatInstance) bool {
	return cr.Spec.AuthorizationOptions != nil && cr.Spec.AuthorizationOptions.BasicAuth != nil && cr.Spec.AuthorizationOptions.BasicAuth.SecretName != nil && cr.Spec.AuthorizationOptions.BasicAuth.Filename != nil
}

func checkResourceRequestWithLimit(requests, limits corev1.ResourceList) {
	if limits != nil {
		if limitCpu, found := limits[corev1.ResourceCPU]; found && limitCpu.Cmp(*requests.Cpu()) < 0 {
			requests[corev1.ResourceCPU] = limitCpu.DeepCopy()
		}
		if limitMemory, found := limits[corev1.ResourceMemory]; found && limitMemory.Cmp(*requests.Memory()) < 0 {
			requests[corev1.ResourceMemory] = limitMemory.DeepCopy()
		}
	}
}

func populateResourceRequest(resources *corev1.ResourceRequirements, defaultCpu, defaultMemory string) {
	if resources.Requests == nil {
		resources.Requests = corev1.ResourceList{}
	}
	requests := resources.Requests
	if _, found := requests[corev1.ResourceCPU]; !found {
		requests[corev1.ResourceCPU] = resource.MustParse(defaultCpu)
	}
	if _, found := requests[corev1.ResourceMemory]; !found {
		requests[corev1.ResourceMemory] = resource.MustParse(defaultMemory)
	}
	checkResourceRequestWithLimit(requests, resources.Limits)
}

func getDatabaseSecret(cr *model.CryostatInstance) string {
	if cr.Spec.DatabaseOptions != nil && cr.Spec.DatabaseOptions.SecretName != nil {
		return *cr.Spec.DatabaseOptions.SecretName
	}
	return cr.Name + "-db"
}<|MERGE_RESOLUTION|>--- conflicted
+++ resolved
@@ -543,7 +543,6 @@
 			},
 		)
 
-<<<<<<< HEAD
 		storageSecretVolume := corev1.Volume{
 			Name: "storage-tls-secret",
 			VolumeSource: corev1.VolumeSource{
@@ -566,7 +565,7 @@
 			},
 		}
 		volumes = append(volumes, storageSecretVolume)
-=======
+
 		dbTlsVolume := corev1.Volume{
 			Name: "database-tls-secret",
 			VolumeSource: corev1.VolumeSource{
@@ -587,7 +586,6 @@
 			},
 		}
 		volumes = append(volumes, dbTlsVolume)
->>>>>>> c84e8851
 	}
 
 	// Project certificate secrets into deployment
