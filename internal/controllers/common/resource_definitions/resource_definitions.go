--- conflicted
+++ resolved
@@ -279,7 +279,6 @@
 	}
 
 	// Add any EventTemplates as volumes
-<<<<<<< HEAD
 	// for _, template := range cr.Spec.EventTemplates {
 	// 	eventTemplateVolume := corev1.Volume{
 	// 		Name: "template-" + template.ConfigMapName,
@@ -300,28 +299,6 @@
 	// 	}
 	// 	volumes = append(volumes, eventTemplateVolume)
 	// }
-=======
-	for _, template := range cr.Spec.EventTemplates {
-		eventTemplateVolume := corev1.Volume{
-			Name: "template-" + template.ConfigMapName,
-			VolumeSource: corev1.VolumeSource{
-				ConfigMap: &corev1.ConfigMapVolumeSource{
-					LocalObjectReference: corev1.LocalObjectReference{
-						Name: template.ConfigMapName,
-					},
-					Items: []corev1.KeyToPath{
-						{
-							Key:  template.Filename,
-							Path: template.Filename,
-							Mode: &readOnlyMode,
-						},
-					},
-				},
-			},
-		}
-		volumes = append(volumes, eventTemplateVolume)
-	}
->>>>>>> 53d2b73f
 
 	var podSc *corev1.PodSecurityContext
 	if cr.Spec.SecurityOptions != nil && cr.Spec.SecurityOptions.PodSecurityContext != nil {
@@ -500,82 +477,10 @@
 
 func NewCoreContainer(cr *model.CryostatInstance, specs *ServiceSpecs, imageTag string,
 	tls *TLSConfig, openshift bool) corev1.Container {
-<<<<<<< HEAD
-=======
-	configPath := "/opt/cryostat.d/conf.d"
-	archivePath := "/opt/cryostat.d/recordings.d"
-	templatesPath := "/opt/cryostat.d/templates.d"
-	clientlibPath := "/opt/cryostat.d/clientlib.d"
-	probesPath := "/opt/cryostat.d/probes.d"
->>>>>>> 53d2b73f
-
 	envs := []corev1.EnvVar{
 		{
 			Name:  "QUARKUS_HTTP_HOST",
 			Value: "localhost",
-<<<<<<< HEAD
-=======
-		},
-		{
-			Name:  "QUARKUS_HTTP_PORT",
-			Value: "8181",
-		},
-		{
-			Name:  "QUARKUS_HTTP_PROXY_PROXY_ADDRESS_FORWARDING",
-			Value: "true",
-		},
-		{
-			Name:  "QUARKUS_HTTP_PROXY_ALLOW_X_FORWARDED",
-			Value: "true",
-		},
-		{
-			Name:  "QUARKUS_HTTP_PROXY_ENABLE_FORWARDED_HOST",
-			Value: "true",
-		},
-		{
-			Name:  "QUARKUS_HTTP_PROXY_ENABLE_FORWARDED_PREFIX",
-			Value: "true",
-		},
-		{
-			Name:  "QUARKUS_HIBERNATE_ORM_DATABASE_GENERATION",
-			Value: "drop-and-create",
-		},
-		{
-			Name:  "QUARKUS_DATASOURCE_USERNAME",
-			Value: "cryostat3",
-		},
-		{
-			Name:  "QUARKUS_DATASOURCE_JDBC_URL",
-			Value: "jdbc:postgresql://localhost:5432/cryostat3",
-		},
-		{
-			Name:  "STORAGE_BUCKETS_ARCHIVE_NAME",
-			Value: "archivedrecordings",
-		},
-		{
-			Name:  "QUARKUS_S3_ENDPOINT_OVERRIDE",
-			Value: "http://localhost:8333",
-		},
-		{
-			Name:  "QUARKUS_S3_PATH_STYLE_ACCESS",
-			Value: "true",
-		},
-		{
-			Name:  "QUARKUS_S3_AWS_REGION",
-			Value: "us-east-1",
-		},
-		{
-			Name:  "QUARKUS_S3_AWS_CREDENTIALS_TYPE",
-			Value: "static",
-		},
-		{
-			Name:  "QUARKUS_S3_CREDENTIALS_STATIC_PROVIDER_ACCESS_KEY_ID",
-			Value: "cryostat",
-		},
-		{
-			Name:  "AWS_ACCESS_KEY_ID",
-			Value: "$(QUARKUS_S3_AWS_CREDENTIALS_STATIC_PROVIDER_ACCESS_KEY_ID)",
->>>>>>> 53d2b73f
 		},
 		{
 			Name:  "QUARKUS_HTTP_PORT",
@@ -667,8 +572,6 @@
 				},
 				Key:      "CONNECTION_KEY",
 				Optional: &optional,
-<<<<<<< HEAD
-=======
 			},
 		},
 	})
@@ -697,12 +600,15 @@
 		Value: "$(QUARKUS_S3_AWS_CREDENTIALS_STATIC_PROVIDER_SECRET_ACCESS_KEY)",
 	})
 
-	if specs.CoreURL != nil {
-		coreEnvs := []corev1.EnvVar{
-			{
-				Name:  "CRYOSTAT_EXT_WEB_PORT",
-				Value: getPort(specs.CoreURL),
->>>>>>> 53d2b73f
+	envs = append(envs, corev1.EnvVar{
+		Name: "QUARKUS_DATASOURCE_PASSWORD",
+		ValueFrom: &corev1.EnvVarSource{
+			SecretKeyRef: &corev1.SecretKeySelector{
+				LocalObjectReference: corev1.LocalObjectReference{
+					Name: secretName,
+				},
+				Key:      "CONNECTION_KEY",
+				Optional: &optional,
 			},
 		},
 	})
@@ -762,7 +668,6 @@
 		}
 
 		if cr.Spec.JmxCacheOptions.TargetCacheTTL != 0 {
-<<<<<<< HEAD
 			cacheTtl := corev1.EnvVar{
 				Name:  "CRYOSTAT_CONNECTIONS_TTL",
 				Value: strconv.Itoa(int(cr.Spec.JmxCacheOptions.TargetCacheTTL)),
@@ -771,32 +676,6 @@
 		}
 	}
 
-	if cr.Spec.TargetDiscoveryOptions != nil {
-		// FIXME in Cryostat 3.0, none of the discovery mechanisms are enabled by default other than Custom Targets or
-		// Discovery Plugin registration. Each other mechanism (JDP, k8s, Docker/Podman) must be enabled as desired.
-		if cr.Spec.TargetDiscoveryOptions.BuiltInDiscoveryDisabled {
-			envs = append(envs, corev1.EnvVar{
-				Name:  "CRYOSTAT_DISABLE_BUILTIN_DISCOVERY",
-				Value: "true",
-			})
-		}
-
-		// FIXME this is not yet implemented in 3.0. See https://github.com/cryostatio/cryostat3/pull/325
-=======
-			targetCacheTTL = strconv.Itoa(int(cr.Spec.JmxCacheOptions.TargetCacheTTL))
-		}
-	}
-	jmxCacheEnvs := []corev1.EnvVar{
-		{
-			Name:  "CRYOSTAT_CONNECTIONS_MAX_OPEN",
-			Value: targetCacheSize,
-		},
-		{
-			Name:  "CRYOSTAT_CONNECTIONS_TTL",
-			Value: targetCacheTTL,
-		},
-	}
-	envs = append(envs, jmxCacheEnvs...)
 	envsFrom := []corev1.EnvFromSource{
 		{
 			SecretRef: &corev1.SecretEnvSource{
@@ -808,7 +687,6 @@
 	}
 
 	if cr.Spec.TargetDiscoveryOptions != nil {
->>>>>>> 53d2b73f
 		var portNames string
 		if len(cr.Spec.TargetDiscoveryOptions.DiscoveryPortNames) > 0 {
 			portNames = strings.Join(cr.Spec.TargetDiscoveryOptions.DiscoveryPortNames[:], ",")
@@ -840,27 +718,6 @@
 		}
 	}
 
-<<<<<<< HEAD
-	secretOptional := false
-	secretName = cr.Name + "-jmx-credentials-db"
-	if cr.Spec.JmxCredentialsDatabaseOptions != nil && cr.Spec.JmxCredentialsDatabaseOptions.DatabaseSecretName != nil {
-		secretName = *cr.Spec.JmxCredentialsDatabaseOptions.DatabaseSecretName
-	}
-	envs = append(envs, corev1.EnvVar{
-		Name: "CRYOSTAT_JMX_CREDENTIALS_DB_PASSWORD",
-		ValueFrom: &corev1.EnvVarSource{
-			SecretKeyRef: &corev1.SecretKeySelector{
-				LocalObjectReference: corev1.LocalObjectReference{
-					Name: secretName,
-				},
-				Key:      "CRYOSTAT_JMX_CREDENTIALS_DB_PASSWORD",
-				Optional: &secretOptional,
-			},
-		},
-	})
-
-=======
->>>>>>> 53d2b73f
 	grafanaVars := []corev1.EnvVar{
 		{
 			Name:  "GRAFANA_DATASOURCE_URL",
@@ -880,12 +737,7 @@
 	}
 	envs = append(envs, grafanaVars...)
 
-<<<<<<< HEAD
-	envsFrom := []corev1.EnvFromSource{}
-=======
->>>>>>> 53d2b73f
-	if tls == nil {
-	} else {
+	if tls != nil {
 		// Configure keystore location and password in expected environment variables
 		envs = append(envs, corev1.EnvVar{
 			Name:  "KEYSTORE_PATH",
@@ -1061,11 +913,7 @@
 		{
 			Name:      cr.Name,
 			MountPath: "/data",
-<<<<<<< HEAD
 			SubPath:   "storage",
-=======
-			SubPath:   "seaweed",
->>>>>>> 53d2b73f
 		},
 	}
 
@@ -1129,16 +977,6 @@
 }
 
 /*
-<<<<<<< HEAD
-=======
-* 		{
-			Name:      cr.Name,
-			MountPath: "/var/lib/pgsql/data",
-			SubPath:   "postgres",
-		},
-*/
-/*
->>>>>>> 53d2b73f
  * db.image.repository - Repository for the database container
  * db.image.pullPolicy - Pull Policy for the database container
  * db.image.tag - Image tag for the database container
@@ -1201,13 +1039,8 @@
 	mounts := []corev1.VolumeMount{
 		{
 			Name:      cr.Name,
-<<<<<<< HEAD
 			MountPath: "/var/lib/pgsql/data",
 			SubPath:   "db",
-=======
-			MountPath: "/data",
-			SubPath:   "seaweed",
->>>>>>> 53d2b73f
 		},
 	}
 
@@ -1285,13 +1118,10 @@
 				Name:  "QUARKUS_HTTP_PORT",
 				Value: strconv.Itoa(int(constants.DatasourceContainerPort)),
 			},
-<<<<<<< HEAD
 			{
 				Name:  "QUARKUS_HTTP_BODY_UPLOADS_DIRECTORY",
 				Value: "/var/run/jfr-datasource",
 			},
-=======
->>>>>>> 53d2b73f
 		},
 		VolumeMounts: mounts,
 		// Can't use HTTP probe since the port is not exposed over the network
