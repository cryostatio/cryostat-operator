// Copyright The Cryostat Authors.
//
// Licensed under the Apache License, Version 2.0 (the "License");
// you may not use this file except in compliance with the License.
// You may obtain a copy of the License at
//
// http://www.apache.org/licenses/LICENSE-2.0
//
// Unless required by applicable law or agreed to in writing, software
// distributed under the License is distributed on an "AS IS" BASIS,
// WITHOUT WARRANTIES OR CONDITIONS OF ANY KIND, either express or implied.
// See the License for the specific language governing permissions and
// limitations under the License.

package common

import (
	"crypto/sha256"
	"fmt"
	"io/ioutil"
	"math/rand"
	"os"
	"strings"
	"time"

	metav1 "k8s.io/apimachinery/pkg/apis/meta/v1"
<<<<<<< HEAD
	"k8s.io/apimachinery/pkg/runtime/schema"
=======
>>>>>>> 3f928cab
	"k8s.io/apimachinery/pkg/types"
	logf "sigs.k8s.io/controller-runtime/pkg/log"
)

var log = logf.Log.WithName("common")

// OSUtils is an abstraction on functionality that interacts with the operating system
type OSUtils interface {
	GetEnv(name string) string
	GetFileContents(path string) ([]byte, error)
	GenPasswd(length int) string
}

type DefaultOSUtils struct{}

// GetEnv returns the value of the environment variable with the provided name. If no such
// variable exists, the empty string is returned.
func (o *DefaultOSUtils) GetEnv(name string) string {
	return os.Getenv(name)
}

// GetFileContents reads and returns the entire file contents specified by the path
func (o *DefaultOSUtils) GetFileContents(path string) ([]byte, error) {
	return ioutil.ReadFile(path)
}

// GenPasswd generates a psuedorandom password of a given length.
func (o *DefaultOSUtils) GenPasswd(length int) string {
	rand.Seed(time.Now().UnixNano())
	chars := "abcdefghijklmnopqrstuvwxyzABCDEFGHIJKLMNOPQRSTUVWXYZ0123456789-_"
	b := make([]byte, length)
	for i := range b {
		b[i] = chars[rand.Intn(len(chars))]
	}
	return string(b)
}

// ClusterUniqueName returns a name for cluster-scoped objects that is
// uniquely identified by a namespace and name.
func ClusterUniqueName(gvk *schema.GroupVersionKind, name string, namespace string) string {
	// Use the SHA256 checksum of the namespaced name as a suffix
	nn := types.NamespacedName{Namespace: namespace, Name: name}
	suffix := fmt.Sprintf("%x", sha256.Sum256([]byte(nn.String())))
<<<<<<< HEAD
	return strings.ToLower(gvk.Kind) + "-" + suffix
}

// MergeLabelsAndAnnotations copies labels and annotations from a source
// to the destination ObjectMeta, overwriting any existing labels and
// annotations of the same key.
=======
	return strings.ToLower(kind) + "-" + suffix
}

>>>>>>> 3f928cab
func MergeLabelsAndAnnotations(dest *metav1.ObjectMeta, srcLabels, srcAnnotations map[string]string) {
	// Check and create labels/annotations map if absent
	if dest.Labels == nil {
		dest.Labels = map[string]string{}
	}
	if dest.Annotations == nil {
		dest.Annotations = map[string]string{}
	}

	// Merge labels and annotations, preferring those in the source
	for k, v := range srcLabels {
		dest.Labels[k] = v
	}
<<<<<<< HEAD
=======

>>>>>>> 3f928cab
	for k, v := range srcAnnotations {
		dest.Annotations[k] = v
	}
}<|MERGE_RESOLUTION|>--- conflicted
+++ resolved
@@ -24,10 +24,7 @@
 	"time"
 
 	metav1 "k8s.io/apimachinery/pkg/apis/meta/v1"
-<<<<<<< HEAD
 	"k8s.io/apimachinery/pkg/runtime/schema"
-=======
->>>>>>> 3f928cab
 	"k8s.io/apimachinery/pkg/types"
 	logf "sigs.k8s.io/controller-runtime/pkg/log"
 )
@@ -71,18 +68,12 @@
 	// Use the SHA256 checksum of the namespaced name as a suffix
 	nn := types.NamespacedName{Namespace: namespace, Name: name}
 	suffix := fmt.Sprintf("%x", sha256.Sum256([]byte(nn.String())))
-<<<<<<< HEAD
 	return strings.ToLower(gvk.Kind) + "-" + suffix
 }
 
 // MergeLabelsAndAnnotations copies labels and annotations from a source
 // to the destination ObjectMeta, overwriting any existing labels and
 // annotations of the same key.
-=======
-	return strings.ToLower(kind) + "-" + suffix
-}
-
->>>>>>> 3f928cab
 func MergeLabelsAndAnnotations(dest *metav1.ObjectMeta, srcLabels, srcAnnotations map[string]string) {
 	// Check and create labels/annotations map if absent
 	if dest.Labels == nil {
@@ -96,10 +87,6 @@
 	for k, v := range srcLabels {
 		dest.Labels[k] = v
 	}
-<<<<<<< HEAD
-=======
-
->>>>>>> 3f928cab
 	for k, v := range srcAnnotations {
 		dest.Annotations[k] = v
 	}
