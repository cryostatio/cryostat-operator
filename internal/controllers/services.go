--- conflicted
+++ resolved
@@ -143,7 +143,6 @@
 	})
 }
 
-<<<<<<< HEAD
 func (r *Reconciler) reconcileDatabaseService(ctx context.Context, cr *model.CryostatInstance, tls *resource_definitions.TLSConfig,
 	specs *resource_definitions.ServiceSpecs) error {
 	config := configureDatabaseService(cr)
@@ -223,10 +222,7 @@
 	return nil
 }
 
-func (r *Reconciler) newAgentHeadlessService(cr *model.CryostatInstance, namespace string) *corev1.Service {
-=======
 func (r *Reconciler) newAgentCallbackService(cr *model.CryostatInstance, namespace string) *corev1.Service {
->>>>>>> 3b658b26
 	return &corev1.Service{
 		ObjectMeta: metav1.ObjectMeta{
 			Name:      common.AgentCallbackServiceName(r.gvk, cr),
@@ -330,7 +326,6 @@
 	return config
 }
 
-<<<<<<< HEAD
 func configureDatabaseService(cr *model.CryostatInstance) *operatorv1beta2.DatabaseServiceConfig {
 	// Check CR for config
 	var config *operatorv1beta2.DatabaseServiceConfig
@@ -373,10 +368,7 @@
 	return config
 }
 
-func configureAgentService(cr *model.CryostatInstance) *operatorv1beta2.AgentServiceConfig {
-=======
 func configureAgentGatewayService(cr *model.CryostatInstance) *operatorv1beta2.AgentGatewayServiceConfig {
->>>>>>> 3b658b26
 	// Check CR for config
 	var config *operatorv1beta2.AgentGatewayServiceConfig
 	if cr.Spec.ServiceOptions == nil || cr.Spec.ServiceOptions.AgentGatewayConfig == nil {
