// Copyright The Cryostat Authors.
//
// Licensed under the Apache License, Version 2.0 (the "License");
// you may not use this file except in compliance with the License.
// You may obtain a copy of the License at
//
// http://www.apache.org/licenses/LICENSE-2.0
//
// Unless required by applicable law or agreed to in writing, software
// distributed under the License is distributed on an "AS IS" BASIS,
// WITHOUT WARRANTIES OR CONDITIONS OF ANY KIND, either express or implied.
// See the License for the specific language governing permissions and
// limitations under the License.

package controllers

import (
	"context"
	"fmt"
	"net/url"
	"strconv"

	operatorv1beta2 "github.com/cryostatio/cryostat-operator/api/v1beta2"
	common "github.com/cryostatio/cryostat-operator/internal/controllers/common"
	"github.com/cryostatio/cryostat-operator/internal/controllers/common/resource_definitions"
	"github.com/cryostatio/cryostat-operator/internal/controllers/constants"
	"github.com/cryostatio/cryostat-operator/internal/controllers/model"
	corev1 "k8s.io/api/core/v1"
	"k8s.io/apimachinery/pkg/api/errors"
	metav1 "k8s.io/apimachinery/pkg/apis/meta/v1"
	"k8s.io/apimachinery/pkg/util/intstr"
	"sigs.k8s.io/controller-runtime/pkg/controller/controllerutil"
)

func (r *Reconciler) reconcileCoreService(ctx context.Context, cr *model.CryostatInstance,
	tls *resource_definitions.TLSConfig, specs *resource_definitions.ServiceSpecs) error {
	svc := &corev1.Service{
		ObjectMeta: metav1.ObjectMeta{
			Name:      cr.Name,
			Namespace: cr.InstallNamespace,
		},
	}
	config := configureCoreService(cr)

	err := r.createOrUpdateService(ctx, svc, cr.Object, &config.ServiceConfig, func() error {
		svc.Spec.Selector = map[string]string{
			"app":       cr.Name,
			"component": "cryostat",
		}
		svc.Spec.Ports = []corev1.ServicePort{
			{
				Name:       "http",
				Port:       *config.HTTPPort,
				TargetPort: intstr.IntOrString{IntVal: constants.AuthProxyHttpContainerPort},
			},
		}
		return nil
	})
	if err != nil {
		return err
	}

	if r.IsOpenShift {
		return r.reconcileCoreRoute(ctx, svc, cr, tls, specs)
	} else {
		return r.reconcileCoreIngress(ctx, cr, specs)
	}
}

func (r *Reconciler) reconcileReportsService(ctx context.Context, cr *model.CryostatInstance,
	tls *resource_definitions.TLSConfig, specs *resource_definitions.ServiceSpecs) error {
	config := configureReportsService(cr)
	svc := &corev1.Service{
		ObjectMeta: metav1.ObjectMeta{
			Name:      cr.Name + "-reports",
			Namespace: cr.InstallNamespace,
		},
	}

	if cr.Spec.ReportOptions == nil || cr.Spec.ReportOptions.Replicas == 0 {
		// Delete service if it exists
		return r.deleteService(ctx, svc)
	}
	err := r.createOrUpdateService(ctx, svc, cr.Object, &config.ServiceConfig, func() error {
		svc.Spec.Selector = map[string]string{
			"app":       cr.Name,
			"component": "reports",
		}
		svc.Spec.Ports = []corev1.ServicePort{
			{
				Name:       "http",
				Port:       *config.HTTPPort,
				TargetPort: intstr.IntOrString{IntVal: constants.ReportsContainerPort},
			},
		}
		return nil
	})
	if err != nil {
		return err
	}

	// Set reports URL for deployment to use
	scheme := "https"
	if tls == nil {
		scheme = "http"
	}
	specs.ReportsURL = &url.URL{
		Scheme: scheme,
		Host:   svc.Name + ":" + strconv.Itoa(int(svc.Spec.Ports[0].Port)), // TODO use getHTTPPort?
	}
	return nil
}

<<<<<<< HEAD
func (r *Reconciler) reconcileDatabaseService(ctx context.Context, cr *model.CryostatInstance, tls *resource_definitions.TLSConfig,
	specs *resource_definitions.ServiceSpecs) error {
	config := configureDatabaseService(cr)
	svc := &corev1.Service{
		ObjectMeta: metav1.ObjectMeta{
			Name:      cr.Name + "-database",
=======
func (r *Reconciler) reconcileAgentService(ctx context.Context, cr *model.CryostatInstance) error {
	config := configureAgentService(cr)
	svc := &corev1.Service{
		ObjectMeta: metav1.ObjectMeta{
			Name:      cr.Name + "-agent",
>>>>>>> 0ec9a84f
			Namespace: cr.InstallNamespace,
		},
	}

<<<<<<< HEAD
	err := r.createOrUpdateService(ctx, svc, cr.Object, &config.ServiceConfig, func() error {
		svc.Spec.Selector = map[string]string{
			"app":       cr.Name,
			"component": "database",
=======
	return r.createOrUpdateService(ctx, svc, cr.Object, &config.ServiceConfig, func() error {
		svc.Spec.Selector = map[string]string{
			"app":       cr.Name,
			"component": "cryostat",
>>>>>>> 0ec9a84f
		}
		svc.Spec.Ports = []corev1.ServicePort{
			{
				Name:       "http",
				Port:       *config.HTTPPort,
<<<<<<< HEAD
				TargetPort: intstr.IntOrString{IntVal: constants.DatabaseContainerPort},
=======
				TargetPort: intstr.IntOrString{IntVal: constants.AgentProxyContainerPort},
>>>>>>> 0ec9a84f
			},
		}
		return nil
	})
<<<<<<< HEAD
	if err != nil {
		return err
	}

	// Set database URL for deployment to use
	scheme := "https"
	if tls == nil {
		scheme = "http"
	}
	specs.DatabaseURL = &url.URL{
		Scheme: scheme,
		Host:   svc.Name + ":" + strconv.Itoa(int(svc.Spec.Ports[0].Port)), // TODO use getHTTPPort?
	}
	return nil
}

func (r *Reconciler) reconcileStorageService(ctx context.Context, cr *model.CryostatInstance, tls *resource_definitions.TLSConfig,
	specs *resource_definitions.ServiceSpecs) error {
	config := configureStorageService(cr)
	svc := &corev1.Service{
		ObjectMeta: metav1.ObjectMeta{
			Name:      cr.Name + "-storage",
			Namespace: cr.InstallNamespace,
		},
	}

	err := r.createOrUpdateService(ctx, svc, cr.Object, &config.ServiceConfig, func() error {
		svc.Spec.Selector = map[string]string{
			"app":       cr.Name,
			"component": "storage",
		}
		svc.Spec.Ports = []corev1.ServicePort{
			{
				Name:       "http",
				Port:       *config.HTTPPort,
				TargetPort: intstr.IntOrString{IntVal: constants.StorageContainerPort},
			},
		}
		return nil
	})
	if err != nil {
		return err
	}

	// Set storage URL for deployment to use
	scheme := "https"
	if tls == nil {
		scheme = "http"
	}
	specs.StorageURL = &url.URL{
		Scheme: scheme,
		Host:   svc.Name + ":" + strconv.Itoa(int(svc.Spec.Ports[0].Port)), // TODO use getHTTPPort?
	}
	return nil
=======
>>>>>>> 0ec9a84f
}

func configureCoreService(cr *model.CryostatInstance) *operatorv1beta2.CoreServiceConfig {
	// Check CR for config
	var config *operatorv1beta2.CoreServiceConfig
	if cr.Spec.ServiceOptions == nil || cr.Spec.ServiceOptions.CoreConfig == nil {
		config = &operatorv1beta2.CoreServiceConfig{}
	} else {
		config = cr.Spec.ServiceOptions.CoreConfig.DeepCopy()
	}

	// Apply common service defaults
	configureService(&config.ServiceConfig, cr.Name, "cryostat")

	// Apply default HTTP and JMX port if not provided
	if config.HTTPPort == nil {
		httpPort := constants.AuthProxyHttpContainerPort
		config.HTTPPort = &httpPort
	}

	return config
}

func configureReportsService(cr *model.CryostatInstance) *operatorv1beta2.ReportsServiceConfig {
	// Check CR for config
	var config *operatorv1beta2.ReportsServiceConfig
	if cr.Spec.ServiceOptions == nil || cr.Spec.ServiceOptions.ReportsConfig == nil {
		config = &operatorv1beta2.ReportsServiceConfig{}
	} else {
		config = cr.Spec.ServiceOptions.ReportsConfig.DeepCopy()
	}

	// Apply common service defaults
	configureService(&config.ServiceConfig, cr.Name, "reports")

	// Apply default HTTP port if not provided
	if config.HTTPPort == nil {
		httpPort := constants.ReportsContainerPort
		config.HTTPPort = &httpPort
	}

	return config
}

<<<<<<< HEAD
func configureDatabaseService(cr *model.CryostatInstance) *operatorv1beta2.DatabaseServiceConfig {
	// Check CR for config
	var config *operatorv1beta2.DatabaseServiceConfig
	if cr.Spec.ServiceOptions == nil || cr.Spec.ServiceOptions.DatabaseConfig == nil {
		config = &operatorv1beta2.DatabaseServiceConfig{}
	} else {
		config = cr.Spec.ServiceOptions.DatabaseConfig.DeepCopy()
	}

	// Apply common service defaults
	configureService(&config.ServiceConfig, cr.Name, "database")

	// Apply default HTTP port if not provided
	if config.HTTPPort == nil {
		httpPort := constants.DatabaseContainerPort
		config.HTTPPort = &httpPort
	}

	return config
}

func configureStorageService(cr *model.CryostatInstance) *operatorv1beta2.StorageServiceConfig {
	// Check CR for config
	var config *operatorv1beta2.StorageServiceConfig
	if cr.Spec.ServiceOptions == nil || cr.Spec.ServiceOptions.StorageConfig == nil {
		config = &operatorv1beta2.StorageServiceConfig{}
	} else {
		config = cr.Spec.ServiceOptions.StorageConfig.DeepCopy()
	}

	// Apply common service defaults
	configureService(&config.ServiceConfig, cr.Name, "storage")

	// Apply default HTTP port if not providednt
	if config.HTTPPort == nil {
		httpPort := constants.StorageContainerPort
=======
func configureAgentService(cr *model.CryostatInstance) *operatorv1beta2.AgentServiceConfig {
	// Check CR for config
	var config *operatorv1beta2.AgentServiceConfig
	if cr.Spec.ServiceOptions == nil || cr.Spec.ServiceOptions.AgentConfig == nil {
		config = &operatorv1beta2.AgentServiceConfig{}
	} else {
		config = cr.Spec.ServiceOptions.AgentConfig.DeepCopy()
	}

	// Apply common service defaults
	configureService(&config.ServiceConfig, cr.Name, "cryostat")

	// Apply default HTTP port if not provided
	if config.HTTPPort == nil {
		httpPort := constants.AgentProxyContainerPort
>>>>>>> 0ec9a84f
		config.HTTPPort = &httpPort
	}

	return config
}

func configureService(config *operatorv1beta2.ServiceConfig, appLabel string, componentLabel string) {
	if config.ServiceType == nil {
		svcType := corev1.ServiceTypeClusterIP
		config.ServiceType = &svcType
	}
	if config.Labels == nil {
		config.Labels = map[string]string{}
	}
	if config.Annotations == nil {
		config.Annotations = map[string]string{}
	}

	// Add required labels, overriding any user-specified labels with the same keys
	config.Labels["app"] = appLabel
	config.Labels["component"] = componentLabel
}

func (r *Reconciler) createOrUpdateService(ctx context.Context, svc *corev1.Service, owner metav1.Object,
	config *operatorv1beta2.ServiceConfig, delegate controllerutil.MutateFn) error {
	op, err := controllerutil.CreateOrUpdate(ctx, r.Client, svc, func() error {
		// Update labels and annotations
		common.MergeLabelsAndAnnotations(&svc.ObjectMeta, config.Labels, config.Annotations)

		// Set the Cryostat CR as controller
		if err := controllerutil.SetControllerReference(owner, svc, r.Scheme); err != nil {
			return err
		}
		// Update the service type
		svc.Spec.Type = *config.ServiceType
		// Call the delegate for service-specific mutations
		return delegate()
	})
	if err != nil {
		return err
	}
	r.Log.Info(fmt.Sprintf("Service %s", op), "name", svc.Name, "namespace", svc.Namespace)
	return nil
}

func (r *Reconciler) deleteService(ctx context.Context, svc *corev1.Service) error {
	err := r.Client.Delete(ctx, svc)
	if err != nil && !errors.IsNotFound(err) {
		r.Log.Error(err, "Could not delete service", "name", svc.Name, "namespace", svc.Namespace)
		return err
	}
	r.Log.Info("Service deleted", "name", svc.Name, "namespace", svc.Namespace)
	return nil
}<|MERGE_RESOLUTION|>--- conflicted
+++ resolved
@@ -111,50 +111,56 @@
 	return nil
 }
 
-<<<<<<< HEAD
+func (r *Reconciler) reconcileAgentService(ctx context.Context, cr *model.CryostatInstance) error {
+	config := configureAgentService(cr)
+	svc := &corev1.Service{
+		ObjectMeta: metav1.ObjectMeta{
+			Name:      cr.Name + "-agent",
+			Namespace: cr.InstallNamespace,
+		},
+	}
+
+	return r.createOrUpdateService(ctx, svc, cr.Object, &config.ServiceConfig, func() error {
+		svc.Spec.Selector = map[string]string{
+			"app":       cr.Name,
+			"component": "cryostat",
+		}
+		svc.Spec.Ports = []corev1.ServicePort{
+			{
+				Name:       "http",
+				Port:       *config.HTTPPort,
+				TargetPort: intstr.IntOrString{IntVal: constants.AgentProxyContainerPort},
+			},
+		}
+		return nil
+	})
+}
+
 func (r *Reconciler) reconcileDatabaseService(ctx context.Context, cr *model.CryostatInstance, tls *resource_definitions.TLSConfig,
 	specs *resource_definitions.ServiceSpecs) error {
 	config := configureDatabaseService(cr)
 	svc := &corev1.Service{
 		ObjectMeta: metav1.ObjectMeta{
 			Name:      cr.Name + "-database",
-=======
-func (r *Reconciler) reconcileAgentService(ctx context.Context, cr *model.CryostatInstance) error {
-	config := configureAgentService(cr)
-	svc := &corev1.Service{
-		ObjectMeta: metav1.ObjectMeta{
-			Name:      cr.Name + "-agent",
->>>>>>> 0ec9a84f
-			Namespace: cr.InstallNamespace,
-		},
-	}
-
-<<<<<<< HEAD
+			Namespace: cr.InstallNamespace,
+		},
+	}
+
 	err := r.createOrUpdateService(ctx, svc, cr.Object, &config.ServiceConfig, func() error {
 		svc.Spec.Selector = map[string]string{
 			"app":       cr.Name,
 			"component": "database",
-=======
-	return r.createOrUpdateService(ctx, svc, cr.Object, &config.ServiceConfig, func() error {
-		svc.Spec.Selector = map[string]string{
-			"app":       cr.Name,
-			"component": "cryostat",
->>>>>>> 0ec9a84f
-		}
-		svc.Spec.Ports = []corev1.ServicePort{
-			{
-				Name:       "http",
-				Port:       *config.HTTPPort,
-<<<<<<< HEAD
-				TargetPort: intstr.IntOrString{IntVal: constants.DatabaseContainerPort},
-=======
-				TargetPort: intstr.IntOrString{IntVal: constants.AgentProxyContainerPort},
->>>>>>> 0ec9a84f
-			},
-		}
-		return nil
-	})
-<<<<<<< HEAD
+		}
+		svc.Spec.Ports = []corev1.ServicePort{
+			{
+				// TODO rename, this is JDBC not HTTP
+				Name:       "http",
+				Port:       *config.HTTPPort,
+				TargetPort: intstr.IntOrString{IntVal: constants.DatabasePort},
+			},
+		}
+		return nil
+	})
 	if err != nil {
 		return err
 	}
@@ -190,7 +196,7 @@
 			{
 				Name:       "http",
 				Port:       *config.HTTPPort,
-				TargetPort: intstr.IntOrString{IntVal: constants.StorageContainerPort},
+				TargetPort: intstr.IntOrString{IntVal: constants.StoragePort},
 			},
 		}
 		return nil
@@ -209,8 +215,6 @@
 		Host:   svc.Name + ":" + strconv.Itoa(int(svc.Spec.Ports[0].Port)), // TODO use getHTTPPort?
 	}
 	return nil
-=======
->>>>>>> 0ec9a84f
 }
 
 func configureCoreService(cr *model.CryostatInstance) *operatorv1beta2.CoreServiceConfig {
@@ -255,7 +259,6 @@
 	return config
 }
 
-<<<<<<< HEAD
 func configureDatabaseService(cr *model.CryostatInstance) *operatorv1beta2.DatabaseServiceConfig {
 	// Check CR for config
 	var config *operatorv1beta2.DatabaseServiceConfig
@@ -270,7 +273,7 @@
 
 	// Apply default HTTP port if not provided
 	if config.HTTPPort == nil {
-		httpPort := constants.DatabaseContainerPort
+		httpPort := constants.DatabasePort
 		config.HTTPPort = &httpPort
 	}
 
@@ -291,8 +294,13 @@
 
 	// Apply default HTTP port if not providednt
 	if config.HTTPPort == nil {
-		httpPort := constants.StorageContainerPort
-=======
+		httpPort := constants.StoragePort
+		config.HTTPPort = &httpPort
+	}
+
+	return config
+}
+
 func configureAgentService(cr *model.CryostatInstance) *operatorv1beta2.AgentServiceConfig {
 	// Check CR for config
 	var config *operatorv1beta2.AgentServiceConfig
@@ -308,7 +316,6 @@
 	// Apply default HTTP port if not provided
 	if config.HTTPPort == nil {
 		httpPort := constants.AgentProxyContainerPort
->>>>>>> 0ec9a84f
 		config.HTTPPort = &httpPort
 	}
 
