--- conflicted
+++ resolved
@@ -847,21 +847,12 @@
 				},
 			},
 			Ingress: []netv1.NetworkPolicyIngressRule{
-<<<<<<< HEAD
-				netv1.NetworkPolicyIngressRule{
-					From: []netv1.NetworkPolicyPeer{
-						netv1.NetworkPolicyPeer{
-							NamespaceSelector: &metav1.LabelSelector{},
-						},
-						netv1.NetworkPolicyPeer{
-=======
 				{
 					From: []netv1.NetworkPolicyPeer{
 						{
 							NamespaceSelector: &metav1.LabelSelector{},
 						},
 						{
->>>>>>> 099f7c29
 							NamespaceSelector: &metav1.LabelSelector{
 								MatchLabels: map[string]string{
 									"policy-group.network.openshift.io/ingress": "",
@@ -870,17 +861,11 @@
 						},
 					},
 					Ports: []netv1.NetworkPolicyPort{
-<<<<<<< HEAD
-						netv1.NetworkPolicyPort{
-=======
 						{
->>>>>>> 099f7c29
 							Port: &intstr.IntOrString{IntVal: 4180},
 						},
 					},
 				},
-<<<<<<< HEAD
-=======
 				{
 					From: []netv1.NetworkPolicyPeer{
 						{
@@ -901,7 +886,6 @@
 						},
 					},
 				},
->>>>>>> 099f7c29
 			},
 		},
 	}
@@ -922,15 +906,9 @@
 				},
 			},
 			Ingress: []netv1.NetworkPolicyIngressRule{
-<<<<<<< HEAD
-				netv1.NetworkPolicyIngressRule{
-					From: []netv1.NetworkPolicyPeer{
-						netv1.NetworkPolicyPeer{
-=======
 				{
 					From: []netv1.NetworkPolicyPeer{
 						{
->>>>>>> 099f7c29
 							NamespaceSelector: &metav1.LabelSelector{
 								MatchLabels: map[string]string{
 									"kubernetes.io/metadata.name": r.Namespace,
@@ -946,11 +924,7 @@
 						},
 					},
 					Ports: []netv1.NetworkPolicyPort{
-<<<<<<< HEAD
-						netv1.NetworkPolicyPort{
-=======
 						{
->>>>>>> 099f7c29
 							Port: &intstr.IntOrString{IntVal: 5432},
 						},
 					},
@@ -975,15 +949,9 @@
 				},
 			},
 			Ingress: []netv1.NetworkPolicyIngressRule{
-<<<<<<< HEAD
-				netv1.NetworkPolicyIngressRule{
-					From: []netv1.NetworkPolicyPeer{
-						netv1.NetworkPolicyPeer{
-=======
 				{
 					From: []netv1.NetworkPolicyPeer{
 						{
->>>>>>> 099f7c29
 							NamespaceSelector: &metav1.LabelSelector{
 								MatchLabels: map[string]string{
 									"kubernetes.io/metadata.name": r.Namespace,
@@ -999,11 +967,7 @@
 						},
 					},
 					Ports: []netv1.NetworkPolicyPort{
-<<<<<<< HEAD
-						netv1.NetworkPolicyPort{
-=======
 						{
->>>>>>> 099f7c29
 							Port: &intstr.IntOrString{IntVal: 8333},
 						},
 					},
@@ -1028,15 +992,9 @@
 				},
 			},
 			Ingress: []netv1.NetworkPolicyIngressRule{
-<<<<<<< HEAD
-				netv1.NetworkPolicyIngressRule{
-					From: []netv1.NetworkPolicyPeer{
-						netv1.NetworkPolicyPeer{
-=======
 				{
 					From: []netv1.NetworkPolicyPeer{
 						{
->>>>>>> 099f7c29
 							NamespaceSelector: &metav1.LabelSelector{
 								MatchLabels: map[string]string{
 									"kubernetes.io/metadata.name": r.Namespace,
@@ -1052,11 +1010,7 @@
 						},
 					},
 					Ports: []netv1.NetworkPolicyPort{
-<<<<<<< HEAD
-						netv1.NetworkPolicyPort{
-=======
 						{
->>>>>>> 099f7c29
 							Port: &intstr.IntOrString{IntVal: 10000},
 						},
 					},
@@ -1996,13 +1950,6 @@
 			Value: "cryostat",
 		},
 		{
-<<<<<<< HEAD
-=======
-			Name:  "QUARKUS_DATASOURCE_JDBC_URL",
-			Value: fmt.Sprintf("jdbc:postgresql://%s-database.%s.svc.cluster.local:5432/cryostat", r.Name, r.Namespace),
-		},
-		{
->>>>>>> 099f7c29
 			Name:  "STORAGE_BUCKETS_ARCHIVE_NAME",
 			Value: "archivedrecordings",
 		},
@@ -2334,7 +2281,6 @@
 			},
 		},
 	}
-<<<<<<< HEAD
 	return envs
 }
 
@@ -2353,30 +2299,6 @@
 	}
 
 	return args
-=======
-	/**
-	if r.TLS {
-		envs = append(envs, corev1.EnvVar{
-			Name:  "QUARKUS_DATASOURCE_REACTIVE_TRUST_ALL",
-			Value: "true",
-		}, corev1.EnvVar{
-			Name:  "QUARKUS_DATASOURCE_REACTIVE_KEY_CERTIFICATE_PEM_KEYS",
-			Value: fmt.Sprintf("/var/run/secrets/operator.cryostat.io/%s-database-tls/tls.key", r.Name),
-		}, corev1.EnvVar{
-			Name:  "QUARKUS_DATASOURCE_REACTIVE_KEY_CERTIFICATE_PEM_CERTS",
-			Value: fmt.Sprintf("/var/run/secrets/operator.cryostat.io/%s-database-tls/tls.crt", r.Name),
-		}, corev1.EnvVar{
-			Name:  "QUARKUS_DATASOURCE_REACTIVE_URL",
-			Value: fmt.Sprintf("https://%s-database:5432", r.Name),
-		})
-	} else {
-		envs = append(envs, corev1.EnvVar{
-			Name:  "QUARKUS_DATASOURCE_REACTIVE_URL",
-			Value: fmt.Sprintf("http://%s-database:5432", r.Name),
-		})
-	}**/
-	return envs
->>>>>>> 099f7c29
 }
 
 func (r *TestResources) NewAuthProxyEnvironmentVariables(authOptions *operatorv1beta2.AuthorizationOptions) []corev1.EnvVar {
@@ -2660,7 +2582,6 @@
 			SubPath:   "postgres",
 		})
 
-<<<<<<< HEAD
 	if r.TLS {
 		mounts = append(mounts,
 			corev1.VolumeMount{
@@ -2669,17 +2590,6 @@
 				ReadOnly:  true,
 			})
 	}
-=======
-	// TODO
-	// if r.TLS {
-	// 	mounts = append(mounts,
-	// 		corev1.VolumeMount{
-	// 			Name:      "database-tls-secret",
-	// 			MountPath: fmt.Sprintf("/var/run/secrets/operator.cryostat.io/%s-database-tls", r.Name),
-	// 			ReadOnly:  true,
-	// 		})
-	// }
->>>>>>> 099f7c29
 	return mounts
 }
 
@@ -3247,20 +3157,13 @@
 	}
 
 	if r.TLS {
-<<<<<<< HEAD
 		readOnlyMode := int32(0440)
-=======
->>>>>>> 099f7c29
 		volumes = append(volumes, corev1.Volume{
 			Name: "database-tls-secret",
 			VolumeSource: corev1.VolumeSource{
 				Secret: &corev1.SecretVolumeSource{
-<<<<<<< HEAD
 					SecretName:  r.Name + "-database-tls",
 					DefaultMode: &readOnlyMode,
-=======
-					SecretName: r.Name + "-database-tls",
->>>>>>> 099f7c29
 				},
 			},
 		})
