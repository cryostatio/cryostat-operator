// Copyright The Cryostat Authors.
//
// Licensed under the Apache License, Version 2.0 (the "License");
// you may not use this file except in compliance with the License.
// You may obtain a copy of the License at
//
// http://www.apache.org/licenses/LICENSE-2.0
//
// Unless required by applicable law or agreed to in writing, software
// distributed under the License is distributed on an "AS IS" BASIS,
// WITHOUT WARRANTIES OR CONDITIONS OF ANY KIND, either express or implied.
// See the License for the specific language governing permissions and
// limitations under the License.

package test

import (
	"crypto/sha256"
	"encoding/json"
	"fmt"
	"strings"

	certv1 "github.com/cert-manager/cert-manager/pkg/apis/certmanager/v1"
	certMeta "github.com/cert-manager/cert-manager/pkg/apis/meta/v1"
	operatorv1beta2 "github.com/cryostatio/cryostat-operator/api/v1beta2"
	"github.com/cryostatio/cryostat-operator/internal/controllers/model"
	"github.com/onsi/gomega"
	configv1 "github.com/openshift/api/config/v1"
	consolev1 "github.com/openshift/api/console/v1"
	routev1 "github.com/openshift/api/route/v1"
	securityv1 "github.com/openshift/api/security/v1"
	appsv1 "k8s.io/api/apps/v1"
	authzv1 "k8s.io/api/authorization/v1"
	corev1 "k8s.io/api/core/v1"
	netv1 "k8s.io/api/networking/v1"
	rbacv1 "k8s.io/api/rbac/v1"
	"k8s.io/apimachinery/pkg/api/meta"
	"k8s.io/apimachinery/pkg/api/resource"
	metav1 "k8s.io/apimachinery/pkg/apis/meta/v1"
	"k8s.io/apimachinery/pkg/runtime"
	"k8s.io/apimachinery/pkg/runtime/schema"
	"k8s.io/apimachinery/pkg/util/intstr"
	"k8s.io/client-go/kubernetes/scheme"
	ctrlclient "sigs.k8s.io/controller-runtime/pkg/client"
	"sigs.k8s.io/controller-runtime/pkg/event"
)

type TestResources struct {
	Name             string
	Namespace        string
	TLS              bool
	ExternalTLS      bool
	OpenShift        bool
	ReportReplicas   int32
	TargetNamespaces []string
	InsightsURL      string
}

func NewTestScheme() *runtime.Scheme {
	s := scheme.Scheme

	// Add all APIs used by the operator to the scheme
	sb := runtime.NewSchemeBuilder(
		operatorv1beta2.AddToScheme,
		certv1.AddToScheme,
		routev1.AddToScheme,
		consolev1.AddToScheme,
	)
	err := sb.AddToScheme(s)
	gomega.Expect(err).ToNot(gomega.HaveOccurred())

	return s
}

func NewTESTRESTMapper() meta.RESTMapper {
	mapper := meta.NewDefaultRESTMapper([]schema.GroupVersion{
		certv1.SchemeGroupVersion,
	})
	// Add cert-manager Issuer GVK
	mapper.Add(schema.GroupVersionKind{
		Group:   certv1.SchemeGroupVersion.Group,
		Version: certv1.SchemeGroupVersion.Version,
		Kind:    certv1.IssuerKind,
	}, meta.RESTScopeNamespace)
	return mapper
}

func (r *TestResources) NewCryostat() *model.CryostatInstance {
	return r.ConvertNamespacedToModel(r.newCryostat())
}

func (r *TestResources) newCryostat() *operatorv1beta2.Cryostat {
	return &operatorv1beta2.Cryostat{
		ObjectMeta: metav1.ObjectMeta{
			Name:      r.Name,
			Namespace: r.Namespace,
		},
		Spec: r.newCryostatSpec(),
	}
}

func (r *TestResources) newCryostatSpec() operatorv1beta2.CryostatSpec {
	certManager := true
	var reportOptions *operatorv1beta2.ReportConfiguration
	if r.ReportReplicas > 0 {
		reportOptions = &operatorv1beta2.ReportConfiguration{
			Replicas: r.ReportReplicas,
		}
	}
	return operatorv1beta2.CryostatSpec{
		TargetNamespaces:  r.TargetNamespaces,
		EnableCertManager: &certManager,
		ReportOptions:     reportOptions,
	}
}

func (r *TestResources) ConvertNamespacedToModel(cr *operatorv1beta2.Cryostat) *model.CryostatInstance {
	return &model.CryostatInstance{
		Name:                  cr.Name,
		InstallNamespace:      cr.Namespace,
		TargetNamespaces:      cr.Spec.TargetNamespaces,
		TargetNamespaceStatus: &cr.Status.TargetNamespaces,
		Spec:                  &cr.Spec,
		Status:                &cr.Status,
		Object:                cr,
	}
}

func (r *TestResources) NewCryostatWithSecrets() *model.CryostatInstance {
	cr := r.NewCryostat()
	key := "test.crt"
	cr.Spec.TrustedCertSecrets = []operatorv1beta2.CertificateSecret{
		{
			SecretName:     "testCert1",
			CertificateKey: &key,
		},
		{
			SecretName: "testCert2",
		},
	}
	return cr
}

func (r *TestResources) NewCryostatWithTemplates() *model.CryostatInstance {
	cr := r.NewCryostat()
	cr.Spec.EventTemplates = []operatorv1beta2.TemplateConfigMap{
		{
			ConfigMapName: "templateCM1",
			Filename:      "template.jfc",
		},
		{
			ConfigMapName: "templateCM2",
			Filename:      "other-template.jfc",
		},
	}
	return cr
}

func (r *TestResources) NewCryostatWithIngress() *model.CryostatInstance {
	return r.addIngressToCryostat(r.NewCryostat())
}

func (r *TestResources) NewCryostatWithIngressCertManagerDisabled() *model.CryostatInstance {
	return r.addIngressToCryostat(r.NewCryostatCertManagerDisabled())
}

func (r *TestResources) addIngressToCryostat(cr *model.CryostatInstance) *model.CryostatInstance {
	networkConfig := r.newNetworkConfigurationList()
	cr.Spec.NetworkOptions = &networkConfig
	return cr
}

func (r *TestResources) NewCryostatWithPVCSpec() *model.CryostatInstance {
	cr := r.NewCryostat()
	cr.Spec.StorageOptions = &operatorv1beta2.StorageConfiguration{
		PVC: &operatorv1beta2.PersistentVolumeClaimConfig{
			Annotations: map[string]string{
				"my/custom": "annotation",
			},
			Labels: map[string]string{
				"my":  "label",
				"app": "somethingelse",
			},
			Spec: newPVCSpec("cool-storage", "10Gi", corev1.ReadWriteMany),
		},
	}
	return cr
}

func (r *TestResources) NewCryostatWithPVCSpecSomeDefault() *model.CryostatInstance {
	cr := r.NewCryostat()
	cr.Spec.StorageOptions = &operatorv1beta2.StorageConfiguration{
		PVC: &operatorv1beta2.PersistentVolumeClaimConfig{
			Spec: newPVCSpec("", "1Gi"),
		},
	}
	return cr
}

func (r *TestResources) NewCryostatWithPVCLabelsOnly() *model.CryostatInstance {
	cr := r.NewCryostat()
	cr.Spec.StorageOptions = &operatorv1beta2.StorageConfiguration{
		PVC: &operatorv1beta2.PersistentVolumeClaimConfig{
			Labels: map[string]string{
				"my": "label",
			},
		},
	}
	return cr
}

func (r *TestResources) NewCryostatWithDefaultEmptyDir() *model.CryostatInstance {
	cr := r.NewCryostat()
	cr.Spec.StorageOptions = &operatorv1beta2.StorageConfiguration{
		EmptyDir: &operatorv1beta2.EmptyDirConfig{
			Enabled: true,
		},
	}
	return cr
}

func (r *TestResources) NewCryostatWithEmptyDirSpec() *model.CryostatInstance {
	cr := r.NewCryostat()
	cr.Spec.StorageOptions = &operatorv1beta2.StorageConfiguration{
		EmptyDir: &operatorv1beta2.EmptyDirConfig{
			Enabled:   true,
			Medium:    "Memory",
			SizeLimit: "200Mi",
		},
	}
	return cr
}

func (r *TestResources) NewCryostatWithCoreSvc() *model.CryostatInstance {
	svcType := corev1.ServiceTypeNodePort
	httpPort := int32(8080)
	cr := r.NewCryostat()
	cr.Spec.ServiceOptions = &operatorv1beta2.ServiceConfigList{
		CoreConfig: &operatorv1beta2.CoreServiceConfig{
			HTTPPort: &httpPort,
			ServiceConfig: operatorv1beta2.ServiceConfig{
				ServiceType: &svcType,
				Annotations: map[string]string{
					"my/custom": "annotation",
				},
				Labels: map[string]string{
					"my":  "label",
					"app": "somethingelse",
				},
			},
		},
	}
	return cr
}

func (r *TestResources) NewCryostatWithReportsSvc() *model.CryostatInstance {
	svcType := corev1.ServiceTypeNodePort
	httpPort := int32(13161)
	cr := r.NewCryostat()
	cr.Spec.ServiceOptions = &operatorv1beta2.ServiceConfigList{
		ReportsConfig: &operatorv1beta2.ReportsServiceConfig{
			HTTPPort: &httpPort,
			ServiceConfig: operatorv1beta2.ServiceConfig{
				ServiceType: &svcType,
				Annotations: map[string]string{
					"my/custom": "annotation",
				},
				Labels: map[string]string{
					"my":  "label",
					"app": "somethingelse",
				},
			},
		},
	}
	return cr
}

func (r *TestResources) NewCryostatWithAgentSvc() *model.CryostatInstance {
	svcType := corev1.ServiceTypeNodePort
	httpPort := int32(8080)
	cr := r.NewCryostat()
	cr.Spec.ServiceOptions = &operatorv1beta2.ServiceConfigList{
		AgentConfig: &operatorv1beta2.AgentServiceConfig{
			HTTPPort: &httpPort,
			ServiceConfig: operatorv1beta2.ServiceConfig{
				ServiceType: &svcType,
				Annotations: map[string]string{
					"my/custom": "annotation",
				},
				Labels: map[string]string{
					"my":  "label",
					"app": "somethingelse",
				},
			},
		},
	}
	return cr
}

func (r *TestResources) NewCryostatWithCoreNetworkOptions() *model.CryostatInstance {
	cr := r.NewCryostat()
	cr.Spec.NetworkOptions = &operatorv1beta2.NetworkConfigurationList{
		CoreConfig: &operatorv1beta2.NetworkConfiguration{
			Annotations: map[string]string{"custom": "annotation"},
			Labels: map[string]string{
				"custom":    "label",
				"app":       "test-app",
				"component": "test-comp",
			},
		},
	}
	return cr
}

func (r *TestResources) NewCryostatWithCoreRouteHost() *model.CryostatInstance {
	cr := r.NewCryostat()
	cr.Spec.NetworkOptions = &operatorv1beta2.NetworkConfigurationList{
		CoreConfig: &operatorv1beta2.NetworkConfiguration{
			ExternalHost: &[]string{"cryostat.example.com"}[0],
		},
	}
	return cr
}

func (r *TestResources) NewCryostatWithReportsResources() *model.CryostatInstance {
	cr := r.NewCryostat()
	cr.Spec.ReportOptions = &operatorv1beta2.ReportConfiguration{
		Replicas: 1,
		Resources: corev1.ResourceRequirements{
			Limits: corev1.ResourceList{
				corev1.ResourceCPU:    resource.MustParse("1600m"),
				corev1.ResourceMemory: resource.MustParse("1Gi"),
			},
			Requests: corev1.ResourceList{
				corev1.ResourceCPU:    resource.MustParse("800m"),
				corev1.ResourceMemory: resource.MustParse("512Mi"),
			},
		},
	}
	return cr
}

func (r *TestResources) NewCryostatWithReportLowResourceLimit() *model.CryostatInstance {
	cr := r.NewCryostat()
	cr.Spec.ReportOptions = &operatorv1beta2.ReportConfiguration{
		Replicas: 1,
		Resources: corev1.ResourceRequirements{
			Limits: corev1.ResourceList{
				corev1.ResourceCPU:    resource.MustParse("20m"),
				corev1.ResourceMemory: resource.MustParse("32Mi"),
			},
		},
	}
	return cr
}

func populateCryostatWithScheduling() *operatorv1beta2.SchedulingConfiguration {
	return &operatorv1beta2.SchedulingConfiguration{
		NodeSelector: map[string]string{"node": "good"},
		Affinity: &operatorv1beta2.Affinity{
			NodeAffinity: &corev1.NodeAffinity{
				RequiredDuringSchedulingIgnoredDuringExecution: &corev1.NodeSelector{
					NodeSelectorTerms: []corev1.NodeSelectorTerm{
						{
							MatchExpressions: []corev1.NodeSelectorRequirement{
								{
									Key:      "node",
									Operator: corev1.NodeSelectorOpIn,
									Values: []string{
										"good",
										"better",
									},
								},
							},
						},
					},
				},
			},
			PodAffinity: &corev1.PodAffinity{
				RequiredDuringSchedulingIgnoredDuringExecution: []corev1.PodAffinityTerm{
					{
						LabelSelector: metav1.AddLabelToSelector(&metav1.LabelSelector{},
							"pod", "good"),
						TopologyKey: "topology.kubernetes.io/zone",
					},
				},
			},
			PodAntiAffinity: &corev1.PodAntiAffinity{
				RequiredDuringSchedulingIgnoredDuringExecution: []corev1.PodAffinityTerm{
					{LabelSelector: metav1.AddLabelToSelector(&metav1.LabelSelector{},
						"pod", "bad"),
						TopologyKey: "topology.kubernetes.io/zone",
					},
				},
			},
		},
		Tolerations: []corev1.Toleration{
			{
				Key:      "node",
				Operator: corev1.TolerationOpEqual,
				Value:    "ok",
				Effect:   corev1.TaintEffectNoExecute,
			},
		},
	}

}

func (r *TestResources) NewCryostatWithScheduling() *model.CryostatInstance {
	cr := r.NewCryostat()
	cr.Spec.SchedulingOptions = populateCryostatWithScheduling()
	return cr
}

func (r *TestResources) NewCryostatWithReportsScheduling() *model.CryostatInstance {
	cr := r.NewCryostat()
	cr.Spec.ReportOptions = &operatorv1beta2.ReportConfiguration{
		Replicas:          1,
		SchedulingOptions: populateCryostatWithScheduling(),
	}

	return cr
}

func (r *TestResources) NewCryostatCertManagerDisabled() *model.CryostatInstance {
	cr := r.NewCryostat()
	certManager := false
	cr.Spec.EnableCertManager = &certManager
	return cr
}

func (r *TestResources) NewCryostatCertManagerUndefined() *model.CryostatInstance {
	cr := r.NewCryostat()
	cr.Spec.EnableCertManager = nil
	return cr
}

func (r *TestResources) NewCryostatWithResources() *model.CryostatInstance {
	cr := r.NewCryostat()
	cr.Spec.Resources = &operatorv1beta2.ResourceConfigList{
		CoreResources: corev1.ResourceRequirements{
			Limits: corev1.ResourceList{
				corev1.ResourceCPU:    resource.MustParse("500m"),
				corev1.ResourceMemory: resource.MustParse("256Mi"),
			},
			Requests: corev1.ResourceList{
				corev1.ResourceCPU:    resource.MustParse("250m"),
				corev1.ResourceMemory: resource.MustParse("128Mi"),
			},
		},
		GrafanaResources: corev1.ResourceRequirements{
			Limits: corev1.ResourceList{
				corev1.ResourceCPU:    resource.MustParse("550m"),
				corev1.ResourceMemory: resource.MustParse("512Mi"),
			},
			Requests: corev1.ResourceList{
				corev1.ResourceCPU:    resource.MustParse("128m"),
				corev1.ResourceMemory: resource.MustParse("256Mi"),
			},
		},
		DataSourceResources: corev1.ResourceRequirements{
			Limits: corev1.ResourceList{
				corev1.ResourceCPU:    resource.MustParse("600m"),
				corev1.ResourceMemory: resource.MustParse("128Mi"),
			},
			Requests: corev1.ResourceList{
				corev1.ResourceCPU:    resource.MustParse("300m"),
				corev1.ResourceMemory: resource.MustParse("64Mi"),
			},
		},
		ObjectStorageResources: corev1.ResourceRequirements{
			Limits: corev1.ResourceList{
				corev1.ResourceCPU:    resource.MustParse("600m"),
				corev1.ResourceMemory: resource.MustParse("512Mi"),
			},
			Requests: corev1.ResourceList{
				corev1.ResourceCPU:    resource.MustParse("300m"),
				corev1.ResourceMemory: resource.MustParse("512Mi"),
			},
		},
		DatabaseResources: corev1.ResourceRequirements{
			Limits: corev1.ResourceList{
				corev1.ResourceCPU:    resource.MustParse("100m"),
				corev1.ResourceMemory: resource.MustParse("256Mi"),
			},
			Requests: corev1.ResourceList{
				corev1.ResourceCPU:    resource.MustParse("50m"),
				corev1.ResourceMemory: resource.MustParse("128Mi"),
			},
		},
		AuthProxyResources: corev1.ResourceRequirements{
			Limits: corev1.ResourceList{
				corev1.ResourceCPU:    resource.MustParse("80m"),
				corev1.ResourceMemory: resource.MustParse("200Mi"),
			},
			Requests: corev1.ResourceList{
				corev1.ResourceCPU:    resource.MustParse("40m"),
				corev1.ResourceMemory: resource.MustParse("100Mi"),
			},
		},
		AgentProxyResources: corev1.ResourceRequirements{
			Limits: corev1.ResourceList{
				corev1.ResourceCPU:    resource.MustParse("60m"),
				corev1.ResourceMemory: resource.MustParse("160Mi"),
			},
			Requests: corev1.ResourceList{
				corev1.ResourceCPU:    resource.MustParse("30m"),
				corev1.ResourceMemory: resource.MustParse("80Mi"),
			},
		},
	}
	return cr
}

func (r *TestResources) NewCryostatWithLowResourceLimit() *model.CryostatInstance {
	cr := r.NewCryostat()
	cr.Spec.Resources = &operatorv1beta2.ResourceConfigList{
		CoreResources: corev1.ResourceRequirements{
			Limits: corev1.ResourceList{
				corev1.ResourceCPU:    resource.MustParse("10m"),
				corev1.ResourceMemory: resource.MustParse("32Mi"),
			},
		},
		GrafanaResources: corev1.ResourceRequirements{
			Limits: corev1.ResourceList{
				corev1.ResourceCPU:    resource.MustParse("10m"),
				corev1.ResourceMemory: resource.MustParse("32Mi"),
			},
		},
		DataSourceResources: corev1.ResourceRequirements{
			Limits: corev1.ResourceList{
				corev1.ResourceCPU:    resource.MustParse("10m"),
				corev1.ResourceMemory: resource.MustParse("32Mi"),
			},
		},
		ObjectStorageResources: corev1.ResourceRequirements{
			Limits: corev1.ResourceList{
				corev1.ResourceCPU:    resource.MustParse("40m"),
				corev1.ResourceMemory: resource.MustParse("128Mi"),
			},
		},
		DatabaseResources: corev1.ResourceRequirements{
			Limits: corev1.ResourceList{
				corev1.ResourceCPU:    resource.MustParse("10m"),
				corev1.ResourceMemory: resource.MustParse("32Mi"),
			},
		},
		AuthProxyResources: corev1.ResourceRequirements{
			Limits: corev1.ResourceList{
				corev1.ResourceCPU:    resource.MustParse("20m"),
				corev1.ResourceMemory: resource.MustParse("40Mi"),
			},
		},
		AgentProxyResources: corev1.ResourceRequirements{
			Limits: corev1.ResourceList{
				corev1.ResourceCPU:    resource.MustParse("15m"),
				corev1.ResourceMemory: resource.MustParse("45Mi"),
			},
		},
	}
	return cr
}

func (r *TestResources) NewCryostatWithBuiltInDiscoveryDisabled() *model.CryostatInstance {
	cr := r.NewCryostat()
	cr.Spec.TargetDiscoveryOptions = &operatorv1beta2.TargetDiscoveryOptions{
		DisableBuiltInDiscovery: true,
	}
	return cr
}

func (r *TestResources) NewCryostatWithDiscoveryPortConfig() *model.CryostatInstance {
	cr := r.NewCryostat()
	cr.Spec.TargetDiscoveryOptions = &operatorv1beta2.TargetDiscoveryOptions{
		DiscoveryPortNames:   []string{"custom-port-name", "another-custom-port-name"},
		DiscoveryPortNumbers: []int32{9092, 9090},
	}
	return cr
}

func (r *TestResources) NewCryostatWithBuiltInPortConfigDisabled() *model.CryostatInstance {
	cr := r.NewCryostat()
	cr.Spec.TargetDiscoveryOptions = &operatorv1beta2.TargetDiscoveryOptions{
		DisableBuiltInPortNames:   true,
		DisableBuiltInPortNumbers: true,
	}
	return cr
}

func newPVCSpec(storageClass string, storageRequest string,
	accessModes ...corev1.PersistentVolumeAccessMode) *corev1.PersistentVolumeClaimSpec {
	return &corev1.PersistentVolumeClaimSpec{
		StorageClassName: &storageClass,
		AccessModes:      accessModes,
		Resources: corev1.ResourceRequirements{
			Requests: corev1.ResourceList{
				corev1.ResourceStorage: resource.MustParse(storageRequest),
			},
		},
	}
}

func (r *TestResources) NewCryostatWithJmxCacheOptionsSpec() *model.CryostatInstance {
	cr := r.NewCryostat()
	cr.Spec.TargetConnectionCacheOptions = &operatorv1beta2.TargetConnectionCacheOptions{
		TargetCacheSize: 10,
		TargetCacheTTL:  20,
	}
	return cr
}

func (r *TestResources) NewCryostatWithReportSubprocessHeapSpec() *model.CryostatInstance {
	cr := r.NewCryostat()
	if cr.Spec.ReportOptions == nil {
		cr.Spec.ReportOptions = &operatorv1beta2.ReportConfiguration{}
	}
	cr.Spec.ReportOptions.SubProcessMaxHeapSize = 500
	return cr
}

func (r *TestResources) NewCryostatWithSecurityOptions() *model.CryostatInstance {
	cr := r.NewCryostat()
	privEscalation := true
	nonRoot := false
	runAsUser := int64(0)
	fsGroup := int64(20000)
	cr.Spec.SecurityOptions = &operatorv1beta2.SecurityOptions{
		PodSecurityContext: &corev1.PodSecurityContext{
			RunAsNonRoot: &nonRoot,
			FSGroup:      &fsGroup,
			SeccompProfile: &corev1.SeccompProfile{
				Type: corev1.SeccompProfileTypeRuntimeDefault,
			},
		},
		CoreSecurityContext: &corev1.SecurityContext{
			AllowPrivilegeEscalation: &privEscalation,
			Capabilities: &corev1.Capabilities{
				Drop: []corev1.Capability{},
			},
			RunAsUser: &runAsUser,
		},
		GrafanaSecurityContext: &corev1.SecurityContext{
			AllowPrivilegeEscalation: &privEscalation,
			Capabilities: &corev1.Capabilities{
				Drop: []corev1.Capability{},
			},
			RunAsUser: &runAsUser,
		},
		DataSourceSecurityContext: &corev1.SecurityContext{
			AllowPrivilegeEscalation: &privEscalation,
			Capabilities: &corev1.Capabilities{
				Drop: []corev1.Capability{},
			},
			RunAsUser: &runAsUser,
		},
		StorageSecurityContext: &corev1.SecurityContext{
			AllowPrivilegeEscalation: &privEscalation,
			Capabilities: &corev1.Capabilities{
				Drop: []corev1.Capability{},
			},
			RunAsUser: &runAsUser,
		},
		DatabaseSecurityContext: &corev1.SecurityContext{
			AllowPrivilegeEscalation: &privEscalation,
			Capabilities: &corev1.Capabilities{
				Drop: []corev1.Capability{},
			},
			RunAsUser: &runAsUser,
		},
		AuthProxySecurityContext: &corev1.SecurityContext{
			AllowPrivilegeEscalation: &privEscalation,
			Capabilities: &corev1.Capabilities{
				Drop: []corev1.Capability{},
			},
			RunAsUser: &runAsUser,
		},
		AgentProxySecurityContext: &corev1.SecurityContext{
			AllowPrivilegeEscalation: &privEscalation,
			Capabilities: &corev1.Capabilities{
				Drop: []corev1.Capability{},
			},
			RunAsUser: &runAsUser,
		},
	}
	return cr
}

func (r *TestResources) NewCryostatWithReportSecurityOptions() *model.CryostatInstance {
	cr := r.NewCryostat()
	nonRoot := true
	privEscalation := false
	runAsUser := int64(1002)
	if cr.Spec.ReportOptions == nil {
		cr.Spec.ReportOptions = &operatorv1beta2.ReportConfiguration{}
	}
	cr.Spec.ReportOptions.SecurityOptions = &operatorv1beta2.ReportsSecurityOptions{
		PodSecurityContext: &corev1.PodSecurityContext{
			RunAsNonRoot: &nonRoot,
			SeccompProfile: &corev1.SeccompProfile{
				Type: corev1.SeccompProfileTypeRuntimeDefault,
			},
		},
		ReportsSecurityContext: &corev1.SecurityContext{
			AllowPrivilegeEscalation: &privEscalation,
			RunAsUser:                &runAsUser,
			Capabilities: &corev1.Capabilities{
				Drop: []corev1.Capability{"ALL"},
			},
		},
	}
	return cr
}

var providedDatabaseSecretName string = "credentials-database-secret"

func (r *TestResources) NewCryostatWithDatabaseSecretProvided() *model.CryostatInstance {
	cr := r.NewCryostat()
	cr.Spec.DatabaseOptions = &operatorv1beta2.DatabaseOptions{
		SecretName: &providedDatabaseSecretName,
	}
	return cr
}

func (r *TestResources) NewCryostatWithAdditionalMetadata() *model.CryostatInstance {
	cr := r.NewCryostat()
	cr.Spec.OperandMetadata = &operatorv1beta2.OperandMetadata{
		DeploymentMetadata: &operatorv1beta2.ResourceMetadata{
			Labels: map[string]string{
				"myDeploymentExtraLabel":       "myDeploymentLabel",
				"mySecondDeploymentExtraLabel": "mySecondDeploymentLabel",
				// below, labels that should be discarded as overriden by the default
				"app":                    "myApp",
				"component":              "myComponent",
				"kind":                   "myKind",
				"app.kubernetes.io/name": "myName",
			},
			Annotations: map[string]string{
				"myDeploymentExtraAnnotation":       "myDeploymentAnnotation",
				"mySecondDeploymentExtraAnnotation": "mySecondDeploymentAnnotation",
				// below, annotation that should be discarded as overriden by the default
				"app.openshift.io/connects-to": "connectToMe",
			},
		},
		PodMetadata: &operatorv1beta2.ResourceMetadata{
			Labels: map[string]string{
				"myPodExtraLabel":       "myPodLabel",
				"myPodSecondExtraLabel": "myPodSecondLabel",
				// below, labels that should be discarded as overriden by the default
				"app":       "myApp",
				"component": "myComponent",
				"kind":      "myKind",
			},
			Annotations: map[string]string{
				"myPodExtraAnnotation":       "myPodAnnotation",
				"mySecondPodExtraAnnotation": "mySecondPodAnnotation",
			},
		},
	}
	return cr
}

func (r *TestResources) NewCryostatService() *corev1.Service {
	return &corev1.Service{
		ObjectMeta: metav1.ObjectMeta{
			Name:      r.Name,
			Namespace: r.Namespace,
			Labels: map[string]string{
				"app":       r.Name,
				"component": "cryostat",
			},
		},
		Spec: corev1.ServiceSpec{
			Type: corev1.ServiceTypeClusterIP,
			Selector: map[string]string{
				"app":       r.Name,
				"component": "cryostat",
			},
			Ports: []corev1.ServicePort{
				{
					Name:       "http",
					Port:       4180,
					TargetPort: intstr.FromInt(4180),
				},
			},
		},
	}
}

func (r *TestResources) NewReportsService() *corev1.Service {
	return &corev1.Service{
		ObjectMeta: metav1.ObjectMeta{
			Name:      r.Name + "-reports",
			Namespace: r.Namespace,
			Labels: map[string]string{
				"app":       r.Name,
				"component": "reports",
			},
		},
		Spec: corev1.ServiceSpec{
			Type: corev1.ServiceTypeClusterIP,
			Selector: map[string]string{
				"app":       r.Name,
				"component": "reports",
			},
			Ports: []corev1.ServicePort{
				{
					Name:       "http",
					Port:       10000,
					TargetPort: intstr.FromInt(10000),
				},
			},
		},
	}
}

func (r *TestResources) NewAgentProxyService() *corev1.Service {
	return &corev1.Service{
		ObjectMeta: metav1.ObjectMeta{
			Name:      r.Name + "-agent",
			Namespace: r.Namespace,
			Labels: map[string]string{
				"app":       r.Name,
				"component": "cryostat",
			},
		},
		Spec: corev1.ServiceSpec{
			Type: corev1.ServiceTypeClusterIP,
			Selector: map[string]string{
				"app":       r.Name,
				"component": "cryostat",
			},
			Ports: []corev1.ServicePort{
				{
					Name:       "http",
<<<<<<< HEAD
					Port:       10001,
					TargetPort: intstr.FromInt(10001),
				},
			},
		},
	}
}

func (r *TestResources) NewDatabaseService() *corev1.Service {
	c := true
	return &corev1.Service{
		ObjectMeta: metav1.ObjectMeta{
			Name:      r.Name + "-database",
			Namespace: r.Namespace,
			OwnerReferences: []metav1.OwnerReference{
				{
					APIVersion: operatorv1beta2.GroupVersion.String(),
					Kind:       "Cryostat",
					Name:       r.Name + "-database",
					UID:        "",
					Controller: &c,
				},
			},
			Labels: map[string]string{
				"app":       r.Name,
				"component": "database",
			},
		},
		Spec: corev1.ServiceSpec{
			Type: corev1.ServiceTypeClusterIP,
			Selector: map[string]string{
				"app":       r.Name,
				"component": "database",
			},
			Ports: []corev1.ServicePort{
				{
					Name:       "http",
					Port:       5432,
					TargetPort: intstr.FromInt(5432),
				},
			},
		},
	}
}

func (r *TestResources) NewStorageService() *corev1.Service {
	c := true
	return &corev1.Service{
		ObjectMeta: metav1.ObjectMeta{
			Name:      r.Name + "-storage",
			Namespace: r.Namespace,
			OwnerReferences: []metav1.OwnerReference{
				{
					APIVersion: operatorv1beta2.GroupVersion.String(),
					Kind:       "Cryostat",
					Name:       r.Name + "-storage",
					UID:        "",
					Controller: &c,
				},
			},
			Labels: map[string]string{
				"app":       r.Name,
				"component": "storage",
			},
		},
		Spec: corev1.ServiceSpec{
			Type: corev1.ServiceTypeClusterIP,
			Selector: map[string]string{
				"app":       r.Name,
				"component": "storage",
			},
			Ports: []corev1.ServicePort{
				{
					Name:       "http",
					Port:       8333,
					TargetPort: intstr.FromInt(8333),
				},
			},
		},
	}
}

func (r *TestResources) NewReportsService() *corev1.Service {
	c := true
	return &corev1.Service{
		ObjectMeta: metav1.ObjectMeta{
			Name:      r.Name + "-reports",
			Namespace: r.Namespace,
			OwnerReferences: []metav1.OwnerReference{
				{
					APIVersion: operatorv1beta2.GroupVersion.String(),
					Kind:       "Cryostat",
					Name:       r.Name + "-reports",
					UID:        "",
					Controller: &c,
				},
			},
			Labels: map[string]string{
				"app":       r.Name,
				"component": "reports",
			},
		},
		Spec: corev1.ServiceSpec{
			Type: corev1.ServiceTypeClusterIP,
			Selector: map[string]string{
				"app":       r.Name,
				"component": "reports",
			},
			Ports: []corev1.ServicePort{
				{
					Name:       "http",
					Port:       10000,
					TargetPort: intstr.FromInt(10000),
=======
					Port:       8282,
					TargetPort: intstr.FromInt(8282),
>>>>>>> 0ec9a84f
				},
			},
		},
	}
}

func (r *TestResources) NewCustomizedCoreService() *corev1.Service {
	svc := r.NewCryostatService()
	svc.Spec.Type = corev1.ServiceTypeNodePort
	svc.Spec.Ports[0].Port = 8080
	svc.Annotations = map[string]string{
		"my/custom": "annotation",
	}
	svc.Labels = map[string]string{
		"app":       r.Name,
		"component": "cryostat",
		"my":        "label",
	}
	return svc
}

func (r *TestResources) NewCustomizedReportsService() *corev1.Service {
	svc := r.NewReportsService()
	svc.Spec.Type = corev1.ServiceTypeNodePort
	svc.Spec.Ports[0].Port = 13161
	svc.Annotations = map[string]string{
		"my/custom": "annotation",
	}
	svc.Labels = map[string]string{
		"app":       r.Name,
		"component": "reports",
		"my":        "label",
	}
	return svc
}

func (r *TestResources) NewCustomizedAgentService() *corev1.Service {
	svc := r.NewAgentProxyService()
	svc.Spec.Type = corev1.ServiceTypeNodePort
	svc.Spec.Ports[0].Port = 8080
	svc.Annotations = map[string]string{
		"my/custom": "annotation",
	}
	svc.Labels = map[string]string{
		"app":       r.Name,
		"component": "cryostat",
		"my":        "label",
	}
	return svc
}

func (r *TestResources) NewTestService() *corev1.Service {
	return &corev1.Service{
		ObjectMeta: metav1.ObjectMeta{
			Name:      "test-svc",
			Namespace: r.Namespace,
		},
		Spec: corev1.ServiceSpec{
			ClusterIP: "1.2.3.4",
			Ports: []corev1.ServicePort{
				{
					Name: "test",
					Port: 4180,
				},
			},
		},
	}
}

func (r *TestResources) NewCACertSecret(ns string) *corev1.Secret {
	return &corev1.Secret{
		ObjectMeta: metav1.ObjectMeta{
			Name:      r.getClusterUniqueNameForCA(),
			Namespace: ns,
			Labels: map[string]string{
				"operator.cryostat.io/name":      r.Name,
				"operator.cryostat.io/namespace": r.Namespace,
			},
		},
		Type: corev1.SecretTypeOpaque,
		Data: map[string][]byte{
			corev1.TLSCertKey: []byte(r.Name + "-ca-bytes"),
		},
	}
}

func (r *TestResources) NewAgentCertSecret(ns string) *corev1.Secret {
	name := r.getClusterUniqueNameForAgent(ns)
	return &corev1.Secret{
		ObjectMeta: metav1.ObjectMeta{
			Name:      name,
			Namespace: r.Namespace,
		},
		Data: map[string][]byte{
			corev1.TLSPrivateKeyKey: []byte(name + "-key"),
			corev1.TLSCertKey:       []byte(name + "-bytes"),
		},
	}
}

func (r *TestResources) NewAgentCertSecretCopy(ns string) *corev1.Secret {
	secret := r.NewAgentCertSecret(ns)
	secret.Labels = map[string]string{
		"operator.cryostat.io/name":      r.Name,
		"operator.cryostat.io/namespace": r.Namespace,
	}
	secret.Namespace = ns
	return secret
}

func (r *TestResources) NewDatabaseSecret() *corev1.Secret {
	return &corev1.Secret{
		ObjectMeta: metav1.ObjectMeta{
			Name:      r.Name + "-db",
			Namespace: r.Namespace,
		},
		StringData: map[string]string{
			"CONNECTION_KEY": "connection_key",
			"ENCRYPTION_KEY": "encryption_key",
		},
		Immutable: &[]bool{true}[0],
	}
}

func (r *TestResources) NewCustomDatabaseSecret() *corev1.Secret {
	return &corev1.Secret{
		ObjectMeta: metav1.ObjectMeta{
			Name:      providedDatabaseSecretName,
			Namespace: r.Namespace,
		},
		StringData: map[string]string{
			"CONNECTION_KEY": "custom-connection_database",
			"ENCRYPTION_KEY": "custom-encryption_key",
		},
	}
}

func (r *TestResources) NewStorageSecret() *corev1.Secret {
	return &corev1.Secret{
		ObjectMeta: metav1.ObjectMeta{
			Name:      r.Name + "-storage",
			Namespace: r.Namespace,
		},
		StringData: map[string]string{
			"SECRET_KEY": "object_storage",
		},
	}
}

func (r *TestResources) OtherDatabaseSecret() *corev1.Secret {
	return &corev1.Secret{
		ObjectMeta: metav1.ObjectMeta{
			Name:      r.Name + "-db",
			Namespace: r.Namespace,
		},
		StringData: map[string]string{
			"CONNECTION_KEY": "other-pass",
			"ENCRYPTION_KEY": "other-key",
		},
	}
}

func (r *TestResources) NewKeystoreSecret() *corev1.Secret {
	return &corev1.Secret{
		ObjectMeta: metav1.ObjectMeta{
			Name:      r.Name + "-keystore",
			Namespace: r.Namespace,
		},
		StringData: map[string]string{
			"KEYSTORE_PASS": "keystore",
		},
	}
}

func (r *TestResources) NewTestCertSecret(name string) *corev1.Secret {
	return &corev1.Secret{
		ObjectMeta: metav1.ObjectMeta{
			Name:      name,
			Namespace: r.Namespace,
		},
		Data: map[string][]byte{
			corev1.TLSCertKey: []byte(name + "-bytes"),
		},
	}
}

func (r *TestResources) NewCryostatCert() *certv1.Certificate {
	return &certv1.Certificate{
		ObjectMeta: metav1.ObjectMeta{
			Name:      r.Name,
			Namespace: r.Namespace,
		},
		Spec: certv1.CertificateSpec{
			CommonName: fmt.Sprintf(r.Name+".%s.svc", r.Namespace),
			DNSNames: []string{
				r.Name,
				fmt.Sprintf(r.Name+".%s.svc", r.Namespace),
				fmt.Sprintf(r.Name+".%s.svc.cluster.local", r.Namespace),
			},
			SecretName: r.Name + "-tls",
			Keystores: &certv1.CertificateKeystores{
				PKCS12: &certv1.PKCS12Keystore{
					Create: true,
					PasswordSecretRef: certMeta.SecretKeySelector{
						LocalObjectReference: certMeta.LocalObjectReference{
							Name: r.Name + "-keystore",
						},
						Key: "KEYSTORE_PASS",
					},
				},
			},
			IssuerRef: certMeta.ObjectReference{
				Name: r.Name + "-ca",
			},
			Usages: []certv1.KeyUsage{
				certv1.UsageDigitalSignature,
				certv1.UsageKeyEncipherment,
				certv1.UsageServerAuth,
				certv1.UsageClientAuth,
			},
		},
	}
}

func (r *TestResources) NewReportsCert() *certv1.Certificate {
	return &certv1.Certificate{
		ObjectMeta: metav1.ObjectMeta{
			Name:      r.Name + "-reports",
			Namespace: r.Namespace,
		},
		Spec: certv1.CertificateSpec{
			CommonName: fmt.Sprintf(r.Name+"-reports.%s.svc", r.Namespace),
			DNSNames: []string{
				r.Name + "-reports",
				fmt.Sprintf(r.Name+"-reports.%s.svc", r.Namespace),
				fmt.Sprintf(r.Name+"-reports.%s.svc.cluster.local", r.Namespace),
			},
			SecretName: r.Name + "-reports-tls",
			IssuerRef: certMeta.ObjectReference{
				Name: r.Name + "-ca",
			},
			Usages: []certv1.KeyUsage{
				certv1.UsageDigitalSignature,
				certv1.UsageKeyEncipherment,
				certv1.UsageServerAuth,
			},
		},
	}
}

<<<<<<< HEAD
/**
func (r *TestResources) NewDatabaseCert() *certv1.Certificate {
	return &certv1.Certificate{
		ObjectMeta: metav1.ObjectMeta{
			Name:      r.Name + "-database",
			Namespace: r.Namespace,
		},
		Spec: certv1.CertificateSpec{
			CommonName: fmt.Sprintf(r.Name+"-database.%s.svc", r.Namespace),
			DNSNames: []string{
				r.Name + "-database",
				fmt.Sprintf(r.Name+"-database.%s.svc", r.Namespace),
				fmt.Sprintf(r.Name+"-database.%s.svc.cluster.local", r.Namespace),
			},
			SecretName: r.Name + "-database-tls",
=======
func (r *TestResources) NewAgentProxyCert() *certv1.Certificate {
	return &certv1.Certificate{
		ObjectMeta: metav1.ObjectMeta{
			Name:      r.Name + "-agent-proxy",
			Namespace: r.Namespace,
		},
		Spec: certv1.CertificateSpec{
			CommonName: fmt.Sprintf(r.Name+"-agent.%s.svc", r.Namespace),
			DNSNames: []string{
				r.Name + "-agent",
				fmt.Sprintf(r.Name+"-agent.%s.svc", r.Namespace),
				fmt.Sprintf(r.Name+"-agent.%s.svc.cluster.local", r.Namespace),
			},
			SecretName: r.Name + "-agent-tls",
>>>>>>> 0ec9a84f
			IssuerRef: certMeta.ObjectReference{
				Name: r.Name + "-ca",
			},
			Usages: []certv1.KeyUsage{
				certv1.UsageDigitalSignature,
				certv1.UsageKeyEncipherment,
				certv1.UsageServerAuth,
			},
		},
	}
}

<<<<<<< HEAD
func (r *TestResources) NewStorageCert() *certv1.Certificate {
	return &certv1.Certificate{
		ObjectMeta: metav1.ObjectMeta{
			Name:      r.Name + "-storage",
			Namespace: r.Namespace,
		},
		Spec: certv1.CertificateSpec{
			CommonName: fmt.Sprintf(r.Name+"-storage.%s.svc", r.Namespace),
			DNSNames: []string{
				r.Name + "-storage",
				fmt.Sprintf(r.Name+"-storage.%s.svc", r.Namespace),
				fmt.Sprintf(r.Name+"-storage.%s.svc.cluster.local", r.Namespace),
			},
			SecretName: r.Name + "-storage-tls",
			IssuerRef: certMeta.ObjectReference{
				Name: r.Name + "-ca",
			},
			Usages: []certv1.KeyUsage{
				certv1.UsageDigitalSignature,
				certv1.UsageKeyEncipherment,
				certv1.UsageServerAuth,
			},
		},
	}
}**/

=======
>>>>>>> 0ec9a84f
func (r *TestResources) NewCACert() *certv1.Certificate {
	return &certv1.Certificate{
		ObjectMeta: metav1.ObjectMeta{
			Name:      r.Name + "-ca",
			Namespace: r.Namespace,
		},
		Spec: certv1.CertificateSpec{
			CommonName: fmt.Sprintf("ca.%s.cert-manager", r.Name),
			SecretName: r.getClusterUniqueNameForCA(),
			IssuerRef: certMeta.ObjectReference{
				Name: r.Name + "-self-signed",
			},
			IsCA: true,
		},
	}
}

func (r *TestResources) NewAgentCert(namespace string) *certv1.Certificate {
	name := r.getClusterUniqueNameForAgent(namespace)
	return &certv1.Certificate{
		ObjectMeta: metav1.ObjectMeta{
			Name:      name,
			Namespace: r.Namespace,
		},
		Spec: certv1.CertificateSpec{
			CommonName: fmt.Sprintf("*.%s.pod", namespace),
			DNSNames: []string{
				fmt.Sprintf("*.%s.pod", namespace),
			},
			SecretName: name,
			IssuerRef: certMeta.ObjectReference{
				Name: r.Name + "-ca",
			},
			Usages: []certv1.KeyUsage{
				certv1.UsageDigitalSignature,
				certv1.UsageKeyEncipherment,
				certv1.UsageServerAuth,
				certv1.UsageClientAuth,
			},
		},
	}
}

func (r *TestResources) NewSelfSignedIssuer() *certv1.Issuer {
	return &certv1.Issuer{
		ObjectMeta: metav1.ObjectMeta{
			Name:      r.Name + "-self-signed",
			Namespace: r.Namespace,
		},
		Spec: certv1.IssuerSpec{
			IssuerConfig: certv1.IssuerConfig{
				SelfSigned: &certv1.SelfSignedIssuer{},
			},
		},
	}
}

func (r *TestResources) NewCryostatCAIssuer() *certv1.Issuer {
	return &certv1.Issuer{
		ObjectMeta: metav1.ObjectMeta{
			Name:      r.Name + "-ca",
			Namespace: r.Namespace,
		},
		Spec: certv1.IssuerSpec{
			IssuerConfig: certv1.IssuerConfig{
				CA: &certv1.CAIssuer{
					SecretName: r.getClusterUniqueNameForCA(),
				},
			},
		},
	}
}

func (r *TestResources) OtherCAIssuer() *certv1.Issuer {
	return &certv1.Issuer{
		ObjectMeta: metav1.ObjectMeta{
			Name:      r.Name + "-ca",
			Namespace: r.Namespace,
		},
		Spec: certv1.IssuerSpec{
			IssuerConfig: certv1.IssuerConfig{
				CA: &certv1.CAIssuer{
					SecretName: r.Name + "-ca",
				},
			},
		},
	}
}

func (r *TestResources) newPVC(spec *corev1.PersistentVolumeClaimSpec, labels map[string]string,
	annotations map[string]string, name string) *corev1.PersistentVolumeClaim {
	return &corev1.PersistentVolumeClaim{
		ObjectMeta: metav1.ObjectMeta{
			Name:        name,
			Namespace:   r.Namespace,
			Annotations: annotations,
			Labels:      labels,
		},
		Spec: *spec,
	}
}

func (r *TestResources) NewDefaultPVC() *corev1.PersistentVolumeClaim {
	return r.newPVC(&corev1.PersistentVolumeClaimSpec{
		AccessModes: []corev1.PersistentVolumeAccessMode{corev1.ReadWriteOnce},
		Resources: corev1.ResourceRequirements{
			Requests: corev1.ResourceList{
				corev1.ResourceStorage: resource.MustParse("500Mi"),
			},
		},
	}, map[string]string{
		"app": r.Name,
	}, nil, r.Name)
}

func (r *TestResources) NewDatabasePVC() *corev1.PersistentVolumeClaim {
	return r.newPVC(&corev1.PersistentVolumeClaimSpec{
		AccessModes: []corev1.PersistentVolumeAccessMode{corev1.ReadWriteOnce},
		Resources: corev1.ResourceRequirements{
			Requests: corev1.ResourceList{
				corev1.ResourceStorage: resource.MustParse("500Mi"),
			},
		},
	}, map[string]string{
		"app": r.Name,
	}, nil, r.Name+"-database")
}

func (r *TestResources) NewStoragePVC() *corev1.PersistentVolumeClaim {
	return r.newPVC(&corev1.PersistentVolumeClaimSpec{
		AccessModes: []corev1.PersistentVolumeAccessMode{corev1.ReadWriteOnce},
		Resources: corev1.ResourceRequirements{
			Requests: corev1.ResourceList{
				corev1.ResourceStorage: resource.MustParse("500Mi"),
			},
		},
	}, map[string]string{
		"app": r.Name,
	}, nil, r.Name+"-storage")
}

func (r *TestResources) NewCustomPVC() *corev1.PersistentVolumeClaim {
	storageClass := "cool-storage"
	return r.newPVC(&corev1.PersistentVolumeClaimSpec{
		StorageClassName: &storageClass,
		AccessModes:      []corev1.PersistentVolumeAccessMode{corev1.ReadWriteMany},
		Resources: corev1.ResourceRequirements{
			Requests: corev1.ResourceList{
				corev1.ResourceStorage: resource.MustParse("10Gi"),
			},
		},
	}, map[string]string{
		"my":  "label",
		"app": r.Name,
	}, map[string]string{
		"my/custom": "annotation",
	}, r.Name)
}

func (r *TestResources) NewCustomPVCSomeDefault() *corev1.PersistentVolumeClaim {
	storageClass := ""
	return r.newPVC(&corev1.PersistentVolumeClaimSpec{
		StorageClassName: &storageClass,
		AccessModes:      []corev1.PersistentVolumeAccessMode{corev1.ReadWriteOnce},
		Resources: corev1.ResourceRequirements{
			Requests: corev1.ResourceList{
				corev1.ResourceStorage: resource.MustParse("1Gi"),
			},
		},
	}, map[string]string{
		"app": r.Name,
	}, nil, r.Name)
}

func (r *TestResources) NewDefaultPVCWithLabel() *corev1.PersistentVolumeClaim {
	return r.newPVC(&corev1.PersistentVolumeClaimSpec{
		AccessModes: []corev1.PersistentVolumeAccessMode{corev1.ReadWriteOnce},
		Resources: corev1.ResourceRequirements{
			Requests: corev1.ResourceList{
				corev1.ResourceStorage: resource.MustParse("500Mi"),
			},
		},
	}, map[string]string{
		"app": r.Name,
		"my":  "label",
	}, nil, r.Name)
}

func (r *TestResources) NewDefaultEmptyDir() *corev1.EmptyDirVolumeSource {
	sizeLimit := resource.MustParse("0")
	return &corev1.EmptyDirVolumeSource{
		SizeLimit: &sizeLimit,
	}
}

func (r *TestResources) NewEmptyDirWithSpec() *corev1.EmptyDirVolumeSource {
	sizeLimit := resource.MustParse("200Mi")
	return &corev1.EmptyDirVolumeSource{
		Medium:    "Memory",
		SizeLimit: &sizeLimit,
	}
}

func (r *TestResources) NewCorePorts() []corev1.ContainerPort {
	return []corev1.ContainerPort{
		{
			ContainerPort: 8181,
		},
	}
}

func (r *TestResources) NewGrafanaPorts() []corev1.ContainerPort {
	return []corev1.ContainerPort{
		{
			ContainerPort: 3000,
		},
	}
}

func (r *TestResources) NewDatasourcePorts() []corev1.ContainerPort {
	return []corev1.ContainerPort{
		{
			ContainerPort: 8989,
		},
	}
}

func (r *TestResources) NewReportsPorts() []corev1.ContainerPort {
	return []corev1.ContainerPort{
		{
			ContainerPort: 10000,
		},
	}
}

func (r *TestResources) NewStoragePorts() []corev1.ContainerPort {
	return []corev1.ContainerPort{
		{
			ContainerPort: 8333,
		},
	}
}

func (r *TestResources) NewDatabasePorts() []corev1.ContainerPort {
	return []corev1.ContainerPort{
		{
			ContainerPort: 5432,
		},
	}
}

func (r *TestResources) NewAuthProxyPorts() []corev1.ContainerPort {
	return []corev1.ContainerPort{
		{
			ContainerPort: 4180,
		},
	}
}

func (r *TestResources) NewAgentProxyPorts() []corev1.ContainerPort {
	return []corev1.ContainerPort{
		{
			ContainerPort: 8281,
		},
		{
			ContainerPort: 8282,
		},
	}
}

func (r *TestResources) NewCoreEnvironmentVariables(reportsUrl string, ingress bool,
	emptyDir bool, hasPortConfig bool, builtInDiscoveryDisabled bool, builtInPortConfigDisabled bool, dbSecretProvided bool) []corev1.EnvVar {
	envs := []corev1.EnvVar{
		{
			Name:  "QUARKUS_HTTP_HOST",
			Value: "localhost",
		},
		{
			Name:  "QUARKUS_HTTP_PORT",
			Value: "8181",
		},
		{
			Name:  "QUARKUS_HTTP_PROXY_PROXY_ADDRESS_FORWARDING",
			Value: "true",
		},
		{
			Name:  "QUARKUS_HTTP_PROXY_ALLOW_X_FORWARDED",
			Value: "true",
		},
		{
			Name:  "QUARKUS_HTTP_PROXY_ENABLE_FORWARDED_HOST",
			Value: "true",
		},
		{
			Name:  "QUARKUS_HTTP_PROXY_ENABLE_FORWARDED_PREFIX",
			Value: "true",
		},
		{
			Name:  "QUARKUS_HIBERNATE_ORM_DATABASE_GENERATION",
			Value: "none",
		},
		{
			Name:  "QUARKUS_HIBERNATE_ORM_SQL_LOAD_SCRIPT",
			Value: "no-file",
		},
		{
			Name:  "QUARKUS_DATASOURCE_USERNAME",
			Value: "cryostat",
		},
		{
			Name:  "QUARKUS_DATASOURCE_JDBC_URL",
			Value: fmt.Sprintf("jdbc:postgresql://%s-database.%s.svc.cluster.local:5432/cryostat", r.Name, r.Namespace),
		},
		{
			Name:  "STORAGE_BUCKETS_ARCHIVE_NAME",
			Value: "archivedrecordings",
		},
		{
			Name:  "QUARKUS_S3_ENDPOINT_OVERRIDE",
			Value: fmt.Sprintf("https://%s-storage.%s.svc.cluster.local:8333", r.Name, r.Namespace),
		},
		{
			Name:  "QUARKUS_S3_PATH_STYLE_ACCESS",
			Value: "true",
		},
		{
			Name:  "QUARKUS_S3_AWS_REGION",
			Value: "us-east-1",
		},
		{
			Name:  "QUARKUS_S3_AWS_CREDENTIALS_TYPE",
			Value: "static",
		},
		{
			Name:  "QUARKUS_S3_CREDENTIALS_STATIC_PROVIDER_ACCESS_KEY_ID",
			Value: "cryostat",
		},
		{
			Name:  "AWS_ACCESS_KEY_ID",
			Value: "$(QUARKUS_S3_AWS_CREDENTIALS_STATIC_PROVIDER_ACCESS_KEY_ID)",
		},
		{
			Name:  "CRYOSTAT_CONFIG_PATH",
			Value: "/opt/cryostat.d/conf.d",
		},
		{
			Name:  "CRYOSTAT_TEMPLATE_PATH",
			Value: "/opt/cryostat.d/templates.d",
		},
		{
			Name:  "CRYOSTAT_CONNECTIONS_MAX_OPEN",
			Value: "-1",
		},
		{
			Name:  "CRYOSTAT_CONNECTIONS_TTL",
			Value: "10",
		},
		{
			Name:  "CRYOSTAT_DISCOVERY_KUBERNETES_NAMESPACES",
			Value: strings.Join(r.TargetNamespaces, ","),
		},
		{
			Name:  "GRAFANA_DATASOURCE_URL",
			Value: "http://127.0.0.1:8989",
		},
		{
			Name:  "QUARKUS_S3_AWS_CREDENTIALS_STATIC_PROVIDER_ACCESS_KEY_ID",
			Value: "cryostat",
		},
		{
			Name:  "AWS_SECRET_ACCESS_KEY",
			Value: "$(QUARKUS_S3_AWS_CREDENTIALS_STATIC_PROVIDER_SECRET_ACCESS_KEY)",
		},
	}

	envs = append(envs, r.NewTargetDiscoveryEnvVars(hasPortConfig, builtInDiscoveryDisabled, builtInPortConfigDisabled)...)

	optional := false
	secretName := r.NewDatabaseSecret().Name
	if dbSecretProvided {
		secretName = providedDatabaseSecretName
	}
	envs = append(envs, corev1.EnvVar{
		Name: "QUARKUS_DATASOURCE_PASSWORD",
		ValueFrom: &corev1.EnvVarSource{
			SecretKeyRef: &corev1.SecretKeySelector{
				LocalObjectReference: corev1.LocalObjectReference{
					Name: secretName,
				},
				Key:      "CONNECTION_KEY",
				Optional: &optional,
			},
		},
	},
	)

	secretName = r.NewStorageSecret().Name
	envs = append(envs, corev1.EnvVar{
		Name: "QUARKUS_S3_AWS_CREDENTIALS_STATIC_PROVIDER_SECRET_ACCESS_KEY",
		ValueFrom: &corev1.EnvVarSource{
			SecretKeyRef: &corev1.SecretKeySelector{
				LocalObjectReference: corev1.LocalObjectReference{
					Name: secretName,
				},
				Key:      "SECRET_KEY",
				Optional: &optional,
			},
		},
	},
	)

	if r.OpenShift || ingress {
		envs = append(envs, r.newNetworkEnvironmentVariables()...)
	}

	if reportsUrl != "" {
		envs = append(envs,
			corev1.EnvVar{
				Name:  "CRYOSTAT_SERVICES_REPORTS_URL",
				Value: reportsUrl,
			})
	}

	if len(r.InsightsURL) > 0 {
		envs = append(envs,
			corev1.EnvVar{
				Name:  "INSIGHTS_PROXY",
				Value: r.InsightsURL,
			})
	}
	return envs
}

func (r *TestResources) newNetworkEnvironmentVariables() []corev1.EnvVar {
	envs := []corev1.EnvVar{
		{
			Name:  "GRAFANA_DASHBOARD_URL",
			Value: "http://localhost:3000",
		},
		{
			Name:  "GRAFANA_DASHBOARD_EXT_URL",
			Value: "/grafana/",
		},
	}
	return envs
}

func (r *TestResources) NewGrafanaEnvironmentVariables() []corev1.EnvVar {
	envs := []corev1.EnvVar{
		{
			Name:  "JFR_DATASOURCE_URL",
			Value: "http://127.0.0.1:8989",
		},
		{
			Name:      "GF_AUTH_ANONYMOUS_ENABLED",
			Value:     "true",
			ValueFrom: nil,
		},
		{
			Name:      "GF_SERVER_DOMAIN",
			Value:     "localhost",
			ValueFrom: nil,
		},
		{
			Name:      "GF_SERVER_SERVE_FROM_SUB_PATH",
			Value:     "true",
			ValueFrom: nil,
		},
		{
			Name:  "GF_SERVER_ROOT_URL",
			Value: "http://localhost:4180/grafana/",
		},
	}
	return envs
}

func (r *TestResources) NewDatasourceEnvironmentVariables() []corev1.EnvVar {
	return []corev1.EnvVar{
		{
			Name:  "QUARKUS_HTTP_HOST",
			Value: "127.0.0.1",
		},
		{
			Name:  "QUARKUS_HTTP_PORT",
			Value: "8989",
		},
	}
}

func (r *TestResources) NewReportsEnvironmentVariables(resources *corev1.ResourceRequirements) []corev1.EnvVar {
	cpus := resources.Requests.Cpu().Value()
	if limit := resources.Limits; limit != nil {
		if cpu := limit.Cpu(); limit != nil {
			cpus = cpu.Value()
		}
	}
	opts := fmt.Sprintf("-XX:+PrintCommandLineFlags -XX:ActiveProcessorCount=%d -Dorg.openjdk.jmc.flightrecorder.parser.singlethreaded=%t", cpus, cpus < 2)
	envs := []corev1.EnvVar{
		{
			Name:  "QUARKUS_HTTP_HOST",
			Value: "0.0.0.0",
		},
		{
			Name:  "JAVA_OPTS",
			Value: opts,
		},
	}
	if r.TLS {
		envs = append(envs, corev1.EnvVar{
			Name:  "QUARKUS_HTTP_SSL_PORT",
			Value: "10000",
		}, corev1.EnvVar{
			Name:  "QUARKUS_HTTP_SSL_CERTIFICATE_KEY_FILES",
			Value: fmt.Sprintf("/var/run/secrets/operator.cryostat.io/%s-reports-tls/tls.key", r.Name),
		}, corev1.EnvVar{
			Name:  "QUARKUS_HTTP_SSL_CERTIFICATE_FILES",
			Value: fmt.Sprintf("/var/run/secrets/operator.cryostat.io/%s-reports-tls/tls.crt", r.Name),
		}, corev1.EnvVar{
			Name:  "QUARKUS_HTTP_INSECURE_REQUESTS",
			Value: "disabled",
		})
	} else {
		envs = append(envs, corev1.EnvVar{
			Name:  "QUARKUS_HTTP_PORT",
			Value: "10000",
		})
	}
	return envs
}

func (r *TestResources) NewStorageEnvironmentVariables() []corev1.EnvVar {
	envs := []corev1.EnvVar{
		{
			Name:  "CRYOSTAT_BUCKETS",
			Value: "archivedrecordings,archivedreports,eventtemplates,probes",
		},
		{
			Name:  "CRYOSTAT_ACCESS_KEY",
			Value: "cryostat",
		},
		{
			Name:  "DATA_DIR",
			Value: "/data",
		},
		{
			Name:  "IP_BIND",
			Value: "0.0.0.0",
		},
		{
			Name:  "REST_ENCRYPTION_ENABLE",
			Value: "1",
		},
		{
			Name: "CRYOSTAT_SECRET_KEY",
			ValueFrom: &corev1.EnvVarSource{
				SecretKeyRef: &corev1.SecretKeySelector{
					LocalObjectReference: corev1.LocalObjectReference{
						Name: r.Name + "-storage",
					},
					Key:      "SECRET_KEY",
					Optional: &[]bool{false}[0],
				},
			},
		},
	}
	/**
	if r.TLS {
		envs = append(envs, corev1.EnvVar{
			Name:  "S3_PORT_HTTPS",
			Value: "8333",
		}, corev1.EnvVar{
			Name:  "S3_KEY_FILE",
			Value: fmt.Sprintf("/var/run/secrets/operator.cryostat.io/%s-storage-tls/tls.key", r.Name),
		}, corev1.EnvVar{
			Name:  "S3_CERT_FILE",
			Value: fmt.Sprintf("/var/run/secrets/operator.cryostat.io/%s-storage-tls/tls.crt", r.Name),
		})
	} else {
		envs = append(envs, corev1.EnvVar{
			Name:  "QUARKUS_HTTP_PORT",
			Value: "8333",
		})
	}**/
	return envs
}

func (r *TestResources) NewDatabaseEnvironmentVariables(dbSecretProvided bool) []corev1.EnvVar {
	optional := false
	secretName := r.Name + "-db"
	if dbSecretProvided {
		secretName = providedDatabaseSecretName
	}
	envs := []corev1.EnvVar{
		{
			Name:  "POSTGRESQL_USER",
			Value: "cryostat",
		},
		{
			Name:  "POSTGRESQL_DATABASE",
			Value: "cryostat",
		},
		{
			Name: "POSTGRESQL_PASSWORD",
			ValueFrom: &corev1.EnvVarSource{
				SecretKeyRef: &corev1.SecretKeySelector{
					LocalObjectReference: corev1.LocalObjectReference{
						Name: secretName,
					},
					Key:      "CONNECTION_KEY",
					Optional: &optional,
				},
			},
		},
		{
			Name: "PG_ENCRYPT_KEY",
			ValueFrom: &corev1.EnvVarSource{
				SecretKeyRef: &corev1.SecretKeySelector{
					LocalObjectReference: corev1.LocalObjectReference{
						Name: secretName,
					},
					Key:      "ENCRYPTION_KEY",
					Optional: &optional,
				},
			},
		},
	}
	/**
	if r.TLS {
		envs = append(envs, corev1.EnvVar{
			Name:  "QUARKUS_DATASOURCE_REACTIVE_TRUST_ALL",
			Value: "true",
		}, corev1.EnvVar{
			Name:  "QUARKUS_DATASOURCE_REACTIVE_KEY_CERTIFICATE_PEM_KEYS",
			Value: fmt.Sprintf("/var/run/secrets/operator.cryostat.io/%s-database-tls/tls.key", r.Name),
		}, corev1.EnvVar{
			Name:  "QUARKUS_DATASOURCE_REACTIVE_KEY_CERTIFICATE_PEM_CERTS",
			Value: fmt.Sprintf("/var/run/secrets/operator.cryostat.io/%s-database-tls/tls.crt", r.Name),
		}, corev1.EnvVar{
			Name:  "QUARKUS_DATASOURCE_REACTIVE_URL",
			Value: fmt.Sprintf("https://%s-database:5432", r.Name),
		})
	} else {
		envs = append(envs, corev1.EnvVar{
			Name:  "QUARKUS_DATASOURCE_REACTIVE_URL",
			Value: fmt.Sprintf("http://%s-database:5432", r.Name),
		})
	}**/
	return envs
}

func (r *TestResources) NewAuthProxyEnvironmentVariables(authOptions *operatorv1beta2.AuthorizationOptions) []corev1.EnvVar {
	envs := []corev1.EnvVar{}

	if !r.OpenShift {
		envs = append(envs,
			corev1.EnvVar{
				Name:  "OAUTH2_PROXY_REDIRECT_URL",
				Value: "http://localhost:4180/oauth2/callback",
			},
			corev1.EnvVar{
				Name:  "OAUTH2_PROXY_EMAIL_DOMAINS",
				Value: "*",
			},
		)

		basicAuthConfigured := authOptions != nil && authOptions.BasicAuth != nil &&
			authOptions.BasicAuth.Filename != nil && authOptions.BasicAuth.SecretName != nil
		if basicAuthConfigured {
			envs = append(envs,
				corev1.EnvVar{
					Name:  "OAUTH2_PROXY_HTPASSWD_FILE",
					Value: "/var/run/secrets/operator.cryostat.io/" + *authOptions.BasicAuth.Filename,
				},
				corev1.EnvVar{
					Name:  "OAUTH2_PROXY_HTPASSWD_USER_GROUP",
					Value: "write",
				},
				corev1.EnvVar{
					Name:  "OAUTH2_PROXY_SKIP_AUTH_ROUTES",
					Value: "^/health(/liveness)?$",
				},
			)
		} else {
			envs = append(envs,
				corev1.EnvVar{
					Name:  "OAUTH2_PROXY_SKIP_AUTH_ROUTES",
					Value: ".*",
				})
		}
	}

	return envs
}

func (r *TestResources) NewAgentProxyEnvironmentVariables() []corev1.EnvVar {
	return []corev1.EnvVar{}
}

func (r *TestResources) NewAuthProxyEnvFromSource() []corev1.EnvFromSource {
	return []corev1.EnvFromSource{
		{
			SecretRef: &corev1.SecretEnvSource{
				LocalObjectReference: corev1.LocalObjectReference{
					Name: r.Name + "-oauth2-cookie",
				},
				Optional: &[]bool{false}[0],
			},
		},
	}
}

func (r *TestResources) NewAgentProxyEnvFromSource() []corev1.EnvFromSource {
	return []corev1.EnvFromSource{}
}

func (r *TestResources) NewCoreEnvFromSource() []corev1.EnvFromSource {
	envsFrom := []corev1.EnvFromSource{}
	return envsFrom
}

func (r *TestResources) NewJmxCacheOptionsEnv() []corev1.EnvVar {
	return []corev1.EnvVar{
		{
			Name:  "CRYOSTAT_CONNECTIONS_MAX_OPEN",
			Value: "10",
		},
		{
			Name:  "CRYOSTAT_CONNECTIONS_TTL",
			Value: "20",
		},
	}
}

func (r *TestResources) NewTargetDiscoveryEnvVars(hasPortConfig bool, builtInDiscoveryDisabled bool, builtInPortConfigDisabled bool) []corev1.EnvVar {
	envs := []corev1.EnvVar{
		{
			Name:  "CRYOSTAT_DISCOVERY_KUBERNETES_ENABLED",
			Value: fmt.Sprintf("%t", !builtInDiscoveryDisabled),
		},
	}

	if hasPortConfig {
		envs = append(envs,
			corev1.EnvVar{
				Name:  "CRYOSTAT_DISCOVERY_KUBERNETES_PORT_NAMES",
				Value: "custom-port-name,another-custom-port-name",
			},
			corev1.EnvVar{
				Name:  "CRYOSTAT_DISCOVERY_KUBERNETES_PORT_NUMBERS",
				Value: "9092,9090",
			},
		)
	} else if builtInPortConfigDisabled {
		envs = append(envs,
			corev1.EnvVar{
				Name:  "CRYOSTAT_DISCOVERY_KUBERNETES_PORT_NAMES",
				Value: "",
			},
			corev1.EnvVar{
				Name:  "CRYOSTAT_DISCOVERY_KUBERNETES_PORT_NUMBERS",
				Value: "",
			},
		)
	} else {
		envs = append(envs,
			corev1.EnvVar{
				Name:  "CRYOSTAT_DISCOVERY_KUBERNETES_PORT_NAMES",
				Value: "jfr-jmx",
			},
			corev1.EnvVar{
				Name:  "CRYOSTAT_DISCOVERY_KUBERNETES_PORT_NUMBERS",
				Value: "9091",
			},
		)
	}
	return envs
}

func (r *TestResources) NewAuthProxyArguments(authOptions *operatorv1beta2.AuthorizationOptions) ([]string, error) {
	if !r.OpenShift {
		return []string{
			"--alpha-config=/etc/oauth2_proxy/alpha_config/alpha_config.json",
		}, nil
	}

	basicAuthConfigured := authOptions != nil && authOptions.BasicAuth != nil &&
		authOptions.BasicAuth.Filename != nil && authOptions.BasicAuth.SecretName != nil

	openShiftSSOConfigured := authOptions != nil && authOptions.OpenShiftSSO != nil
	openShiftSSODisabled := openShiftSSOConfigured && authOptions.OpenShiftSSO.Disable != nil && *authOptions.OpenShiftSSO.Disable

	accessReview := authzv1.ResourceAttributes{
		Namespace:   r.Namespace,
		Verb:        "create",
		Group:       "",
		Version:     "",
		Resource:    "pods",
		Subresource: "exec",
		Name:        "",
	}
	if openShiftSSOConfigured && authOptions.OpenShiftSSO.AccessReview != nil {
		accessReview = *authOptions.OpenShiftSSO.AccessReview
	}

	subjectAccessReviewJson, err := json.Marshal([]authzv1.ResourceAttributes{accessReview})
	if err != nil {
		return nil, err
	}

	delegateUrls := make(map[string]authzv1.ResourceAttributes)
	delegateUrls["/"] = accessReview
	tokenReviewJson, err := json.Marshal(delegateUrls)
	if err != nil {
		return nil, err
	}

	args := []string{
		"--pass-access-token=false",
		"--pass-user-bearer-token=false",
		"--pass-basic-auth=false",
		"--upstream=http://localhost:8181/",
		"--upstream=http://localhost:3000/grafana/",
		// "--upstream=http://localhost:8333/storage/",
		fmt.Sprintf("--openshift-service-account=%s", r.Name),
		"--proxy-websockets=true",
		"--proxy-prefix=/oauth2",
		fmt.Sprintf("--skip-provider-button=%t", !basicAuthConfigured),
		fmt.Sprintf("--openshift-sar=%s", subjectAccessReviewJson),
		fmt.Sprintf("--openshift-delegate-urls=%s", string(tokenReviewJson)),
	}

	if openShiftSSODisabled {
		args = append(args, "--bypass-auth-for=.*")
	} else {
		args = append(args, "--bypass-auth-for=^/health(/liveness)?$")
	}

	if basicAuthConfigured {
		args = append(args, fmt.Sprintf("--htpasswd-file=%s/%s", "/var/run/secrets/operator.cryostat.io", *authOptions.BasicAuth.Filename))
	}

	if r.TLS {
		args = append(args,
			"--http-address=",
			"--https-address=0.0.0.0:4180",
			fmt.Sprintf("--tls-cert=/var/run/secrets/operator.cryostat.io/%s/%s", r.Name+"-tls", corev1.TLSCertKey),
			fmt.Sprintf("--tls-key=/var/run/secrets/operator.cryostat.io/%s/%s", r.Name+"-tls", corev1.TLSPrivateKeyKey),
		)
	} else {
		args = append(args,
			"--http-address=0.0.0.0:4180",
			"--https-address=",
		)
	}
	return args, nil
}

func (r *TestResources) NewAgentProxyCommand() []string {
	return []string{
		"nginx", "-c", "/etc/nginx-cryostat/nginx.conf", "-g", "daemon off;",
	}
}

func (r *TestResources) NewCoreVolumeMounts() []corev1.VolumeMount {
	mounts := []corev1.VolumeMount{
		{
			Name:      r.Name,
			ReadOnly:  false,
			MountPath: "/opt/cryostat.d/conf.d",
			SubPath:   "config",
		},
		{
			Name:      r.Name,
			ReadOnly:  false,
			MountPath: "/opt/cryostat.d/templates.d",
			SubPath:   "templates",
		},
		{
			Name:      r.Name,
			ReadOnly:  false,
			MountPath: "truststore",
			SubPath:   "truststore",
		},
		{
			Name:      "cert-secrets",
			ReadOnly:  true,
			MountPath: "/truststore/operator",
		},
	}
	return mounts
}

func (r *TestResources) NewStorageVolumeMounts() []corev1.VolumeMount {
	mounts := []corev1.VolumeMount{}
	mounts = append(mounts,
		corev1.VolumeMount{
			Name:      r.Name + "-storage",
			MountPath: "/data",
			SubPath:   "seaweed",
		})

	if r.TLS {
		mounts = append(mounts,
			corev1.VolumeMount{
				Name:      "storage-tls-secret",
				MountPath: fmt.Sprintf("/var/run/secrets/operator.cryostat.io/%s-storage-tls", r.Name),
				ReadOnly:  true,
			})
	}
	return mounts
}

func (r *TestResources) NewDatabaseVolumeMounts() []corev1.VolumeMount {
	mounts := []corev1.VolumeMount{}
	mounts = append(mounts,
		corev1.VolumeMount{
			Name:      r.Name + "-database",
			MountPath: "/data",
			SubPath:   "postgres",
		})

	if r.TLS {
		mounts = append(mounts,
			corev1.VolumeMount{
				Name:      "database-tls-secret",
				MountPath: fmt.Sprintf("/var/run/secrets/operator.cryostat.io/%s-database-tls", r.Name),
				ReadOnly:  true,
			})
	}
	return mounts
}

func (r *TestResources) NewAuthProxyVolumeMounts(authOptions *operatorv1beta2.AuthorizationOptions) []corev1.VolumeMount {
	mounts := []corev1.VolumeMount{}
	if r.TLS {
		mounts = append(mounts, corev1.VolumeMount{
			Name:      "auth-proxy-tls-secret",
			MountPath: fmt.Sprintf("/var/run/secrets/operator.cryostat.io/%s-tls", r.Name),
			ReadOnly:  true,
		})
	}

	basicAuthConfigured := authOptions != nil && authOptions.BasicAuth != nil &&
		authOptions.BasicAuth.Filename != nil && authOptions.BasicAuth.SecretName != nil
	if basicAuthConfigured {
		mounts = append(mounts, corev1.VolumeMount{
			Name:      r.Name + "-auth-proxy-htpasswd",
			MountPath: "/var/run/secrets/operator.cryostat.io",
			ReadOnly:  true,
		})
	}

	if !r.OpenShift {
		mounts = append(mounts,
			corev1.VolumeMount{
				Name:      r.Name + "-oauth2-proxy-cfg",
				MountPath: "/etc/oauth2_proxy/alpha_config",
				ReadOnly:  true,
			})

	}

	return mounts
}

func (r *TestResources) NewAgentProxyVolumeMounts() []corev1.VolumeMount {
	mounts := []corev1.VolumeMount{}
	if r.TLS {
		mounts = append(mounts, corev1.VolumeMount{
			Name:      "agent-proxy-tls-secret",
			MountPath: fmt.Sprintf("/var/run/secrets/operator.cryostat.io/%s-agent-tls", r.Name),
			ReadOnly:  true,
		})
	}

	mounts = append(mounts,
		corev1.VolumeMount{
			Name:      "agent-proxy-config",
			MountPath: "/etc/nginx-cryostat",
			ReadOnly:  true,
		})

	return mounts
}

func (r *TestResources) NewReportsVolumeMounts() []corev1.VolumeMount {
	mounts := []corev1.VolumeMount{}
	if r.TLS {
		mounts = append(mounts,
			corev1.VolumeMount{
				Name:      "reports-tls-secret",
				MountPath: fmt.Sprintf("/var/run/secrets/operator.cryostat.io/%s-reports-tls", r.Name),
				ReadOnly:  true,
			})
	}
	return mounts
}

func (r *TestResources) NewVolumeMountsWithTemplates() []corev1.VolumeMount {
	return append(r.NewCoreVolumeMounts(),
		corev1.VolumeMount{
			Name:      "template-templateCM1",
			ReadOnly:  true,
			MountPath: "/opt/cryostat.d/templates.d/templateCM1_template.jfc",
			SubPath:   "template.jfc",
		},
		corev1.VolumeMount{
			Name:      "template-templateCM2",
			ReadOnly:  true,
			MountPath: "/opt/cryostat.d/templates.d/templateCM2_other-template.jfc",
			SubPath:   "other-template.jfc",
		})
}

func (r *TestResources) NewVolumeMountsWithAuthProperties() []corev1.VolumeMount {
	return append(r.NewCoreVolumeMounts(), r.NewAuthPropertiesVolumeMount())
}

func (r *TestResources) NewAuthPropertiesVolumeMount() corev1.VolumeMount {
	return corev1.VolumeMount{
		Name:      "auth-properties-authConfigMapName",
		ReadOnly:  true,
		MountPath: "/app/resources/io/cryostat/net/openshift/OpenShiftAuthManager.properties",
		SubPath:   "OpenShiftAuthManager.properties",
	}
}

func (r *TestResources) NewCoreLivenessProbe() *corev1.Probe {
	return &corev1.Probe{
		ProbeHandler: r.newCoreProbeHandler(),
	}
}

func (r *TestResources) NewCoreStartupProbe() *corev1.Probe {
	return &corev1.Probe{
		ProbeHandler:     r.newCoreProbeHandler(),
		FailureThreshold: 18,
	}
}

func (r *TestResources) newCoreProbeHandler() corev1.ProbeHandler {
	return corev1.ProbeHandler{
		HTTPGet: &corev1.HTTPGetAction{
			Port:   intstr.IntOrString{IntVal: 8181},
			Path:   "/health/liveness",
			Scheme: corev1.URISchemeHTTP,
		},
	}
}

func (r *TestResources) NewGrafanaLivenessProbe() *corev1.Probe {
	return &corev1.Probe{
		ProbeHandler: corev1.ProbeHandler{
			HTTPGet: &corev1.HTTPGetAction{
				Port:   intstr.IntOrString{IntVal: 3000},
				Path:   "/api/health",
				Scheme: corev1.URISchemeHTTP,
			},
		},
	}
}

func (r *TestResources) NewDatasourceLivenessProbe() *corev1.Probe {
	return &corev1.Probe{
		ProbeHandler: corev1.ProbeHandler{
			Exec: &corev1.ExecAction{
				Command: []string{"curl", "--fail", "http://127.0.0.1:8989"},
			},
		},
	}
}

func (r *TestResources) NewStorageLivenessProbe() *corev1.Probe {
	protocol := corev1.URISchemeHTTP

	if r.TLS {
		protocol = corev1.URISchemeHTTPS
	}
	return &corev1.Probe{
		ProbeHandler: corev1.ProbeHandler{
			HTTPGet: &corev1.HTTPGetAction{
				Port:   intstr.IntOrString{IntVal: 8333},
				Path:   "/status",
				Scheme: protocol,
			},
		},
		FailureThreshold: 2,
	}
}

func (r *TestResources) NewDatabaseReadinessProbe() *corev1.Probe {
	return &corev1.Probe{
		ProbeHandler: corev1.ProbeHandler{
			Exec: &corev1.ExecAction{
				Command: []string{"pg_isready", "-U", "cryostat", "-d", "cryostat"},
			},
		},
	}
}

func (r *TestResources) NewAuthProxyLivenessProbe() *corev1.Probe {
	protocol := corev1.URISchemeHTTP
	if r.TLS {
		protocol = corev1.URISchemeHTTPS
	}
	path := "/ping"
	if r.OpenShift {
		path = "/oauth2/healthz"
	}
	return &corev1.Probe{
		ProbeHandler: corev1.ProbeHandler{
			HTTPGet: &corev1.HTTPGetAction{
				Port:   intstr.IntOrString{IntVal: 4180},
				Path:   path,
				Scheme: protocol,
			},
		},
	}
}

func (r *TestResources) NewAgentProxyLivenessProbe() *corev1.Probe {
	return &corev1.Probe{
		ProbeHandler: corev1.ProbeHandler{
			HTTPGet: &corev1.HTTPGetAction{
				Port:   intstr.IntOrString{IntVal: 8281},
				Path:   "/healthz",
				Scheme: corev1.URISchemeHTTP,
			},
		},
	}
}

func (r *TestResources) NewReportsLivenessProbe() *corev1.Probe {
	protocol := corev1.URISchemeHTTPS
	if !r.TLS {
		protocol = corev1.URISchemeHTTP
	}
	return &corev1.Probe{
		ProbeHandler: corev1.ProbeHandler{
			HTTPGet: &corev1.HTTPGetAction{
				Port:   intstr.IntOrString{IntVal: 10000},
				Path:   "/health",
				Scheme: protocol,
			},
		},
	}
}

func (r *TestResources) NewMainDeploymentSelector() *metav1.LabelSelector {
	return &metav1.LabelSelector{
		MatchLabels: map[string]string{
			"app":       r.Name,
			"kind":      "cryostat",
			"component": "cryostat",
		},
	}
}

func (r *TestResources) NewDatabaseDeploymentSelector() *metav1.LabelSelector {
	return &metav1.LabelSelector{
		MatchLabels: map[string]string{
			"app":       r.Name,
			"kind":      "cryostat",
			"component": "database",
		},
	}
}

func (r *TestResources) NewStorageDeploymentSelector() *metav1.LabelSelector {
	return &metav1.LabelSelector{
		MatchLabels: map[string]string{
			"app":       r.Name,
			"kind":      "cryostat",
			"component": "storage",
		},
	}
}

func (r *TestResources) NewReportsDeploymentSelector() *metav1.LabelSelector {
	return &metav1.LabelSelector{
		MatchLabels: map[string]string{
			"app":       r.Name,
			"kind":      "cryostat",
			"component": "reports",
		},
	}
}

func (r *TestResources) NewMainDeploymentStrategy() appsv1.DeploymentStrategy {
	return appsv1.DeploymentStrategy{
		Type: appsv1.RecreateDeploymentStrategyType,
	}
}

func (r *TestResources) OtherDeployment() *appsv1.Deployment {
	replicas := int32(2)
	return &appsv1.Deployment{
		ObjectMeta: metav1.ObjectMeta{
			Name:      r.Name,
			Namespace: r.Namespace,
			Labels: map[string]string{
				"app":   "something-else",
				"other": "label",
			},
			Annotations: map[string]string{
				"app.openshift.io/connects-to": "something-else",
				"other":                        "annotation",
			},
		},
		Spec: appsv1.DeploymentSpec{
			Template: corev1.PodTemplateSpec{
				ObjectMeta: metav1.ObjectMeta{
					Name:      r.Name,
					Namespace: r.Namespace,
					Labels: map[string]string{
						"app": "something-app",
					},
				},
				Spec: corev1.PodSpec{
					Containers: []corev1.Container{
						{
							Name:  "other-container",
							Image: "incorrect/image:latest",
						},
					},
				},
			},
			Selector: r.NewMainDeploymentSelector(),
			Replicas: &replicas,
		},
	}
}

func (r *TestResources) NewVolumes() []corev1.Volume {
	return r.newVolumes(nil)
}

func (r *TestResources) NewVolumesWithSecrets() []corev1.Volume {
	mode := int32(0440)
	return r.newVolumes([]corev1.VolumeProjection{
		{
			Secret: &corev1.SecretProjection{
				LocalObjectReference: corev1.LocalObjectReference{
					Name: "testCert1",
				},
				Items: []corev1.KeyToPath{
					{
						Key:  "test.crt",
						Path: "testCert1_test.crt",
						Mode: &mode,
					},
				},
			},
		},
		{
			Secret: &corev1.SecretProjection{
				LocalObjectReference: corev1.LocalObjectReference{
					Name: "testCert2",
				},
				Items: []corev1.KeyToPath{
					{
						Key:  "tls.crt",
						Path: "testCert2_tls.crt",
						Mode: &mode,
					},
				},
			},
		},
	})
}

func (r *TestResources) NewVolumesWithTemplates() []corev1.Volume {
	mode := int32(0440)
	return append(r.NewVolumes(),
		corev1.Volume{
			Name: "template-templateCM1",
			VolumeSource: corev1.VolumeSource{
				ConfigMap: &corev1.ConfigMapVolumeSource{
					LocalObjectReference: corev1.LocalObjectReference{
						Name: "templateCM1",
					},
					Items: []corev1.KeyToPath{
						{
							Key:  "template.jfc",
							Path: "template.jfc",
							Mode: &mode,
						},
					},
				},
			},
		},
		corev1.Volume{
			Name: "template-templateCM2",
			VolumeSource: corev1.VolumeSource{
				ConfigMap: &corev1.ConfigMapVolumeSource{
					LocalObjectReference: corev1.LocalObjectReference{
						Name: "templateCM2",
					},
					Items: []corev1.KeyToPath{
						{
							Key:  "other-template.jfc",
							Path: "other-template.jfc",
							Mode: &mode,
						},
					},
				},
			},
		})
}

func (r *TestResources) NewVolumeWithAuthProperties() []corev1.Volume {
	return append(r.NewVolumes(), r.NewAuthPropertiesVolume())
}

func (r *TestResources) NewAuthPropertiesVolume() corev1.Volume {
	readOnlyMode := int32(0440)
	return corev1.Volume{
		Name: "auth-properties-authConfigMapName",
		VolumeSource: corev1.VolumeSource{
			ConfigMap: &corev1.ConfigMapVolumeSource{
				LocalObjectReference: corev1.LocalObjectReference{
					Name: "authConfigMapName",
				},
				Items: []corev1.KeyToPath{
					{
						Key:  "auth.properties",
						Path: "OpenShiftAuthManager.properties",
						Mode: &readOnlyMode,
					},
				},
			},
		},
	}
}

func (r *TestResources) newVolumes(certProjections []corev1.VolumeProjection) []corev1.Volume {
	readOnlymode := int32(0440)
	volumes := []corev1.Volume{
		{
			Name: r.Name,
			VolumeSource: corev1.VolumeSource{
				PersistentVolumeClaim: &corev1.PersistentVolumeClaimVolumeSource{
					ClaimName: r.Name,
					ReadOnly:  false,
				},
			},
		},
		{
			Name: "agent-proxy-config",
			VolumeSource: corev1.VolumeSource{
				ConfigMap: &corev1.ConfigMapVolumeSource{
					LocalObjectReference: corev1.LocalObjectReference{
						Name: r.Name + "-agent-proxy",
					},
					DefaultMode: &readOnlymode,
				},
			},
		},
	}
	projs := append([]corev1.VolumeProjection{}, certProjections...)
	if r.TLS {
		projs = append(projs, corev1.VolumeProjection{
			Secret: &corev1.SecretProjection{
				LocalObjectReference: corev1.LocalObjectReference{
					Name: r.Name + "-tls",
				},
				Items: []corev1.KeyToPath{
					{
						Key:  "ca.crt",
						Path: r.Name + "-ca.crt",
						Mode: &readOnlymode,
					},
				},
			},
		})

		volumes = append(volumes,
			corev1.Volume{
				Name: "keystore",
				VolumeSource: corev1.VolumeSource{
					Secret: &corev1.SecretVolumeSource{
						SecretName: r.Name + "-tls",
						Items: []corev1.KeyToPath{
							{
								Key:  "keystore.p12",
								Path: "keystore.p12",
								Mode: &readOnlymode,
							},
						},
					},
				},
			},
			corev1.Volume{
				Name: "auth-proxy-tls-secret",
				VolumeSource: corev1.VolumeSource{
					Secret: &corev1.SecretVolumeSource{
						SecretName:  r.Name + "-tls",
						DefaultMode: &readOnlymode,
					},
				},
			},
			corev1.Volume{
				Name: "agent-proxy-tls-secret",
				VolumeSource: corev1.VolumeSource{
					Secret: &corev1.SecretVolumeSource{
						SecretName:  r.Name + "-agent-tls",
						DefaultMode: &readOnlymode,
					},
				},
			},
		)
	}

	volumes = append(volumes,
		corev1.Volume{
			Name: "cert-secrets",
			VolumeSource: corev1.VolumeSource{
				Projected: &corev1.ProjectedVolumeSource{
					Sources: projs,
				},
			},
		})

	if !r.OpenShift {
		readOnlyMode := int32(0440)
		volumes = append(volumes, corev1.Volume{
			Name: r.Name + "-oauth2-proxy-cfg",
			VolumeSource: corev1.VolumeSource{
				ConfigMap: &corev1.ConfigMapVolumeSource{
					LocalObjectReference: corev1.LocalObjectReference{
						Name: r.Name + "-oauth2-proxy-cfg",
					},
					Items: []corev1.KeyToPath{
						{
							Key:  "alpha_config.json",
							Path: "alpha_config.json",
							Mode: &readOnlyMode,
						},
					},
				},
			},
		})
	}

	return volumes
}

func (r *TestResources) NewReportsVolumes() []corev1.Volume {
	if !r.TLS {
		return nil
	}
	return []corev1.Volume{
		{
			Name: "reports-tls-secret",
			VolumeSource: corev1.VolumeSource{
				Secret: &corev1.SecretVolumeSource{
					SecretName: r.Name + "-reports-tls",
				},
			},
		},
	}
}

func (r *TestResources) NewDatabaseVolumes() []corev1.Volume {
	volumes := []corev1.Volume{
		{
			Name: r.Name + "-database",
			VolumeSource: corev1.VolumeSource{
				PersistentVolumeClaim: &corev1.PersistentVolumeClaimVolumeSource{
					ClaimName: r.Name + "-database",
					ReadOnly:  false,
				},
			},
		},
	}

	if r.TLS {
		volumes = append(volumes, corev1.Volume{
			Name: "database-tls-secret",
			VolumeSource: corev1.VolumeSource{
				Secret: &corev1.SecretVolumeSource{
					SecretName: r.Name + "-database-tls",
				},
			},
		})
	}
	return volumes
}

func (r *TestResources) NewStorageVolumes() []corev1.Volume {
	volumes := []corev1.Volume{
		{
			Name: r.Name + "-storage",
			VolumeSource: corev1.VolumeSource{
				PersistentVolumeClaim: &corev1.PersistentVolumeClaimVolumeSource{
					ClaimName: r.Name + "-storage",
					ReadOnly:  false,
				},
			},
		},
	}

	if r.TLS {
		volumes = append(volumes, corev1.Volume{
			Name: "storage-tls-secret",
			VolumeSource: corev1.VolumeSource{
				Secret: &corev1.SecretVolumeSource{
					SecretName: r.Name + "-storage-tls",
				},
			},
		})
	}
	return volumes
}

func (r *TestResources) commonDefaultPodSecurityContext(fsGroup *int64) *corev1.PodSecurityContext {
	nonRoot := true
	var seccompProfile *corev1.SeccompProfile
	if !r.OpenShift {
		seccompProfile = &corev1.SeccompProfile{
			Type: corev1.SeccompProfileTypeRuntimeDefault,
		}
	}
	return &corev1.PodSecurityContext{
		FSGroup:        fsGroup,
		RunAsNonRoot:   &nonRoot,
		SeccompProfile: seccompProfile,
	}
}

func (r *TestResources) commonDefaultSecurityContext() *corev1.SecurityContext {
	privEscalation := false
	return &corev1.SecurityContext{
		Capabilities: &corev1.Capabilities{
			Drop: []corev1.Capability{
				"ALL",
			},
		},
		AllowPrivilegeEscalation: &privEscalation,
	}
}

func (r *TestResources) NewPodSecurityContext(cr *model.CryostatInstance) *corev1.PodSecurityContext {
	if cr.Spec.SecurityOptions != nil && cr.Spec.SecurityOptions.PodSecurityContext != nil {
		return cr.Spec.SecurityOptions.PodSecurityContext
	}
	fsGroup := int64(18500)
	return r.commonDefaultPodSecurityContext(&fsGroup)
}

func (r *TestResources) NewReportPodSecurityContext(cr *model.CryostatInstance) *corev1.PodSecurityContext {
	if cr.Spec.ReportOptions != nil && cr.Spec.ReportOptions.SecurityOptions != nil && cr.Spec.ReportOptions.SecurityOptions.PodSecurityContext != nil {
		return cr.Spec.ReportOptions.SecurityOptions.PodSecurityContext
	}
	return r.commonDefaultPodSecurityContext(nil)
}

func (r *TestResources) NewCoreSecurityContext(cr *model.CryostatInstance) *corev1.SecurityContext {
	if cr.Spec.SecurityOptions != nil && cr.Spec.SecurityOptions.CoreSecurityContext != nil {
		return cr.Spec.SecurityOptions.CoreSecurityContext
	}
	return r.commonDefaultSecurityContext()
}

func (r *TestResources) NewGrafanaSecurityContext(cr *model.CryostatInstance) *corev1.SecurityContext {
	if cr.Spec.SecurityOptions != nil && cr.Spec.SecurityOptions.GrafanaSecurityContext != nil {
		return cr.Spec.SecurityOptions.GrafanaSecurityContext
	}
	return r.commonDefaultSecurityContext()
}

func (r *TestResources) NewDatasourceSecurityContext(cr *model.CryostatInstance) *corev1.SecurityContext {
	if cr.Spec.SecurityOptions != nil && cr.Spec.SecurityOptions.DataSourceSecurityContext != nil {
		return cr.Spec.SecurityOptions.DataSourceSecurityContext
	}
	return r.commonDefaultSecurityContext()
}

func (r *TestResources) NewAuthProxySecurityContext(cr *model.CryostatInstance) *corev1.SecurityContext {
	if cr.Spec.SecurityOptions != nil && cr.Spec.SecurityOptions.AuthProxySecurityContext != nil {
		return cr.Spec.SecurityOptions.AuthProxySecurityContext
	}
	return r.commonDefaultSecurityContext()
}

func (r *TestResources) NewDatabaseSecurityContext(cr *model.CryostatInstance) *corev1.SecurityContext {
	if cr.Spec.SecurityOptions != nil && cr.Spec.SecurityOptions.DatabaseSecurityContext != nil {
		return cr.Spec.SecurityOptions.DatabaseSecurityContext
	}
	return r.commonDefaultSecurityContext()
}

func (r *TestResources) NewStorageSecurityContext(cr *model.CryostatInstance) *corev1.SecurityContext {
	if cr.Spec.SecurityOptions != nil && cr.Spec.SecurityOptions.StorageSecurityContext != nil {
		return cr.Spec.SecurityOptions.StorageSecurityContext
	}
	return r.commonDefaultSecurityContext()
}

func (r *TestResources) NewAgentProxySecurityContext(cr *model.CryostatInstance) *corev1.SecurityContext {
	if cr.Spec.SecurityOptions != nil && cr.Spec.SecurityOptions.AgentProxySecurityContext != nil {
		return cr.Spec.SecurityOptions.AgentProxySecurityContext
	}
	return r.commonDefaultSecurityContext()
}

func (r *TestResources) NewReportSecurityContext(cr *model.CryostatInstance) *corev1.SecurityContext {
	if cr.Spec.ReportOptions != nil && cr.Spec.ReportOptions.SecurityOptions != nil && cr.Spec.ReportOptions.SecurityOptions.ReportsSecurityContext != nil {
		return cr.Spec.ReportOptions.SecurityOptions.ReportsSecurityContext
	}
	return r.commonDefaultSecurityContext()
}

func (r *TestResources) NewCoreRoute() *routev1.Route {
	return r.newRoute(r.Name, 4180)
}

func (r *TestResources) NewCustomCoreRoute() *routev1.Route {
	route := r.NewCoreRoute()
	route.Annotations = map[string]string{"custom": "annotation"}
	route.Labels = map[string]string{
		"custom":    "label",
		"app":       r.Name,
		"component": "cryostat",
	}
	return route
}

func (r *TestResources) NewCustomHostCoreRoute() *routev1.Route {
	route := r.NewCoreRoute()
	route.Spec.Host = "cryostat.example.com"
	return route
}

func (r *TestResources) newRoute(name string, port int) *routev1.Route {
	var routeTLS *routev1.TLSConfig
	if !r.TLS {
		routeTLS = &routev1.TLSConfig{
			Termination:                   routev1.TLSTerminationEdge,
			InsecureEdgeTerminationPolicy: routev1.InsecureEdgeTerminationPolicyRedirect,
		}
	} else {
		routeTLS = &routev1.TLSConfig{
			Termination:                   routev1.TLSTerminationReencrypt,
			DestinationCACertificate:      r.Name + "-ca-bytes",
			InsecureEdgeTerminationPolicy: routev1.InsecureEdgeTerminationPolicyRedirect,
		}
	}
	return &routev1.Route{
		ObjectMeta: metav1.ObjectMeta{
			Name:      name,
			Namespace: r.Namespace,
			Labels: map[string]string{
				"app":       r.Name,
				"component": "cryostat",
			},
		},
		Spec: routev1.RouteSpec{
			To: routev1.RouteTargetReference{
				Kind: "Service",
				Name: name,
			},
			Port: &routev1.RoutePort{
				TargetPort: intstr.FromInt(port),
			},
			TLS: routeTLS,
		},
	}
}

func (r *TestResources) OtherCoreRoute() *routev1.Route {
	return &routev1.Route{
		ObjectMeta: metav1.ObjectMeta{
			Name:        r.Name,
			Namespace:   r.Namespace,
			Annotations: map[string]string{"custom": "annotation"},
			Labels:      map[string]string{"custom": "label"},
		},
		Spec: routev1.RouteSpec{
			To: routev1.RouteTargetReference{
				Kind: "Service",
				Name: "some-other-service",
			},
			Port: &routev1.RoutePort{
				TargetPort: intstr.FromInt(1234),
			},
			TLS: &routev1.TLSConfig{
				Termination:              routev1.TLSTerminationEdge,
				Certificate:              "foo",
				Key:                      "bar",
				DestinationCACertificate: "baz",
			},
		},
	}
}

func (r *TestResources) NewCoreIngress() *netv1.Ingress {
	return r.newIngress(r.Name, 4180, map[string]string{"custom": "annotation"},
		map[string]string{"my": "label", "custom": "label"})
}

func (r *TestResources) newIngress(name string, svcPort int32, annotations, labels map[string]string) *netv1.Ingress {
	pathtype := netv1.PathTypePrefix

	annotations["nginx.ingress.kubernetes.io/backend-protocol"] = "HTTPS"
	labels["app"] = r.Name
	labels["component"] = "cryostat"

	var ingressTLS []netv1.IngressTLS
	if r.ExternalTLS {
		ingressTLS = []netv1.IngressTLS{{}}
	}
	return &netv1.Ingress{
		ObjectMeta: metav1.ObjectMeta{
			Name:        name,
			Namespace:   r.Namespace,
			Annotations: annotations,
			Labels:      labels,
		},
		Spec: netv1.IngressSpec{
			Rules: []netv1.IngressRule{
				{
					Host: name + ".example.com",
					IngressRuleValue: netv1.IngressRuleValue{
						HTTP: &netv1.HTTPIngressRuleValue{
							Paths: []netv1.HTTPIngressPath{
								{
									Path:     "/",
									PathType: &pathtype,
									Backend: netv1.IngressBackend{
										Service: &netv1.IngressServiceBackend{
											Name: name,
											Port: netv1.ServiceBackendPort{
												Number: svcPort,
											},
										},
									},
								},
							},
						},
					},
				},
			},
			TLS: ingressTLS,
		},
	}
}

func (r *TestResources) OtherCoreIngress() *netv1.Ingress {
	pathtype := netv1.PathTypePrefix
	return &netv1.Ingress{
		ObjectMeta: metav1.ObjectMeta{
			Name:        r.Name,
			Namespace:   r.Namespace,
			Annotations: map[string]string{"other": "annotation"},
			Labels:      map[string]string{"other": "label", "app": "not-cryostat"},
		},
		Spec: netv1.IngressSpec{
			Rules: []netv1.IngressRule{
				{
					Host: "some-other-host.example.com",
					IngressRuleValue: netv1.IngressRuleValue{
						HTTP: &netv1.HTTPIngressRuleValue{
							Paths: []netv1.HTTPIngressPath{
								{
									Path:     "/",
									PathType: &pathtype,
									Backend: netv1.IngressBackend{
										Service: &netv1.IngressServiceBackend{
											Name: "some-other-service",
											Port: netv1.ServiceBackendPort{
												Number: 2000,
											},
										},
									},
								},
							},
						},
					},
				},
			},
		},
	}
}

func (r *TestResources) newNetworkConfigurationList() operatorv1beta2.NetworkConfigurationList {
	coreSVC := r.NewCryostatService()
	coreIng := r.newNetworkConfiguration(coreSVC.Name, coreSVC.Spec.Ports[0].Port)
	coreIng.Annotations["custom"] = "annotation"
	coreIng.Labels["custom"] = "label"

	return operatorv1beta2.NetworkConfigurationList{
		CoreConfig: &coreIng,
	}
}

func (r *TestResources) newNetworkConfiguration(svcName string, svcPort int32) operatorv1beta2.NetworkConfiguration {
	pathtype := netv1.PathTypePrefix
	host := svcName + ".example.com"

	var ingressTLS []netv1.IngressTLS
	if r.ExternalTLS {
		ingressTLS = []netv1.IngressTLS{{}}
	}
	return operatorv1beta2.NetworkConfiguration{
		Annotations: map[string]string{"nginx.ingress.kubernetes.io/backend-protocol": "HTTPS"},
		Labels:      map[string]string{"my": "label"},
		IngressSpec: &netv1.IngressSpec{
			Rules: []netv1.IngressRule{
				{
					Host: host,
					IngressRuleValue: netv1.IngressRuleValue{
						HTTP: &netv1.HTTPIngressRuleValue{
							Paths: []netv1.HTTPIngressPath{
								{
									Path:     "/",
									PathType: &pathtype,
									Backend: netv1.IngressBackend{
										Service: &netv1.IngressServiceBackend{
											Name: svcName,
											Port: netv1.ServiceBackendPort{
												Number: svcPort,
											},
										},
									},
								},
							},
						},
					},
				},
			},
			TLS: ingressTLS,
		},
	}
}

func (r *TestResources) NewServiceAccount() *corev1.ServiceAccount {
	var annotations map[string]string
	if r.OpenShift {
		annotations = map[string]string{
			"serviceaccounts.openshift.io/oauth-redirectreference.route": fmt.Sprintf(`{"metadata":{"creationTimestamp":null},"reference":{"group":"","kind":"Route","name":"%s"}}`, r.Name),
		}
	}

	return &corev1.ServiceAccount{
		ObjectMeta: metav1.ObjectMeta{
			Name:      r.Name,
			Namespace: r.Namespace,
			Labels: map[string]string{
				"app": r.Name,
			},
			Annotations: annotations,
		},
	}
}

func (r *TestResources) OtherServiceAccount() *corev1.ServiceAccount {
	disable := false
	return &corev1.ServiceAccount{
		ObjectMeta: metav1.ObjectMeta{
			Name:      r.Name,
			Namespace: r.Namespace,
			Labels: map[string]string{
				"app":   "not-cryostat",
				"other": "label",
			},
			Annotations: map[string]string{
				"hello": "world",
			},
		},
		ImagePullSecrets: []corev1.LocalObjectReference{
			{
				Name: r.Name + "-dockercfg-abcde",
			},
		},
		Secrets: []corev1.ObjectReference{
			{
				Name: r.Name + "-dockercfg-abcde",
			},
			{
				Name: r.Name + "-token-abcde",
			},
		},
		AutomountServiceAccountToken: &disable,
	}
}

func (r *TestResources) NewRole() *rbacv1.Role {
	rules := []rbacv1.PolicyRule{
		{
			Verbs:     []string{"get", "list", "watch"},
			APIGroups: []string{""},
			Resources: []string{"endpoints"},
		},
		{
			Verbs:     []string{"get"},
			APIGroups: []string{""},
			Resources: []string{"pods", "replicationcontrollers"},
		},
		{
			Verbs:     []string{"get"},
			APIGroups: []string{"apps"},
			Resources: []string{"replicasets", "deployments", "daemonsets", "statefulsets"},
		},
		{
			Verbs:     []string{"get"},
			APIGroups: []string{"apps.openshift.io"},
			Resources: []string{"deploymentconfigs"},
		},
		{
			Verbs:     []string{"get", "list"},
			APIGroups: []string{"route.openshift.io"},
			Resources: []string{"routes"},
		},
	}
	return &rbacv1.Role{
		ObjectMeta: metav1.ObjectMeta{
			Name:      r.Name,
			Namespace: r.Namespace,
		},
		Rules: rules,
	}
}

func (r *TestResources) OtherRole() *rbacv1.Role {
	return &rbacv1.Role{
		ObjectMeta: metav1.ObjectMeta{
			Name:      r.Name,
			Namespace: r.Namespace,
			Labels: map[string]string{
				"test": "label",
			},
		},
		Rules: []rbacv1.PolicyRule{
			{
				Verbs:     []string{"*"},
				APIGroups: []string{"*"},
				Resources: []string{"*"},
			},
		},
	}
}

func (r *TestResources) NewRoleBinding(ns string) *rbacv1.RoleBinding {
	return &rbacv1.RoleBinding{
		ObjectMeta: metav1.ObjectMeta{
			Name:      r.getClusterUniqueName(),
			Namespace: ns,
			Labels: map[string]string{
				"operator.cryostat.io/name":      r.Name,
				"operator.cryostat.io/namespace": r.Namespace,
			},
		},
		Subjects: []rbacv1.Subject{
			{
				Kind:      rbacv1.ServiceAccountKind,
				Name:      r.Name,
				Namespace: r.Namespace,
			},
		},
		RoleRef: rbacv1.RoleRef{
			APIGroup: "rbac.authorization.k8s.io",
			Kind:     "ClusterRole",
			Name:     "cryostat-operator-cryostat-namespaced",
		},
	}
}

func (r *TestResources) OtherRoleBinding(ns string) *rbacv1.RoleBinding {
	return &rbacv1.RoleBinding{
		ObjectMeta: metav1.ObjectMeta{
			Name:      r.getClusterUniqueName(),
			Namespace: ns,
			Labels: map[string]string{
				"test": "label",
			},
		},
		Subjects: []rbacv1.Subject{
			{
				Kind:      rbacv1.ServiceAccountKind,
				Name:      "not-cryostat",
				Namespace: r.Namespace,
			},
			{
				Kind: rbacv1.UserKind,
				Name: "also-not-cryostat",
			},
		},
		RoleRef: r.NewRoleBinding(ns).RoleRef,
	}
}

func (r *TestResources) OtherRoleRef() rbacv1.RoleRef {
	return rbacv1.RoleRef{
		APIGroup: "rbac.authorization.k8s.io",
		Kind:     "ClusterRole",
		Name:     "not-cryostat",
	}
}

func (r *TestResources) clusterUniqueSuffix(namespace string) string {
	var toEncode string
	if len(namespace) == 0 {
		toEncode = r.Namespace + "/" + r.Name
	} else {
		toEncode = r.Namespace + "/" + r.Name + "/" + namespace
	}
	return fmt.Sprintf("%x", sha256.Sum256([]byte(toEncode)))
}

func (r *TestResources) NewClusterRoleBinding() *rbacv1.ClusterRoleBinding {
	return &rbacv1.ClusterRoleBinding{
		ObjectMeta: metav1.ObjectMeta{
			Name: r.getClusterUniqueName(),
		},
		Subjects: []rbacv1.Subject{
			{
				Kind:      rbacv1.ServiceAccountKind,
				Name:      r.Name,
				Namespace: r.Namespace,
			},
		},
		RoleRef: rbacv1.RoleRef{
			APIGroup: "rbac.authorization.k8s.io",
			Kind:     "ClusterRole",
			Name:     "cryostat-operator-cryostat",
		},
	}
}

func (r *TestResources) OtherClusterRoleBinding() *rbacv1.ClusterRoleBinding {
	return &rbacv1.ClusterRoleBinding{
		ObjectMeta: metav1.ObjectMeta{
			Name: r.getClusterUniqueName(),
			Labels: map[string]string{
				"test": "label",
			},
		},
		Subjects: []rbacv1.Subject{
			{
				Kind:      rbacv1.ServiceAccountKind,
				Name:      "not-cryostat",
				Namespace: r.Namespace,
			},
			{
				Kind: rbacv1.UserKind,
				Name: "also-not-cryostat",
			},
		},
		RoleRef: r.NewClusterRoleBinding().RoleRef,
	}
}

func (r *TestResources) NewTemplateConfigMap() *corev1.ConfigMap {
	return &corev1.ConfigMap{
		ObjectMeta: metav1.ObjectMeta{
			Name:      "templateCM1",
			Namespace: r.Namespace,
		},
		Data: map[string]string{
			"template.jfc": "XML template data",
		},
	}
}

func (r *TestResources) NewOtherTemplateConfigMap() *corev1.ConfigMap {
	return &corev1.ConfigMap{
		ObjectMeta: metav1.ObjectMeta{
			Name:      "templateCM2",
			Namespace: r.Namespace,
		},
		Data: map[string]string{
			"other-template.jfc": "more XML template data",
		},
	}
}

func (r *TestResources) NewNamespace() *corev1.Namespace {
	return &corev1.Namespace{
		ObjectMeta: metav1.ObjectMeta{
			Name: r.Namespace,
		},
	}
}

func (r *TestResources) NewOtherNamespace(name string) *corev1.Namespace {
	return &corev1.Namespace{
		ObjectMeta: metav1.ObjectMeta{
			Name: name,
		},
	}
}

func (r *TestResources) NewNamespaceWithSCCSupGroups() *corev1.Namespace {
	ns := r.NewNamespace()
	ns.Annotations = map[string]string{
		securityv1.SupplementalGroupsAnnotation: "1000130000/10000",
	}
	return ns
}

func (r *TestResources) NewConsoleLink() *consolev1.ConsoleLink {
	return &consolev1.ConsoleLink{
		ObjectMeta: metav1.ObjectMeta{
			Name: r.getClusterUniqueName(),
		},
		Spec: consolev1.ConsoleLinkSpec{
			Link: consolev1.Link{
				Text: "Cryostat",
				Href: fmt.Sprintf("https://%s.example.com", r.Name),
			},
			Location: consolev1.NamespaceDashboard,
			NamespaceDashboard: &consolev1.NamespaceDashboardSpec{
				Namespaces: []string{r.Namespace},
			},
		},
	}
}

func (r *TestResources) OtherConsoleLink() *consolev1.ConsoleLink {
	return &consolev1.ConsoleLink{
		ObjectMeta: metav1.ObjectMeta{
			Name: r.getClusterUniqueName(),
			Labels: map[string]string{
				"my": "label",
			},
			Annotations: map[string]string{
				"my": "annotation",
			},
		},
		Spec: consolev1.ConsoleLinkSpec{
			Link: consolev1.Link{
				Text: "Not Cryostat",
				Href: "https://not-cryostat.example.com",
			},
			Location: consolev1.HelpMenu,
			NamespaceDashboard: &consolev1.NamespaceDashboardSpec{
				Namespaces: []string{"other"},
			},
		},
	}
}

func (r *TestResources) NewApiServer() *configv1.APIServer {
	return &configv1.APIServer{
		ObjectMeta: metav1.ObjectMeta{
			Name: "cluster",
		},
		Spec: configv1.APIServerSpec{
			AdditionalCORSAllowedOrigins: []string{"https://an-existing-user-specified\\.allowed\\.origin\\.com"},
		},
	}
}

func (r *TestResources) NewApiServerWithApplicationURL() *configv1.APIServer {
	return &configv1.APIServer{
		ObjectMeta: metav1.ObjectMeta{
			Name: "cluster",
		},
		Spec: configv1.APIServerSpec{
			AdditionalCORSAllowedOrigins: []string{
				"https://an-existing-user-specified\\.allowed\\.origin\\.com",
				fmt.Sprintf("https://%s.example.com", r.Name),
			},
		},
	}
}

func (r *TestResources) NewCoreContainerResource(cr *model.CryostatInstance) *corev1.ResourceRequirements {
	resources := &corev1.ResourceRequirements{
		Requests: corev1.ResourceList{
			corev1.ResourceCPU:    resource.MustParse("500m"),
			corev1.ResourceMemory: resource.MustParse("384Mi"),
		},
	}

	if cr.Spec.Resources != nil && cr.Spec.Resources.CoreResources.Requests != nil {
		resources.Requests = cr.Spec.Resources.CoreResources.Requests
	}

	if cr.Spec.Resources != nil && cr.Spec.Resources.CoreResources.Limits != nil {
		resources.Limits = cr.Spec.Resources.CoreResources.Limits
		checkWithLimit(resources.Requests, resources.Limits)
	}

	return resources
}

func (r *TestResources) NewDatasourceContainerResource(cr *model.CryostatInstance) *corev1.ResourceRequirements {
	resources := &corev1.ResourceRequirements{
		Requests: corev1.ResourceList{
			corev1.ResourceCPU:    resource.MustParse("200m"),
			corev1.ResourceMemory: resource.MustParse("200Mi"),
		},
	}

	if cr.Spec.Resources != nil && cr.Spec.Resources.DataSourceResources.Requests != nil {
		resources.Requests = cr.Spec.Resources.DataSourceResources.Requests
	}

	if cr.Spec.Resources != nil && cr.Spec.Resources.DataSourceResources.Limits != nil {
		resources.Limits = cr.Spec.Resources.DataSourceResources.Limits
		checkWithLimit(resources.Requests, resources.Limits)
	}

	return resources
}

func (r *TestResources) NewGrafanaContainerResource(cr *model.CryostatInstance) *corev1.ResourceRequirements {
	resources := &corev1.ResourceRequirements{
		Requests: corev1.ResourceList{
			corev1.ResourceCPU:    resource.MustParse("25m"),
			corev1.ResourceMemory: resource.MustParse("80Mi"),
		},
	}

	if cr.Spec.Resources != nil && cr.Spec.Resources.GrafanaResources.Requests != nil {
		resources.Requests = cr.Spec.Resources.GrafanaResources.Requests
	}

	if cr.Spec.Resources != nil && cr.Spec.Resources.GrafanaResources.Limits != nil {
		resources.Limits = cr.Spec.Resources.GrafanaResources.Limits
		checkWithLimit(resources.Requests, resources.Limits)
	}

	return resources
}

func (r *TestResources) NewStorageContainerResource(cr *model.CryostatInstance) *corev1.ResourceRequirements {
	resources := &corev1.ResourceRequirements{
		Requests: corev1.ResourceList{
			corev1.ResourceCPU:    resource.MustParse("50m"),
			corev1.ResourceMemory: resource.MustParse("256Mi"),
		},
	}

	if cr.Spec.Resources != nil && cr.Spec.Resources.ObjectStorageResources.Requests != nil {
		resources.Requests = cr.Spec.Resources.ObjectStorageResources.Requests
	}

	if cr.Spec.Resources != nil && cr.Spec.Resources.ObjectStorageResources.Limits != nil {
		resources.Limits = cr.Spec.Resources.ObjectStorageResources.Limits
		checkWithLimit(resources.Requests, resources.Limits)
	}

	return resources
}

func (r *TestResources) NewDatabaseContainerResource(cr *model.CryostatInstance) *corev1.ResourceRequirements {
	resources := &corev1.ResourceRequirements{
		Requests: corev1.ResourceList{
			corev1.ResourceCPU:    resource.MustParse("25m"),
			corev1.ResourceMemory: resource.MustParse("64Mi"),
		},
	}

	if cr.Spec.Resources != nil && cr.Spec.Resources.DatabaseResources.Requests != nil {
		resources.Requests = cr.Spec.Resources.DatabaseResources.Requests
	}

	if cr.Spec.Resources != nil && cr.Spec.Resources.DatabaseResources.Limits != nil {
		resources.Limits = cr.Spec.Resources.DatabaseResources.Limits
		checkWithLimit(resources.Requests, resources.Limits)
	}

	return resources
}

func (r *TestResources) NewAuthProxyContainerResource(cr *model.CryostatInstance) *corev1.ResourceRequirements {
	resources := &corev1.ResourceRequirements{
		Requests: corev1.ResourceList{
			corev1.ResourceCPU:    resource.MustParse("25m"),
			corev1.ResourceMemory: resource.MustParse("64Mi"),
		},
	}

	if cr.Spec.Resources != nil && cr.Spec.Resources.AuthProxyResources.Requests != nil {
		resources.Requests = cr.Spec.Resources.AuthProxyResources.Requests
	}

	if cr.Spec.Resources != nil && cr.Spec.Resources.AuthProxyResources.Limits != nil {
		resources.Limits = cr.Spec.Resources.AuthProxyResources.Limits
		checkWithLimit(resources.Requests, resources.Limits)
	}

	return resources
}

func (r *TestResources) NewAgentProxyContainerResource(cr *model.CryostatInstance) *corev1.ResourceRequirements {
	resources := &corev1.ResourceRequirements{
		Requests: corev1.ResourceList{
			corev1.ResourceCPU:    resource.MustParse("25m"),
			corev1.ResourceMemory: resource.MustParse("64Mi"),
		},
	}

	if cr.Spec.Resources != nil && cr.Spec.Resources.AgentProxyResources.Requests != nil {
		resources.Requests = cr.Spec.Resources.AgentProxyResources.Requests
	}

	if cr.Spec.Resources != nil && cr.Spec.Resources.AgentProxyResources.Limits != nil {
		resources.Limits = cr.Spec.Resources.AgentProxyResources.Limits
		checkWithLimit(resources.Requests, resources.Limits)
	}

	return resources
}

func (r *TestResources) NewReportContainerResource(cr *model.CryostatInstance) *corev1.ResourceRequirements {
	resources := &corev1.ResourceRequirements{
		Requests: corev1.ResourceList{
			corev1.ResourceCPU:    resource.MustParse("500m"),
			corev1.ResourceMemory: resource.MustParse("512Mi"),
		},
	}

	if cr.Spec.ReportOptions != nil {
		reportOptions := cr.Spec.ReportOptions
		if reportOptions.Resources.Requests != nil {
			resources.Requests = reportOptions.Resources.Requests
		}

		if reportOptions.Resources.Limits != nil {
			resources.Limits = reportOptions.Resources.Limits
			checkWithLimit(resources.Requests, resources.Limits)
		}
	}

	return resources
}

func checkWithLimit(requests, limits corev1.ResourceList) {
	if limits != nil {
		if limitCpu, found := limits[corev1.ResourceCPU]; found && limitCpu.Cmp(*requests.Cpu()) < 0 {
			requests[corev1.ResourceCPU] = limitCpu.DeepCopy()
		}
		if limitMemory, found := limits[corev1.ResourceMemory]; found && limitMemory.Cmp(*requests.Memory()) < 0 {
			requests[corev1.ResourceMemory] = limitMemory.DeepCopy()
		}
	}
}

func (r *TestResources) NewLockConfigMap() *corev1.ConfigMap {
	return &corev1.ConfigMap{
		ObjectMeta: metav1.ObjectMeta{
			Name:      r.Name + "-lock",
			Namespace: r.Namespace,
		},
	}
}

const nginxFormatTLS = `worker_processes auto;
error_log stderr notice;
pid /run/nginx.pid;

# Load dynamic modules. See /usr/share/doc/nginx/README.dynamic.
include /usr/share/nginx/modules/*.conf;

events {
	worker_connections 1024;
}

http {
	log_format  main  '$remote_addr - $remote_user [$time_local] "$request" '
	                  '$status $body_bytes_sent "$http_referer" '
	                  '"$http_user_agent" "$http_x_forwarded_for"';

	access_log  /dev/stdout  main;

	sendfile            on;
	tcp_nopush          on;
	keepalive_timeout   65;
	types_hash_max_size 4096;

	include             /etc/nginx/mime.types;
	default_type        application/octet-stream;

	server {
		server_name %s-agent.%s.svc;

		listen 8282 ssl;
		listen [::]:8282 ssl;

		ssl_certificate /var/run/secrets/operator.cryostat.io/%s-agent-tls/tls.crt;
		ssl_certificate_key /var/run/secrets/operator.cryostat.io/%s-agent-tls/tls.key;

		ssl_session_timeout 5m;
		ssl_session_cache shared:SSL:20m;
		ssl_session_tickets off;

		ssl_dhparam /etc/nginx-cryostat/dhparam.pem;

		# intermediate configuration
		ssl_protocols TLSv1.2 TLSv1.3;
		ssl_ciphers ECDHE-ECDSA-AES128-GCM-SHA256:ECDHE-RSA-AES128-GCM-SHA256:ECDHE-ECDSA-AES256-GCM-SHA384:ECDHE-RSA-AES256-GCM-SHA384:ECDHE-ECDSA-CHACHA20-POLY1305:ECDHE-RSA-CHACHA20-POLY1305:DHE-RSA-AES128-GCM-SHA256:DHE-RSA-AES256-GCM-SHA384:DHE-RSA-CHACHA20-POLY1305;
		ssl_prefer_server_ciphers off;

		# HSTS (ngx_http_headers_module is required) (63072000 seconds)
		add_header Strict-Transport-Security "max-age=63072000" always;

		# OCSP stapling
		ssl_stapling on;
		ssl_stapling_verify on;

		ssl_trusted_certificate /var/run/secrets/operator.cryostat.io/%s-agent-tls/ca.crt;

		# Client certificate authentication
		ssl_client_certificate /var/run/secrets/operator.cryostat.io/%s-agent-tls/ca.crt;
		ssl_verify_client on;

		location /api/v4/discovery/ {
			proxy_pass http://127.0.0.1:8181$request_uri;
		}

		location = /api/v4/discovery {
			proxy_pass http://127.0.0.1:8181$request_uri;
		}

		location /api/v4/credentials/ {
			proxy_pass http://127.0.0.1:8181$request_uri;
		}

		location = /api/v4/credentials {
			proxy_pass http://127.0.0.1:8181$request_uri;
		}

		location /api/beta/recordings/ {
			proxy_pass http://127.0.0.1:8181$request_uri;
		}

		location = /api/beta/recordings {
			proxy_pass http://127.0.0.1:8181$request_uri;
		}

		location /health/ {
			proxy_pass http://127.0.0.1:8181$request_uri;
		}

		location = /health {
			proxy_pass http://127.0.0.1:8181$request_uri;
		}

		location / {
			return 404;
		}
	}

	# Heatlh Check
	server {
		listen 8281;
		listen [::]:8281;

		location = /healthz {
			return 200;
		}

		location / {
			return 404;
		}
	}
}`

const nginxFormatNoTLS = `worker_processes auto;
error_log stderr notice;
pid /run/nginx.pid;

# Load dynamic modules. See /usr/share/doc/nginx/README.dynamic.
include /usr/share/nginx/modules/*.conf;

events {
	worker_connections 1024;
}

http {
	log_format  main  '$remote_addr - $remote_user [$time_local] "$request" '
	                  '$status $body_bytes_sent "$http_referer" '
	                  '"$http_user_agent" "$http_x_forwarded_for"';

	access_log  /dev/stdout  main;

	sendfile            on;
	tcp_nopush          on;
	keepalive_timeout   65;
	types_hash_max_size 4096;

	include             /etc/nginx/mime.types;
	default_type        application/octet-stream;

	server {
		server_name %s-agent.%s.svc;

		listen 8282;
		listen [::]:8282;

		location /api/v4/discovery/ {
			proxy_pass http://127.0.0.1:8181$request_uri;
		}

		location = /api/v4/discovery {
			proxy_pass http://127.0.0.1:8181$request_uri;
		}

		location /api/v4/credentials/ {
			proxy_pass http://127.0.0.1:8181$request_uri;
		}

		location = /api/v4/credentials {
			proxy_pass http://127.0.0.1:8181$request_uri;
		}

		location /api/beta/recordings/ {
			proxy_pass http://127.0.0.1:8181$request_uri;
		}

		location = /api/beta/recordings {
			proxy_pass http://127.0.0.1:8181$request_uri;
		}

		location /health/ {
			proxy_pass http://127.0.0.1:8181$request_uri;
		}

		location = /health {
			proxy_pass http://127.0.0.1:8181$request_uri;
		}

		location / {
			return 404;
		}
	}

	# Heatlh Check
	server {
		listen 8281;
		listen [::]:8281;

		location = /healthz {
			return 200;
		}

		location / {
			return 404;
		}
	}
}`

func (r *TestResources) NewAgentProxyConfigMap() *corev1.ConfigMap {
	var data map[string]string
	if r.TLS {
		data = map[string]string{
			"nginx.conf": fmt.Sprintf(nginxFormatTLS, r.Name, r.Namespace, r.Name, r.Name, r.Name, r.Name),
			"dhparam.pem": `-----BEGIN DH PARAMETERS-----
MIIBCAKCAQEA//////////+t+FRYortKmq/cViAnPTzx2LnFg84tNpWp4TZBFGQz
+8yTnc4kmz75fS/jY2MMddj2gbICrsRhetPfHtXV/WVhJDP1H18GbtCFY2VVPe0a
87VXE15/V8k1mE8McODmi3fipona8+/och3xWKE2rec1MKzKT0g6eXq8CrGCsyT7
YdEIqUuyyOP7uWrat2DX9GgdT0Kj3jlN9K5W7edjcrsZCwenyO4KbXCeAvzhzffi
7MA0BM0oNC9hkXL+nOmFg/+OTxIy7vKBg8P+OxtMb61zO7X8vC7CIAXFjvGDfRaD
ssbzSibBsu/6iGtCOGEoXJf//////////wIBAg==
-----END DH PARAMETERS-----`,
		}
	} else {
		data = map[string]string{
			"nginx.conf": fmt.Sprintf(nginxFormatNoTLS, r.Name, r.Namespace),
		}
	}

	return &corev1.ConfigMap{
		ObjectMeta: metav1.ObjectMeta{
			Name:      r.Name + "-agent-proxy",
			Namespace: r.Namespace,
		},
		Data: data,
	}
}

func (r *TestResources) getClusterUniqueName() string {
	return "cryostat-" + r.clusterUniqueSuffix("")
}

func (r *TestResources) getClusterUniqueNameForCA() string {
	return "cryostat-ca-" + r.clusterUniqueSuffix("")
}

func (r *TestResources) getClusterUniqueNameForAgent(namespace string) string {
	return r.GetAgentCertPrefix() + r.clusterUniqueSuffix(namespace)
}

func (r *TestResources) GetAgentCertPrefix() string {
	return "cryostat-agent-"
}

func (r *TestResources) NewCreateEvent(obj ctrlclient.Object) event.CreateEvent {
	return event.CreateEvent{
		Object: obj,
	}
}

func (r *TestResources) NewUpdateEvent(obj ctrlclient.Object) event.UpdateEvent {
	return event.UpdateEvent{
		ObjectOld: obj,
		ObjectNew: obj,
	}
}

func (r *TestResources) NewDeleteEvent(obj ctrlclient.Object) event.DeleteEvent {
	return event.DeleteEvent{
		Object: obj,
	}
}

func (r *TestResources) NewGenericEvent(obj ctrlclient.Object) event.GenericEvent {
	return event.GenericEvent{
		Object: obj,
	}
}<|MERGE_RESOLUTION|>--- conflicted
+++ resolved
@@ -786,38 +786,21 @@
 	}
 }
 
-func (r *TestResources) NewReportsService() *corev1.Service {
+func (r *TestResources) NewGrafanaService() *corev1.Service {
+	c := true
 	return &corev1.Service{
 		ObjectMeta: metav1.ObjectMeta{
-			Name:      r.Name + "-reports",
+			Name:      r.Name + "-grafana",
 			Namespace: r.Namespace,
-			Labels: map[string]string{
-				"app":       r.Name,
-				"component": "reports",
-			},
-		},
-		Spec: corev1.ServiceSpec{
-			Type: corev1.ServiceTypeClusterIP,
-			Selector: map[string]string{
-				"app":       r.Name,
-				"component": "reports",
-			},
-			Ports: []corev1.ServicePort{
+			OwnerReferences: []metav1.OwnerReference{
 				{
-					Name:       "http",
-					Port:       10000,
-					TargetPort: intstr.FromInt(10000),
-				},
-			},
-		},
-	}
-}
-
-func (r *TestResources) NewAgentProxyService() *corev1.Service {
-	return &corev1.Service{
-		ObjectMeta: metav1.ObjectMeta{
-			Name:      r.Name + "-agent",
-			Namespace: r.Namespace,
+					APIVersion: operatorv1beta2.GroupVersion.String(),
+					Kind:       "Cryostat",
+					Name:       r.Name,
+					UID:        "",
+					Controller: &c,
+				},
+			},
 			Labels: map[string]string{
 				"app":       r.Name,
 				"component": "cryostat",
@@ -832,7 +815,43 @@
 			Ports: []corev1.ServicePort{
 				{
 					Name:       "http",
-<<<<<<< HEAD
+					Port:       3000,
+					TargetPort: intstr.FromInt(3000),
+				},
+			},
+		},
+	}
+}
+
+func (r *TestResources) NewCommandService() *corev1.Service {
+	c := true
+	return &corev1.Service{
+		ObjectMeta: metav1.ObjectMeta{
+			Name:      r.Name + "-command",
+			Namespace: r.Namespace,
+			OwnerReferences: []metav1.OwnerReference{
+				{
+					APIVersion: operatorv1beta2.GroupVersion.String(),
+					Kind:       "Cryostat",
+					Name:       r.Name,
+					UID:        "",
+					Controller: &c,
+				},
+			},
+			Labels: map[string]string{
+				"app":       r.Name,
+				"component": "cryostat",
+			},
+		},
+		Spec: corev1.ServiceSpec{
+			Type: corev1.ServiceTypeClusterIP,
+			Selector: map[string]string{
+				"app":       r.Name,
+				"component": "cryostat",
+			},
+			Ports: []corev1.ServicePort{
+				{
+					Name:       "http",
 					Port:       10001,
 					TargetPort: intstr.FromInt(10001),
 				},
@@ -916,20 +935,10 @@
 }
 
 func (r *TestResources) NewReportsService() *corev1.Service {
-	c := true
 	return &corev1.Service{
 		ObjectMeta: metav1.ObjectMeta{
 			Name:      r.Name + "-reports",
 			Namespace: r.Namespace,
-			OwnerReferences: []metav1.OwnerReference{
-				{
-					APIVersion: operatorv1beta2.GroupVersion.String(),
-					Kind:       "Cryostat",
-					Name:       r.Name + "-reports",
-					UID:        "",
-					Controller: &c,
-				},
-			},
 			Labels: map[string]string{
 				"app":       r.Name,
 				"component": "reports",
@@ -946,10 +955,33 @@
 					Name:       "http",
 					Port:       10000,
 					TargetPort: intstr.FromInt(10000),
-=======
+				},
+			},
+		},
+	}
+}
+
+func (r *TestResources) NewAgentProxyService() *corev1.Service {
+	return &corev1.Service{
+		ObjectMeta: metav1.ObjectMeta{
+			Name:      r.Name + "-agent",
+			Namespace: r.Namespace,
+			Labels: map[string]string{
+				"app":       r.Name,
+				"component": "cryostat",
+			},
+		},
+		Spec: corev1.ServiceSpec{
+			Type: corev1.ServiceTypeClusterIP,
+			Selector: map[string]string{
+				"app":       r.Name,
+				"component": "cryostat",
+			},
+			Ports: []corev1.ServicePort{
+				{
+					Name:       "http",
 					Port:       8282,
 					TargetPort: intstr.FromInt(8282),
->>>>>>> 0ec9a84f
 				},
 			},
 		},
@@ -1200,8 +1232,6 @@
 	}
 }
 
-<<<<<<< HEAD
-/**
 func (r *TestResources) NewDatabaseCert() *certv1.Certificate {
 	return &certv1.Certificate{
 		ObjectMeta: metav1.ObjectMeta{
@@ -1216,7 +1246,18 @@
 				fmt.Sprintf(r.Name+"-database.%s.svc.cluster.local", r.Namespace),
 			},
 			SecretName: r.Name + "-database-tls",
-=======
+			IssuerRef: certMeta.ObjectReference{
+				Name: r.Name + "-ca",
+			},
+			Usages: []certv1.KeyUsage{
+				certv1.UsageDigitalSignature,
+				certv1.UsageKeyEncipherment,
+				certv1.UsageServerAuth,
+			},
+		},
+	}
+}
+
 func (r *TestResources) NewAgentProxyCert() *certv1.Certificate {
 	return &certv1.Certificate{
 		ObjectMeta: metav1.ObjectMeta{
@@ -1231,7 +1272,6 @@
 				fmt.Sprintf(r.Name+"-agent.%s.svc.cluster.local", r.Namespace),
 			},
 			SecretName: r.Name + "-agent-tls",
->>>>>>> 0ec9a84f
 			IssuerRef: certMeta.ObjectReference{
 				Name: r.Name + "-ca",
 			},
@@ -1244,7 +1284,6 @@
 	}
 }
 
-<<<<<<< HEAD
 func (r *TestResources) NewStorageCert() *certv1.Certificate {
 	return &certv1.Certificate{
 		ObjectMeta: metav1.ObjectMeta{
@@ -1269,10 +1308,8 @@
 			},
 		},
 	}
-}**/
-
-=======
->>>>>>> 0ec9a84f
+}
+
 func (r *TestResources) NewCACert() *certv1.Certificate {
 	return &certv1.Certificate{
 		ObjectMeta: metav1.ObjectMeta{
