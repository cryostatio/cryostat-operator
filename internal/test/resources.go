--- conflicted
+++ resolved
@@ -1668,15 +1668,10 @@
 			Name:      r.Name + "-storage",
 			Namespace: r.Namespace,
 		},
-<<<<<<< HEAD
-		StringData: map[string]string{
-			"ACCESS_KEY":     "cryostat",
-			"SECRET_KEY":     "object_storage",
-			"BASIC_AUTH_KEY": "Y3J5b3N0YXQ6b2JqZWN0X3N0b3JhZ2U=",
-=======
 		Data: map[string][]byte{
-			"SECRET_KEY": []byte("object_storage"),
->>>>>>> 19d066de
+			"SECRET_KEY":     []byte("object_storage"),
+			"ACCESS_KEY":     []byte("cryostat"),
+			"BASIC_AUTH_KEY": []byte("Y3J5b3N0YXQ6b2JqZWN0X3N0b3JhZ2U="),
 		},
 	}
 }
