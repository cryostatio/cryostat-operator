// Copyright The Cryostat Authors.
//
// Licensed under the Apache License, Version 2.0 (the "License");
// you may not use this file except in compliance with the License.
// You may obtain a copy of the License at
//
// http://www.apache.org/licenses/LICENSE-2.0
//
// Unless required by applicable law or agreed to in writing, software
// distributed under the License is distributed on an "AS IS" BASIS,
// WITHOUT WARRANTIES OR CONDITIONS OF ANY KIND, either express or implied.
// See the License for the specific language governing permissions and
// limitations under the License.

package test

import (
	"crypto/sha256"
	"encoding/json"
	"fmt"
	"hash/fnv"
	"strings"

	certv1 "github.com/cert-manager/cert-manager/pkg/apis/certmanager/v1"
	certMeta "github.com/cert-manager/cert-manager/pkg/apis/meta/v1"
	operatorv1beta2 "github.com/cryostatio/cryostat-operator/api/v1beta2"
	"github.com/cryostatio/cryostat-operator/internal/controllers/model"
	"github.com/onsi/gomega"
	configv1 "github.com/openshift/api/config/v1"
	consolev1 "github.com/openshift/api/console/v1"
	routev1 "github.com/openshift/api/route/v1"
	securityv1 "github.com/openshift/api/security/v1"
	appsv1 "k8s.io/api/apps/v1"
	authzv1 "k8s.io/api/authorization/v1"
	corev1 "k8s.io/api/core/v1"
	netv1 "k8s.io/api/networking/v1"
	rbacv1 "k8s.io/api/rbac/v1"
	"k8s.io/apimachinery/pkg/api/meta"
	"k8s.io/apimachinery/pkg/api/resource"
	metav1 "k8s.io/apimachinery/pkg/apis/meta/v1"
	"k8s.io/apimachinery/pkg/runtime"
	"k8s.io/apimachinery/pkg/runtime/schema"
	"k8s.io/apimachinery/pkg/util/intstr"
	"k8s.io/client-go/kubernetes/scheme"
	ctrlclient "sigs.k8s.io/controller-runtime/pkg/client"
	"sigs.k8s.io/controller-runtime/pkg/event"
)

type TestResources struct {
	Name                       string
	Namespace                  string
	TLS                        bool
	ExternalTLS                bool
	OpenShift                  bool
	ReportReplicas             int32
	TargetNamespaces           []string
	InsightsURL                string
	DisableAgentHostnameVerify bool
}

func NewTestScheme() *runtime.Scheme {
	s := scheme.Scheme

	// Add all APIs used by the operator to the scheme
	sb := runtime.NewSchemeBuilder(
		operatorv1beta2.AddToScheme,
		certv1.AddToScheme,
		routev1.AddToScheme,
		consolev1.AddToScheme,
	)
	err := sb.AddToScheme(s)
	gomega.Expect(err).ToNot(gomega.HaveOccurred())

	return s
}

func NewTESTRESTMapper() meta.RESTMapper {
	mapper := meta.NewDefaultRESTMapper([]schema.GroupVersion{
		certv1.SchemeGroupVersion,
	})
	// Add cert-manager Issuer GVK
	mapper.Add(schema.GroupVersionKind{
		Group:   certv1.SchemeGroupVersion.Group,
		Version: certv1.SchemeGroupVersion.Version,
		Kind:    certv1.IssuerKind,
	}, meta.RESTScopeNamespace)
	return mapper
}

func (r *TestResources) NewCryostat() *model.CryostatInstance {
	return r.ConvertNamespacedToModel(r.newCryostat())
}

func (r *TestResources) newCryostat() *operatorv1beta2.Cryostat {
	return &operatorv1beta2.Cryostat{
		ObjectMeta: metav1.ObjectMeta{
			Name:      r.Name,
			Namespace: r.Namespace,
		},
		Spec: r.newCryostatSpec(),
	}
}

func (r *TestResources) newCryostatSpec() operatorv1beta2.CryostatSpec {
	certManager := true
	var reportOptions *operatorv1beta2.ReportConfiguration
	if r.ReportReplicas > 0 {
		reportOptions = &operatorv1beta2.ReportConfiguration{
			Replicas: r.ReportReplicas,
		}
	}
	return operatorv1beta2.CryostatSpec{
		TargetNamespaces:  r.TargetNamespaces,
		EnableCertManager: &certManager,
		ReportOptions:     reportOptions,
	}
}

func (r *TestResources) ConvertNamespacedToModel(cr *operatorv1beta2.Cryostat) *model.CryostatInstance {
	return &model.CryostatInstance{
		Name:                  cr.Name,
		InstallNamespace:      cr.Namespace,
		TargetNamespaces:      cr.Spec.TargetNamespaces,
		TargetNamespaceStatus: &cr.Status.TargetNamespaces,
		Spec:                  &cr.Spec,
		Status:                &cr.Status,
		Object:                cr,
	}
}

func (r *TestResources) NewCryostatWithSecrets() *model.CryostatInstance {
	cr := r.NewCryostat()
	key := "test.crt"
	cr.Spec.TrustedCertSecrets = []operatorv1beta2.CertificateSecret{
		{
			SecretName:     "testCert1",
			CertificateKey: &key,
		},
		{
			SecretName: "testCert2",
		},
	}
	return cr
}

func (r *TestResources) NewCryostatWithTemplates() *model.CryostatInstance {
	cr := r.NewCryostat()
	cr.Spec.EventTemplates = []operatorv1beta2.TemplateConfigMap{
		{
			ConfigMapName: "templateCM1",
			Filename:      "template.jfc",
		},
		{
			ConfigMapName: "templateCM2",
			Filename:      "other-template.jfc",
		},
	}
	return cr
}

func (r *TestResources) NewCryostatWithIngress() *model.CryostatInstance {
	return r.addIngressToCryostat(r.NewCryostat())
}

func (r *TestResources) NewCryostatWithIngressCertManagerDisabled() *model.CryostatInstance {
	return r.addIngressToCryostat(r.NewCryostatCertManagerDisabled())
}

func (r *TestResources) addIngressToCryostat(cr *model.CryostatInstance) *model.CryostatInstance {
	networkConfig := r.newNetworkConfigurationList()
	cr.Spec.NetworkOptions = &networkConfig
	return cr
}

func (r *TestResources) NewCryostatWithPVCSpec() *model.CryostatInstance {
	cr := r.NewCryostat()
	cr.Spec.StorageOptions = &operatorv1beta2.StorageConfiguration{
		PVC: &operatorv1beta2.PersistentVolumeClaimConfig{
			ResourceMetadata: operatorv1beta2.ResourceMetadata{
				Annotations: map[string]string{
					"my/custom": "annotation",
				},
				Labels: map[string]string{
					"my":  "label",
					"app": "somethingelse",
				},
			},
			Spec: newPVCSpec("cool-storage", "10Gi", corev1.ReadWriteMany),
		},
	}
	return cr
}

func (r *TestResources) NewCryostatWithPVCSpecSomeDefault() *model.CryostatInstance {
	cr := r.NewCryostat()
	cr.Spec.StorageOptions = &operatorv1beta2.StorageConfiguration{
		PVC: &operatorv1beta2.PersistentVolumeClaimConfig{
			Spec: newPVCSpec("", "1Gi"),
		},
	}
	return cr
}

func (r *TestResources) NewCryostatWithPVCLabelsOnly() *model.CryostatInstance {
	cr := r.NewCryostat()
	cr.Spec.StorageOptions = &operatorv1beta2.StorageConfiguration{
		PVC: &operatorv1beta2.PersistentVolumeClaimConfig{
			ResourceMetadata: operatorv1beta2.ResourceMetadata{
				Labels: map[string]string{
					"my": "label",
				},
			},
		},
	}
	return cr
}

func (r *TestResources) NewCryostatWithDefaultEmptyDir() *model.CryostatInstance {
	cr := r.NewCryostat()
	cr.Spec.StorageOptions = &operatorv1beta2.StorageConfiguration{
		EmptyDir: &operatorv1beta2.EmptyDirConfig{
			Enabled: true,
		},
	}
	return cr
}

func (r *TestResources) NewCryostatWithEmptyDirSpec() *model.CryostatInstance {
	cr := r.NewCryostat()
	cr.Spec.StorageOptions = &operatorv1beta2.StorageConfiguration{
		EmptyDir: &operatorv1beta2.EmptyDirConfig{
			Enabled:   true,
			Medium:    "Memory",
			SizeLimit: "200Mi",
		},
	}
	return cr
}

func (r *TestResources) NewCryostatWithCoreSvc() *model.CryostatInstance {
	svcType := corev1.ServiceTypeNodePort
	httpPort := int32(8080)
	cr := r.NewCryostat()
	cr.Spec.ServiceOptions = &operatorv1beta2.ServiceConfigList{
		CoreConfig: &operatorv1beta2.CoreServiceConfig{
			HTTPPort: &httpPort,
			ServiceConfig: operatorv1beta2.ServiceConfig{
				ServiceType: &svcType,
				ResourceMetadata: operatorv1beta2.ResourceMetadata{
					Annotations: map[string]string{
						"my/custom": "annotation",
					},
					Labels: map[string]string{
						"my":  "label",
						"app": "somethingelse",
					},
				},
			},
		},
	}
	return cr
}

func (r *TestResources) NewCryostatWithReportsSvc() *model.CryostatInstance {
	svcType := corev1.ServiceTypeNodePort
	httpPort := int32(13161)
	cr := r.NewCryostat()
	cr.Spec.ServiceOptions = &operatorv1beta2.ServiceConfigList{
		ReportsConfig: &operatorv1beta2.ReportsServiceConfig{
			HTTPPort: &httpPort,
			ServiceConfig: operatorv1beta2.ServiceConfig{
				ServiceType: &svcType,
				ResourceMetadata: operatorv1beta2.ResourceMetadata{
					Annotations: map[string]string{
						"my/custom": "annotation",
					},
					Labels: map[string]string{
						"my":  "label",
						"app": "somethingelse",
					},
				},
			},
		},
	}
	return cr
}

func (r *TestResources) NewCryostatWithAgentGatewaySvc() *model.CryostatInstance {
	svcType := corev1.ServiceTypeNodePort
	httpPort := int32(8080)
	cr := r.NewCryostat()
	cr.Spec.ServiceOptions = &operatorv1beta2.ServiceConfigList{
		AgentGatewayConfig: &operatorv1beta2.AgentGatewayServiceConfig{
			HTTPPort: &httpPort,
			ServiceConfig: operatorv1beta2.ServiceConfig{
				ServiceType: &svcType,
				ResourceMetadata: operatorv1beta2.ResourceMetadata{
					Annotations: map[string]string{
						"my/custom": "annotation",
					},
					Labels: map[string]string{
						"my":  "label",
						"app": "somethingelse",
					},
				},
			},
		},
	}
	return cr
}

func (r *TestResources) NewCryostatWithAgentCallbackSvc() *model.CryostatInstance {
	cr := r.NewCryostat()
	cr.Spec.ServiceOptions = &operatorv1beta2.ServiceConfigList{
		AgentCallbackConfig: &operatorv1beta2.AgentCallbackServiceConfig{
			ResourceMetadata: operatorv1beta2.ResourceMetadata{
				Annotations: map[string]string{
					"my/custom": "annotation",
				},
				Labels: map[string]string{
					"my":  "label",
					"app": "somethingelse",
				},
			},
		},
	}
	return cr
}

func (r *TestResources) NewCryostatWithCoreNetworkOptions() *model.CryostatInstance {
	cr := r.NewCryostat()
	cr.Spec.NetworkOptions = &operatorv1beta2.NetworkConfigurationList{
		CoreConfig: &operatorv1beta2.NetworkConfiguration{
			ResourceMetadata: operatorv1beta2.ResourceMetadata{
				Annotations: map[string]string{"custom": "annotation"},
				Labels: map[string]string{
					"custom":    "label",
					"app":       "test-app",
					"component": "test-comp",
				},
			},
		},
	}
	return cr
}

func (r *TestResources) NewCryostatWithCoreRouteHost() *model.CryostatInstance {
	cr := r.NewCryostat()
	cr.Spec.NetworkOptions = &operatorv1beta2.NetworkConfigurationList{
		CoreConfig: &operatorv1beta2.NetworkConfiguration{
			ExternalHost: &[]string{"cryostat.example.com"}[0],
		},
	}
	return cr
}

func (r *TestResources) NewCryostatWithReportsResources() *model.CryostatInstance {
	cr := r.NewCryostat()
	cr.Spec.ReportOptions = &operatorv1beta2.ReportConfiguration{
		Replicas: 1,
		Resources: corev1.ResourceRequirements{
			Limits: corev1.ResourceList{
				corev1.ResourceCPU:    resource.MustParse("1600m"),
				corev1.ResourceMemory: resource.MustParse("1Gi"),
			},
			Requests: corev1.ResourceList{
				corev1.ResourceCPU:    resource.MustParse("800m"),
				corev1.ResourceMemory: resource.MustParse("512Mi"),
			},
		},
	}
	return cr
}

func (r *TestResources) NewCryostatWithReportLowResourceLimit() *model.CryostatInstance {
	cr := r.NewCryostat()
	cr.Spec.ReportOptions = &operatorv1beta2.ReportConfiguration{
		Replicas: 1,
		Resources: corev1.ResourceRequirements{
			Limits: corev1.ResourceList{
				corev1.ResourceCPU:    resource.MustParse("20m"),
				corev1.ResourceMemory: resource.MustParse("32Mi"),
			},
		},
	}
	return cr
}

func populateCryostatWithScheduling() *operatorv1beta2.SchedulingConfiguration {
	return &operatorv1beta2.SchedulingConfiguration{
		NodeSelector: map[string]string{"node": "good"},
		Affinity: &operatorv1beta2.Affinity{
			NodeAffinity: &corev1.NodeAffinity{
				RequiredDuringSchedulingIgnoredDuringExecution: &corev1.NodeSelector{
					NodeSelectorTerms: []corev1.NodeSelectorTerm{
						{
							MatchExpressions: []corev1.NodeSelectorRequirement{
								{
									Key:      "node",
									Operator: corev1.NodeSelectorOpIn,
									Values: []string{
										"good",
										"better",
									},
								},
							},
						},
					},
				},
			},
			PodAffinity: &corev1.PodAffinity{
				RequiredDuringSchedulingIgnoredDuringExecution: []corev1.PodAffinityTerm{
					{
						LabelSelector: metav1.AddLabelToSelector(&metav1.LabelSelector{},
							"pod", "good"),
						TopologyKey: "topology.kubernetes.io/zone",
					},
				},
			},
			PodAntiAffinity: &corev1.PodAntiAffinity{
				RequiredDuringSchedulingIgnoredDuringExecution: []corev1.PodAffinityTerm{
					{LabelSelector: metav1.AddLabelToSelector(&metav1.LabelSelector{},
						"pod", "bad"),
						TopologyKey: "topology.kubernetes.io/zone",
					},
				},
			},
		},
		Tolerations: []corev1.Toleration{
			{
				Key:      "node",
				Operator: corev1.TolerationOpEqual,
				Value:    "ok",
				Effect:   corev1.TaintEffectNoExecute,
			},
		},
	}

}

func (r *TestResources) NewCryostatWithScheduling() *model.CryostatInstance {
	cr := r.NewCryostat()
	cr.Spec.SchedulingOptions = populateCryostatWithScheduling()
	return cr
}

func (r *TestResources) NewCryostatWithReportsScheduling() *model.CryostatInstance {
	cr := r.NewCryostat()
	cr.Spec.ReportOptions = &operatorv1beta2.ReportConfiguration{
		Replicas:          1,
		SchedulingOptions: populateCryostatWithScheduling(),
	}

	return cr
}

func (r *TestResources) NewCryostatCertManagerDisabled() *model.CryostatInstance {
	cr := r.NewCryostat()
	certManager := false
	cr.Spec.EnableCertManager = &certManager
	return cr
}

func (r *TestResources) NewCryostatCertManagerUndefined() *model.CryostatInstance {
	cr := r.NewCryostat()
	cr.Spec.EnableCertManager = nil
	return cr
}

func (r *TestResources) NewCryostatWithResources() *model.CryostatInstance {
	cr := r.NewCryostat()
	cr.Spec.Resources = &operatorv1beta2.ResourceConfigList{
		CoreResources: corev1.ResourceRequirements{
			Limits: corev1.ResourceList{
				corev1.ResourceCPU:    resource.MustParse("500m"),
				corev1.ResourceMemory: resource.MustParse("256Mi"),
			},
			Requests: corev1.ResourceList{
				corev1.ResourceCPU:    resource.MustParse("250m"),
				corev1.ResourceMemory: resource.MustParse("128Mi"),
			},
		},
		GrafanaResources: corev1.ResourceRequirements{
			Limits: corev1.ResourceList{
				corev1.ResourceCPU:    resource.MustParse("550m"),
				corev1.ResourceMemory: resource.MustParse("512Mi"),
			},
			Requests: corev1.ResourceList{
				corev1.ResourceCPU:    resource.MustParse("128m"),
				corev1.ResourceMemory: resource.MustParse("256Mi"),
			},
		},
		DataSourceResources: corev1.ResourceRequirements{
			Limits: corev1.ResourceList{
				corev1.ResourceCPU:    resource.MustParse("600m"),
				corev1.ResourceMemory: resource.MustParse("128Mi"),
			},
			Requests: corev1.ResourceList{
				corev1.ResourceCPU:    resource.MustParse("300m"),
				corev1.ResourceMemory: resource.MustParse("64Mi"),
			},
		},
		ObjectStorageResources: corev1.ResourceRequirements{
			Limits: corev1.ResourceList{
				corev1.ResourceCPU:    resource.MustParse("600m"),
				corev1.ResourceMemory: resource.MustParse("512Mi"),
			},
			Requests: corev1.ResourceList{
				corev1.ResourceCPU:    resource.MustParse("300m"),
				corev1.ResourceMemory: resource.MustParse("512Mi"),
			},
		},
		DatabaseResources: corev1.ResourceRequirements{
			Limits: corev1.ResourceList{
				corev1.ResourceCPU:    resource.MustParse("100m"),
				corev1.ResourceMemory: resource.MustParse("256Mi"),
			},
			Requests: corev1.ResourceList{
				corev1.ResourceCPU:    resource.MustParse("50m"),
				corev1.ResourceMemory: resource.MustParse("128Mi"),
			},
		},
		AuthProxyResources: corev1.ResourceRequirements{
			Limits: corev1.ResourceList{
				corev1.ResourceCPU:    resource.MustParse("80m"),
				corev1.ResourceMemory: resource.MustParse("200Mi"),
			},
			Requests: corev1.ResourceList{
				corev1.ResourceCPU:    resource.MustParse("40m"),
				corev1.ResourceMemory: resource.MustParse("100Mi"),
			},
		},
		AgentProxyResources: corev1.ResourceRequirements{
			Limits: corev1.ResourceList{
				corev1.ResourceCPU:    resource.MustParse("60m"),
				corev1.ResourceMemory: resource.MustParse("160Mi"),
			},
			Requests: corev1.ResourceList{
				corev1.ResourceCPU:    resource.MustParse("30m"),
				corev1.ResourceMemory: resource.MustParse("80Mi"),
			},
		},
	}
	return cr
}

func (r *TestResources) NewCryostatWithLowResourceLimit() *model.CryostatInstance {
	cr := r.NewCryostat()
	cr.Spec.Resources = &operatorv1beta2.ResourceConfigList{
		CoreResources: corev1.ResourceRequirements{
			Limits: corev1.ResourceList{
				corev1.ResourceCPU:    resource.MustParse("10m"),
				corev1.ResourceMemory: resource.MustParse("32Mi"),
			},
		},
		GrafanaResources: corev1.ResourceRequirements{
			Limits: corev1.ResourceList{
				corev1.ResourceCPU:    resource.MustParse("10m"),
				corev1.ResourceMemory: resource.MustParse("32Mi"),
			},
		},
		DataSourceResources: corev1.ResourceRequirements{
			Limits: corev1.ResourceList{
				corev1.ResourceCPU:    resource.MustParse("10m"),
				corev1.ResourceMemory: resource.MustParse("32Mi"),
			},
		},
		ObjectStorageResources: corev1.ResourceRequirements{
			Limits: corev1.ResourceList{
				corev1.ResourceCPU:    resource.MustParse("40m"),
				corev1.ResourceMemory: resource.MustParse("128Mi"),
			},
		},
		DatabaseResources: corev1.ResourceRequirements{
			Limits: corev1.ResourceList{
				corev1.ResourceCPU:    resource.MustParse("10m"),
				corev1.ResourceMemory: resource.MustParse("32Mi"),
			},
		},
		AuthProxyResources: corev1.ResourceRequirements{
			Limits: corev1.ResourceList{
				corev1.ResourceCPU:    resource.MustParse("20m"),
				corev1.ResourceMemory: resource.MustParse("40Mi"),
			},
		},
		AgentProxyResources: corev1.ResourceRequirements{
			Limits: corev1.ResourceList{
				corev1.ResourceCPU:    resource.MustParse("15m"),
				corev1.ResourceMemory: resource.MustParse("45Mi"),
			},
		},
	}
	return cr
}

func (r *TestResources) NewCryostatWithBuiltInDiscoveryDisabled() *model.CryostatInstance {
	cr := r.NewCryostat()
	cr.Spec.TargetDiscoveryOptions = &operatorv1beta2.TargetDiscoveryOptions{
		DisableBuiltInDiscovery: true,
	}
	return cr
}

func (r *TestResources) NewCryostatWithDiscoveryPortConfig() *model.CryostatInstance {
	cr := r.NewCryostat()
	cr.Spec.TargetDiscoveryOptions = &operatorv1beta2.TargetDiscoveryOptions{
		DiscoveryPortNames:   []string{"custom-port-name", "another-custom-port-name"},
		DiscoveryPortNumbers: []int32{9092, 9090},
	}
	return cr
}

func (r *TestResources) NewCryostatWithBuiltInPortConfigDisabled() *model.CryostatInstance {
	cr := r.NewCryostat()
	cr.Spec.TargetDiscoveryOptions = &operatorv1beta2.TargetDiscoveryOptions{
		DisableBuiltInPortNames:   true,
		DisableBuiltInPortNumbers: true,
	}
	return cr
}

func newPVCSpec(storageClass string, storageRequest string,
	accessModes ...corev1.PersistentVolumeAccessMode) *corev1.PersistentVolumeClaimSpec {
	return &corev1.PersistentVolumeClaimSpec{
		StorageClassName: &storageClass,
		AccessModes:      accessModes,
		Resources: corev1.VolumeResourceRequirements{
			Requests: corev1.ResourceList{
				corev1.ResourceStorage: resource.MustParse(storageRequest),
			},
		},
	}
}

func (r *TestResources) NewCryostatWithJmxCacheOptionsSpec() *model.CryostatInstance {
	cr := r.NewCryostat()
	cr.Spec.TargetConnectionCacheOptions = &operatorv1beta2.TargetConnectionCacheOptions{
		TargetCacheSize: 10,
		TargetCacheTTL:  20,
	}
	return cr
}

func (r *TestResources) NewCryostatWithReportSubprocessHeapSpec() *model.CryostatInstance {
	cr := r.NewCryostat()
	if cr.Spec.ReportOptions == nil {
		cr.Spec.ReportOptions = &operatorv1beta2.ReportConfiguration{}
	}
	cr.Spec.ReportOptions.SubProcessMaxHeapSize = 500
	return cr
}

func (r *TestResources) NewCryostatWithSecurityOptions() *model.CryostatInstance {
	cr := r.NewCryostat()
	privEscalation := true
	nonRoot := false
	runAsUser := int64(0)
	fsGroup := int64(20000)
	cr.Spec.SecurityOptions = &operatorv1beta2.SecurityOptions{
		PodSecurityContext: &corev1.PodSecurityContext{
			RunAsNonRoot: &nonRoot,
			FSGroup:      &fsGroup,
			SeccompProfile: &corev1.SeccompProfile{
				Type: corev1.SeccompProfileTypeRuntimeDefault,
			},
		},
		CoreSecurityContext: &corev1.SecurityContext{
			AllowPrivilegeEscalation: &privEscalation,
			Capabilities: &corev1.Capabilities{
				Drop: []corev1.Capability{},
			},
			RunAsUser: &runAsUser,
		},
		GrafanaSecurityContext: &corev1.SecurityContext{
			AllowPrivilegeEscalation: &privEscalation,
			Capabilities: &corev1.Capabilities{
				Drop: []corev1.Capability{},
			},
			RunAsUser: &runAsUser,
		},
		DataSourceSecurityContext: &corev1.SecurityContext{
			AllowPrivilegeEscalation: &privEscalation,
			Capabilities: &corev1.Capabilities{
				Drop: []corev1.Capability{},
			},
			RunAsUser: &runAsUser,
		},
		StorageSecurityContext: &corev1.SecurityContext{
			AllowPrivilegeEscalation: &privEscalation,
			Capabilities: &corev1.Capabilities{
				Drop: []corev1.Capability{},
			},
			RunAsUser: &runAsUser,
		},
		DatabaseSecurityContext: &corev1.SecurityContext{
			AllowPrivilegeEscalation: &privEscalation,
			Capabilities: &corev1.Capabilities{
				Drop: []corev1.Capability{},
			},
			RunAsUser: &runAsUser,
		},
		AuthProxySecurityContext: &corev1.SecurityContext{
			AllowPrivilegeEscalation: &privEscalation,
			Capabilities: &corev1.Capabilities{
				Drop: []corev1.Capability{},
			},
			RunAsUser: &runAsUser,
		},
		AgentProxySecurityContext: &corev1.SecurityContext{
			AllowPrivilegeEscalation: &privEscalation,
			Capabilities: &corev1.Capabilities{
				Drop: []corev1.Capability{},
			},
			RunAsUser: &runAsUser,
		},
	}
	return cr
}

func (r *TestResources) NewCryostatWithReportSecurityOptions() *model.CryostatInstance {
	cr := r.NewCryostat()
	nonRoot := true
	privEscalation := false
	runAsUser := int64(1002)
	if cr.Spec.ReportOptions == nil {
		cr.Spec.ReportOptions = &operatorv1beta2.ReportConfiguration{}
	}
	cr.Spec.ReportOptions.SecurityOptions = &operatorv1beta2.ReportsSecurityOptions{
		PodSecurityContext: &corev1.PodSecurityContext{
			RunAsNonRoot: &nonRoot,
			SeccompProfile: &corev1.SeccompProfile{
				Type: corev1.SeccompProfileTypeRuntimeDefault,
			},
		},
		ReportsSecurityContext: &corev1.SecurityContext{
			AllowPrivilegeEscalation: &privEscalation,
			RunAsUser:                &runAsUser,
			Capabilities: &corev1.Capabilities{
				Drop: []corev1.Capability{"ALL"},
			},
		},
	}
	return cr
}

var providedDatabaseSecretName string = "credentials-database-secret"

func (r *TestResources) NewCryostatWithDatabaseSecretProvided() *model.CryostatInstance {
	cr := r.NewCryostat()
	cr.Spec.DatabaseOptions = &operatorv1beta2.DatabaseOptions{
		SecretName: &providedDatabaseSecretName,
	}
	return cr
}

func (r *TestResources) NewCryostatWithAdditionalMetadata() *model.CryostatInstance {
	cr := r.NewCryostat()
	cr.Spec.OperandMetadata = &operatorv1beta2.OperandMetadata{
		DeploymentMetadata: &operatorv1beta2.ResourceMetadata{
			Labels: map[string]string{
				"myDeploymentExtraLabel":       "myDeploymentLabel",
				"mySecondDeploymentExtraLabel": "mySecondDeploymentLabel",
				// below, labels that should be discarded as overriden by the default
				"app":                    "myApp",
				"component":              "myComponent",
				"kind":                   "myKind",
				"app.kubernetes.io/name": "myName",
			},
			Annotations: map[string]string{
				"myDeploymentExtraAnnotation":       "myDeploymentAnnotation",
				"mySecondDeploymentExtraAnnotation": "mySecondDeploymentAnnotation",
				// below, annotation that should be discarded as overriden by the default
				"app.openshift.io/connects-to": "connectToMe",
			},
		},
		PodMetadata: &operatorv1beta2.ResourceMetadata{
			Labels: map[string]string{
				"myPodExtraLabel":       "myPodLabel",
				"myPodSecondExtraLabel": "myPodSecondLabel",
				// below, labels that should be discarded as overriden by the default
				"app":       "myApp",
				"component": "myComponent",
				"kind":      "myKind",
			},
			Annotations: map[string]string{
				"myPodExtraAnnotation":       "myPodAnnotation",
				"mySecondPodExtraAnnotation": "mySecondPodAnnotation",
			},
		},
	}
	return cr
}

func (r *TestResources) NewCryostatWithAgentHostnameVerifyDisabled() *model.CryostatInstance {
	cr := r.NewCryostat()
	cr.Spec.AgentOptions = &operatorv1beta2.AgentOptions{
		DisableHostnameVerification: true,
	}
	return cr
}

func (r *TestResources) NewCryostatService() *corev1.Service {
	appProtocol := "http"
	return &corev1.Service{
		ObjectMeta: metav1.ObjectMeta{
			Name:      r.Name,
			Namespace: r.Namespace,
			Labels: map[string]string{
				"app":                         r.Name,
				"component":                   "cryostat",
				"app.kubernetes.io/name":      "cryostat",
				"app.kubernetes.io/instance":  r.Name,
				"app.kubernetes.io/component": "cryostat",
				"app.kubernetes.io/part-of":   "cryostat",
			},
		},
		Spec: corev1.ServiceSpec{
			Type: corev1.ServiceTypeClusterIP,
			Selector: map[string]string{
				"app":       r.Name,
				"component": "cryostat",
			},
			Ports: []corev1.ServicePort{
				{
					Name:        "http",
					Port:        4180,
					TargetPort:  intstr.FromInt(4180),
					AppProtocol: &appProtocol,
				},
			},
		},
	}
}

func (r *TestResources) NewCryostatNetworkPolicy() *netv1.NetworkPolicy {
	return &netv1.NetworkPolicy{
		ObjectMeta: metav1.ObjectMeta{
			Name:      fmt.Sprintf("%s-internal-ingress", r.Name),
			Namespace: r.Namespace,
		},
		Spec: netv1.NetworkPolicySpec{
			PodSelector: metav1.LabelSelector{
				MatchLabels: map[string]string{
					"app":       r.Name,
					"component": "cryostat",
					"kind":      "cryostat",
				},
			},
			Ingress: []netv1.NetworkPolicyIngressRule{
				{
					From: []netv1.NetworkPolicyPeer{
						{
							NamespaceSelector: &metav1.LabelSelector{},
						},
						{
							NamespaceSelector: &metav1.LabelSelector{
								MatchLabels: map[string]string{
									"policy-group.network.openshift.io/ingress": "",
								},
							},
						},
					},
					Ports: []netv1.NetworkPolicyPort{
						{
							Port: &intstr.IntOrString{IntVal: 4180},
						},
					},
				},
				{
					From: []netv1.NetworkPolicyPeer{
						{
							NamespaceSelector: &metav1.LabelSelector{
								MatchExpressions: []metav1.LabelSelectorRequirement{
									{
										Key:      "kubernetes.io/metadata.name",
										Operator: "In",
										Values:   r.TargetNamespaces,
									},
								},
							},
						},
					},
					Ports: []netv1.NetworkPolicyPort{
						{
							Port: &intstr.IntOrString{IntVal: 8282},
						},
					},
				},
			},
		},
	}
}

func (r *TestResources) NewDatabaseNetworkPolicy() *netv1.NetworkPolicy {
	return &netv1.NetworkPolicy{
		ObjectMeta: metav1.ObjectMeta{
			Name:      fmt.Sprintf("%s-db-internal-ingress", r.Name),
			Namespace: r.Namespace,
		},
		Spec: netv1.NetworkPolicySpec{
			PodSelector: metav1.LabelSelector{
				MatchLabels: map[string]string{
					"app":       r.Name,
					"component": "database",
					"kind":      "cryostat",
				},
			},
			Ingress: []netv1.NetworkPolicyIngressRule{
				{
					From: []netv1.NetworkPolicyPeer{
						{
							NamespaceSelector: &metav1.LabelSelector{
								MatchLabels: map[string]string{
									"kubernetes.io/metadata.name": r.Namespace,
								},
							},
							PodSelector: &metav1.LabelSelector{
								MatchLabels: map[string]string{
									"app":       r.Name,
									"component": "cryostat",
									"kind":      "cryostat",
								},
							},
						},
					},
					Ports: []netv1.NetworkPolicyPort{
						{
							Port: &intstr.IntOrString{IntVal: 5432},
						},
					},
				},
			},
		},
	}
}

func (r *TestResources) NewStorageNetworkPolicy() *netv1.NetworkPolicy {
	return &netv1.NetworkPolicy{
		ObjectMeta: metav1.ObjectMeta{
			Name:      fmt.Sprintf("%s-storage-internal-ingress", r.Name),
			Namespace: r.Namespace,
		},
		Spec: netv1.NetworkPolicySpec{
			PodSelector: metav1.LabelSelector{
				MatchLabels: map[string]string{
					"app":       r.Name,
					"component": "storage",
					"kind":      "cryostat",
				},
			},
			Ingress: []netv1.NetworkPolicyIngressRule{
				{
					From: []netv1.NetworkPolicyPeer{
						{
							NamespaceSelector: &metav1.LabelSelector{
								MatchLabels: map[string]string{
									"kubernetes.io/metadata.name": r.Namespace,
								},
							},
							PodSelector: &metav1.LabelSelector{
								MatchLabels: map[string]string{
									"app":       r.Name,
									"component": "cryostat",
									"kind":      "cryostat",
								},
							},
						},
					},
					Ports: []netv1.NetworkPolicyPort{
						{
							Port: &intstr.IntOrString{IntVal: 8333},
						},
					},
				},
			},
		},
	}
}

func (r *TestResources) NewReportsNetworkPolicy() *netv1.NetworkPolicy {
	return &netv1.NetworkPolicy{
		ObjectMeta: metav1.ObjectMeta{
			Name:      fmt.Sprintf("%s-reports-internal-ingress", r.Name),
			Namespace: r.Namespace,
		},
		Spec: netv1.NetworkPolicySpec{
			PodSelector: metav1.LabelSelector{
				MatchLabels: map[string]string{
					"app":       r.Name,
					"component": "reports",
					"kind":      "cryostat",
				},
			},
			Ingress: []netv1.NetworkPolicyIngressRule{
				{
					From: []netv1.NetworkPolicyPeer{
						{
							NamespaceSelector: &metav1.LabelSelector{
								MatchLabels: map[string]string{
									"kubernetes.io/metadata.name": r.Namespace,
								},
							},
							PodSelector: &metav1.LabelSelector{
								MatchLabels: map[string]string{
									"app":       r.Name,
									"component": "cryostat",
									"kind":      "cryostat",
								},
							},
						},
					},
					Ports: []netv1.NetworkPolicyPort{
						{
							Port: &intstr.IntOrString{IntVal: 10000},
						},
					},
				},
			},
		},
	}
}

func (r *TestResources) NewGrafanaService() *corev1.Service {
	c := true
	return &corev1.Service{
		ObjectMeta: metav1.ObjectMeta{
			Name:      r.Name + "-grafana",
			Namespace: r.Namespace,
			OwnerReferences: []metav1.OwnerReference{
				{
					APIVersion: operatorv1beta2.GroupVersion.String(),
					Kind:       "Cryostat",
					Name:       r.Name,
					UID:        "",
					Controller: &c,
				},
			},
			Labels: map[string]string{
				"app":       r.Name,
				"component": "cryostat",
			},
		},
		Spec: corev1.ServiceSpec{
			Type: corev1.ServiceTypeClusterIP,
			Selector: map[string]string{
				"app":       r.Name,
				"component": "cryostat",
			},
			Ports: []corev1.ServicePort{
				{
					Name:       "http",
					Port:       3000,
					TargetPort: intstr.FromInt(3000),
				},
			},
		},
	}
}

func (r *TestResources) NewCommandService() *corev1.Service {
	c := true
	return &corev1.Service{
		ObjectMeta: metav1.ObjectMeta{
			Name:      r.Name + "-command",
			Namespace: r.Namespace,
			OwnerReferences: []metav1.OwnerReference{
				{
					APIVersion: operatorv1beta2.GroupVersion.String(),
					Kind:       "Cryostat",
					Name:       r.Name,
					UID:        "",
					Controller: &c,
				},
			},
			Labels: map[string]string{
				"app":       r.Name,
				"component": "cryostat",
			},
		},
		Spec: corev1.ServiceSpec{
			Type: corev1.ServiceTypeClusterIP,
			Selector: map[string]string{
				"app":       r.Name,
				"component": "cryostat",
			},
			Ports: []corev1.ServicePort{
				{
					Name:       "http",
					Port:       10001,
					TargetPort: intstr.FromInt(10001),
				},
			},
		},
	}
}

func (r *TestResources) NewDatabaseService() *corev1.Service {
	c := true
	return &corev1.Service{
		ObjectMeta: metav1.ObjectMeta{
			Name:      r.Name + "-database",
			Namespace: r.Namespace,
			OwnerReferences: []metav1.OwnerReference{
				{
					APIVersion: operatorv1beta2.GroupVersion.String(),
					Kind:       "Cryostat",
					Name:       r.Name + "-database",
					UID:        "",
					Controller: &c,
				},
			},
			Labels: map[string]string{
				"app":       r.Name,
				"component": "database",
			},
		},
		Spec: corev1.ServiceSpec{
			Type: corev1.ServiceTypeClusterIP,
			Selector: map[string]string{
				"app":       r.Name,
				"component": "database",
			},
			Ports: []corev1.ServicePort{
				{
					Name:       "http",
					Port:       5432,
					TargetPort: intstr.FromInt(5432),
				},
			},
		},
	}
}

func (r *TestResources) NewStorageService() *corev1.Service {
	c := true
	return &corev1.Service{
		ObjectMeta: metav1.ObjectMeta{
			Name:      r.Name + "-storage",
			Namespace: r.Namespace,
			OwnerReferences: []metav1.OwnerReference{
				{
					APIVersion: operatorv1beta2.GroupVersion.String(),
					Kind:       "Cryostat",
					Name:       r.Name + "-storage",
					UID:        "",
					Controller: &c,
				},
			},
			Labels: map[string]string{
				"app":       r.Name,
				"component": "storage",
			},
		},
		Spec: corev1.ServiceSpec{
			Type: corev1.ServiceTypeClusterIP,
			Selector: map[string]string{
				"app":       r.Name,
				"component": "storage",
			},
			Ports: []corev1.ServicePort{
				{
					Name:       "http",
					Port:       8333,
					TargetPort: intstr.FromInt(8333),
				},
			},
		},
	}
}

func (r *TestResources) NewReportsService() *corev1.Service {
	return &corev1.Service{
		ObjectMeta: metav1.ObjectMeta{
			Name:      r.Name + "-reports",
			Namespace: r.Namespace,
			Labels: map[string]string{
				"app":                         r.Name,
				"component":                   "reports",
				"app.kubernetes.io/name":      "cryostat",
				"app.kubernetes.io/instance":  r.Name,
				"app.kubernetes.io/component": "reports",
				"app.kubernetes.io/part-of":   "cryostat",
			},
		},
		Spec: corev1.ServiceSpec{
			Type: corev1.ServiceTypeClusterIP,
			Selector: map[string]string{
				"app":       r.Name,
				"component": "reports",
			},
			Ports: []corev1.ServicePort{
				{
					Name:       "http",
					Port:       10000,
					TargetPort: intstr.FromInt(10000),
				},
			},
		},
	}
}

func (r *TestResources) NewAgentGatewayService() *corev1.Service {
	return &corev1.Service{
		ObjectMeta: metav1.ObjectMeta{
			Name:      r.Name + "-agent",
			Namespace: r.Namespace,
			Labels: map[string]string{
				"app":                         r.Name,
				"component":                   "cryostat-agent-gateway",
				"app.kubernetes.io/name":      "cryostat",
				"app.kubernetes.io/instance":  r.Name,
				"app.kubernetes.io/component": "cryostat-agent-gateway",
				"app.kubernetes.io/part-of":   "cryostat",
			},
		},
		Spec: corev1.ServiceSpec{
			Type: corev1.ServiceTypeClusterIP,
			Selector: map[string]string{
				"app":       r.Name,
				"component": "cryostat",
			},
			Ports: []corev1.ServicePort{
				{
					Name:       "http",
					Port:       8282,
					TargetPort: intstr.FromInt(8282),
				},
			},
		},
	}
}

func (r *TestResources) NewAgentCallbackService(namespace string) *corev1.Service {
	return &corev1.Service{
		ObjectMeta: metav1.ObjectMeta{
			Name:      r.GetAgentServiceName(),
			Namespace: namespace,
			Labels: map[string]string{
				"app":                            r.Name,
				"component":                      "cryostat-agent-callback",
				"app.kubernetes.io/name":         "cryostat",
				"app.kubernetes.io/instance":     r.Name,
				"app.kubernetes.io/component":    "cryostat-agent-callback",
				"app.kubernetes.io/part-of":      "cryostat",
				"operator.cryostat.io/name":      r.Name,
				"operator.cryostat.io/namespace": r.Namespace,
			},
		},
		Spec: corev1.ServiceSpec{
			Type:      corev1.ServiceTypeClusterIP,
			ClusterIP: corev1.ClusterIPNone,
			Selector: map[string]string{
				"cryostat.io/name":      r.Name,
				"cryostat.io/namespace": r.Namespace,
			},
		},
	}
}

func (r *TestResources) NewCustomizedCoreService() *corev1.Service {
	svc := r.NewCryostatService()
	svc.Spec.Type = corev1.ServiceTypeNodePort
	svc.Spec.Ports[0].Port = 8080
	svc.Annotations = map[string]string{
		"my/custom": "annotation",
	}
	svc.Labels = map[string]string{
		"app":                         r.Name,
		"component":                   "cryostat",
		"my":                          "label",
		"app.kubernetes.io/name":      "cryostat",
		"app.kubernetes.io/instance":  r.Name,
		"app.kubernetes.io/component": "cryostat",
		"app.kubernetes.io/part-of":   "cryostat",
	}
	return svc
}

func (r *TestResources) NewCustomizedReportsService() *corev1.Service {
	svc := r.NewReportsService()
	svc.Spec.Type = corev1.ServiceTypeNodePort
	svc.Spec.Ports[0].Port = 13161
	svc.Annotations = map[string]string{
		"my/custom": "annotation",
	}
	svc.Labels = map[string]string{
		"app":                         r.Name,
		"component":                   "reports",
		"my":                          "label",
		"app.kubernetes.io/name":      "cryostat",
		"app.kubernetes.io/instance":  r.Name,
		"app.kubernetes.io/component": "reports",
		"app.kubernetes.io/part-of":   "cryostat",
	}
	return svc
}

func (r *TestResources) NewCustomizedAgentGatewayService() *corev1.Service {
	svc := r.NewAgentGatewayService()
	svc.Spec.Type = corev1.ServiceTypeNodePort
	svc.Spec.Ports[0].Port = 8080
	svc.Annotations = map[string]string{
		"my/custom": "annotation",
	}
	svc.Labels = map[string]string{
		"app":                         r.Name,
		"component":                   "cryostat-agent-gateway",
		"my":                          "label",
		"app.kubernetes.io/name":      "cryostat",
		"app.kubernetes.io/instance":  r.Name,
		"app.kubernetes.io/component": "cryostat-agent-gateway",
		"app.kubernetes.io/part-of":   "cryostat",
	}
	return svc
}

func (r *TestResources) NewCustomizedAgentCallbackService(namespace string) *corev1.Service {
	svc := r.NewAgentCallbackService(namespace)
	svc.Annotations = map[string]string{
		"my/custom": "annotation",
	}
	svc.Labels = map[string]string{
		"app":                            r.Name,
		"component":                      "cryostat-agent-callback",
		"my":                             "label",
		"app.kubernetes.io/name":         "cryostat",
		"app.kubernetes.io/instance":     r.Name,
		"app.kubernetes.io/component":    "cryostat-agent-callback",
		"app.kubernetes.io/part-of":      "cryostat",
		"operator.cryostat.io/name":      r.Name,
		"operator.cryostat.io/namespace": r.Namespace,
	}
	return svc
}

func (r *TestResources) NewTestService() *corev1.Service {
	return &corev1.Service{
		ObjectMeta: metav1.ObjectMeta{
			Name:      "test-svc",
			Namespace: r.Namespace,
		},
		Spec: corev1.ServiceSpec{
			ClusterIP: "1.2.3.4",
			Ports: []corev1.ServicePort{
				{
					Name: "test",
					Port: 4180,
				},
			},
		},
	}
}

func (r *TestResources) NewCACertSecret(ns string) *corev1.Secret {
	return &corev1.Secret{
		ObjectMeta: metav1.ObjectMeta{
			Name:      r.getClusterUniqueNameForCA(),
			Namespace: ns,
			Labels: map[string]string{
				"operator.cryostat.io/name":      r.Name,
				"operator.cryostat.io/namespace": r.Namespace,
			},
		},
		Type: corev1.SecretTypeOpaque,
		Data: map[string][]byte{
			corev1.TLSCertKey: []byte(r.Name + "-ca-bytes"),
		},
	}
}

func (r *TestResources) NewAgentCertSecret(ns string) *corev1.Secret {
	name := r.GetClusterUniqueNameForAgent(ns)
	return &corev1.Secret{
		ObjectMeta: metav1.ObjectMeta{
			Name:      name,
			Namespace: r.Namespace,
		},
		Data: map[string][]byte{
			corev1.TLSPrivateKeyKey: []byte(name + "-key"),
			corev1.TLSCertKey:       []byte(name + "-bytes"),
		},
	}
}

func (r *TestResources) NewAgentCertSecretCopy(ns string) *corev1.Secret {
	secret := r.NewAgentCertSecret(ns)
	secret.Labels = map[string]string{
		"operator.cryostat.io/name":      r.Name,
		"operator.cryostat.io/namespace": r.Namespace,
	}
	secret.Namespace = ns
	return secret
}

func (r *TestResources) NewDatabaseSecret() *corev1.Secret {
	return &corev1.Secret{
		ObjectMeta: metav1.ObjectMeta{
			Name:      r.Name + "-db",
			Namespace: r.Namespace,
		},
		StringData: map[string]string{
			"CONNECTION_KEY": "connection_key",
			"ENCRYPTION_KEY": "encryption_key",
		},
		Immutable: &[]bool{true}[0],
	}
}

func (r *TestResources) NewCustomDatabaseSecret() *corev1.Secret {
	return &corev1.Secret{
		ObjectMeta: metav1.ObjectMeta{
			Name:      providedDatabaseSecretName,
			Namespace: r.Namespace,
		},
		StringData: map[string]string{
			"CONNECTION_KEY": "custom-connection_database",
			"ENCRYPTION_KEY": "custom-encryption_key",
		},
	}
}

func (r *TestResources) NewStorageSecret() *corev1.Secret {
	return &corev1.Secret{
		ObjectMeta: metav1.ObjectMeta{
			Name:      r.Name + "-storage",
			Namespace: r.Namespace,
		},
		StringData: map[string]string{
			"SECRET_KEY": "object_storage",
		},
	}
}

func (r *TestResources) OtherDatabaseSecret() *corev1.Secret {
	return &corev1.Secret{
		ObjectMeta: metav1.ObjectMeta{
			Name:      r.Name + "-db",
			Namespace: r.Namespace,
		},
		StringData: map[string]string{
			"CONNECTION_KEY": "other-pass",
			"ENCRYPTION_KEY": "other-key",
		},
	}
}

func (r *TestResources) NewKeystoreSecret() *corev1.Secret {
	return &corev1.Secret{
		ObjectMeta: metav1.ObjectMeta{
			Name:      r.Name + "-keystore",
			Namespace: r.Namespace,
		},
		StringData: map[string]string{
			"KEYSTORE_PASS": "keystore",
		},
	}
}

func (r *TestResources) NewTestCertSecret(name string) *corev1.Secret {
	return &corev1.Secret{
		ObjectMeta: metav1.ObjectMeta{
			Name:      name,
			Namespace: r.Namespace,
		},
		Data: map[string][]byte{
			corev1.TLSCertKey: []byte(name + "-bytes"),
		},
	}
}

func (r *TestResources) NewCryostatCert() *certv1.Certificate {
	return &certv1.Certificate{
		ObjectMeta: metav1.ObjectMeta{
			Name:      r.Name,
			Namespace: r.Namespace,
		},
		Spec: certv1.CertificateSpec{
			CommonName: "cryostat",
			DNSNames: []string{
				r.Name,
				fmt.Sprintf(r.Name+".%s.svc", r.Namespace),
				fmt.Sprintf(r.Name+".%s.svc.cluster.local", r.Namespace),
			},
			SecretName: r.Name + "-tls",
			Keystores: &certv1.CertificateKeystores{
				PKCS12: &certv1.PKCS12Keystore{
					Create: true,
					PasswordSecretRef: certMeta.SecretKeySelector{
						LocalObjectReference: certMeta.LocalObjectReference{
							Name: r.Name + "-keystore",
						},
						Key: "KEYSTORE_PASS",
					},
				},
			},
			IssuerRef: certMeta.ObjectReference{
				Name: r.Name + "-ca",
			},
			Usages: []certv1.KeyUsage{
				certv1.UsageDigitalSignature,
				certv1.UsageKeyEncipherment,
				certv1.UsageServerAuth,
				certv1.UsageClientAuth,
			},
		},
	}
}

func (r *TestResources) OtherCryostatCert() *certv1.Certificate {
	cert := r.NewCryostatCert()
	cert.Spec.CommonName = fmt.Sprintf("%s.%s.svc", r.Name, r.Namespace)
	return cert
}

func (r *TestResources) NewReportsCert() *certv1.Certificate {
	return &certv1.Certificate{
		ObjectMeta: metav1.ObjectMeta{
			Name:      r.Name + "-reports",
			Namespace: r.Namespace,
		},
		Spec: certv1.CertificateSpec{
			CommonName: "cryostat-reports",
			DNSNames: []string{
				r.Name + "-reports",
				fmt.Sprintf(r.Name+"-reports.%s.svc", r.Namespace),
				fmt.Sprintf(r.Name+"-reports.%s.svc.cluster.local", r.Namespace),
			},
			SecretName: r.Name + "-reports-tls",
			IssuerRef: certMeta.ObjectReference{
				Name: r.Name + "-ca",
			},
			Usages: []certv1.KeyUsage{
				certv1.UsageDigitalSignature,
				certv1.UsageKeyEncipherment,
				certv1.UsageServerAuth,
			},
		},
	}
}

func (r *TestResources) NewDatabaseCert() *certv1.Certificate {
	return &certv1.Certificate{
		ObjectMeta: metav1.ObjectMeta{
			Name:      r.Name + "-database",
			Namespace: r.Namespace,
		},
		Spec: certv1.CertificateSpec{
			CommonName: "cryostat-database",
			DNSNames: []string{
				r.Name + "-database",
				fmt.Sprintf(r.Name+"-database.%s.svc", r.Namespace),
				fmt.Sprintf(r.Name+"-database.%s.svc.cluster.local", r.Namespace),
			},
			SecretName: r.Name + "-database-tls",
			IssuerRef: certMeta.ObjectReference{
				Name: r.Name + "-ca",
			},
			Usages: []certv1.KeyUsage{
				certv1.UsageDigitalSignature,
				certv1.UsageKeyEncipherment,
				certv1.UsageServerAuth,
			},
		},
	}
}

func (r *TestResources) OtherReportsCert() *certv1.Certificate {
	cert := r.NewReportsCert()
	cert.Spec.CommonName = fmt.Sprintf("%s-reports.%s.svc", r.Name, r.Namespace)
	return cert
}

func (r *TestResources) NewAgentProxyCert() *certv1.Certificate {
	return &certv1.Certificate{
		ObjectMeta: metav1.ObjectMeta{
			Name:      r.Name + "-agent-proxy",
			Namespace: r.Namespace,
		},
		Spec: certv1.CertificateSpec{
			CommonName: "cryostat-agent-proxy",
			DNSNames: []string{
				r.Name + "-agent",
				fmt.Sprintf(r.Name+"-agent.%s.svc", r.Namespace),
				fmt.Sprintf(r.Name+"-agent.%s.svc.cluster.local", r.Namespace),
			},
			SecretName: r.Name + "-agent-tls",
			IssuerRef: certMeta.ObjectReference{
				Name: r.Name + "-ca",
			},
			Usages: []certv1.KeyUsage{
				certv1.UsageDigitalSignature,
				certv1.UsageKeyEncipherment,
				certv1.UsageServerAuth,
			},
		},
	}
}

func (r *TestResources) NewStorageCert() *certv1.Certificate {
	return &certv1.Certificate{
		ObjectMeta: metav1.ObjectMeta{
			Name:      r.Name + "-storage",
			Namespace: r.Namespace,
		},
		Spec: certv1.CertificateSpec{
			CommonName: "cryostat-storage",
			DNSNames: []string{
				r.Name + "-storage",
				fmt.Sprintf(r.Name+"-storage.%s.svc", r.Namespace),
				fmt.Sprintf(r.Name+"-storage.%s.svc.cluster.local", r.Namespace),
			},
			SecretName: r.Name + "-storage-tls",
			IssuerRef: certMeta.ObjectReference{
				Name: r.Name + "-ca",
			},
			Usages: []certv1.KeyUsage{
				certv1.UsageDigitalSignature,
				certv1.UsageKeyEncipherment,
				certv1.UsageServerAuth,
			},
		},
	}
}

func (r *TestResources) OtherAgentProxyCert() *certv1.Certificate {
	cert := r.NewAgentProxyCert()
	cert.Spec.CommonName = fmt.Sprintf("%s-agent.%s.svc", r.Name, r.Namespace)
	return cert
}

func (r *TestResources) NewCACert() *certv1.Certificate {
	return &certv1.Certificate{
		ObjectMeta: metav1.ObjectMeta{
			Name:      r.Name + "-ca",
			Namespace: r.Namespace,
		},
		Spec: certv1.CertificateSpec{
			CommonName: "cryostat-ca-cert-manager",
			SecretName: r.getClusterUniqueNameForCA(),
			IssuerRef: certMeta.ObjectReference{
				Name: r.Name + "-self-signed",
			},
			IsCA: true,
		},
	}
}

func (r *TestResources) OtherCACert() *certv1.Certificate {
	cert := r.NewCACert()
	cert.Spec.CommonName = fmt.Sprintf("ca.%s.cert-manager", r.Name)
	cert.Spec.SecretName = r.Name + "-ca"
	return cert
}

func (r *TestResources) NewAgentCert(namespace string) *certv1.Certificate {
	name := r.GetClusterUniqueNameForAgent(namespace)
	return &certv1.Certificate{
		ObjectMeta: metav1.ObjectMeta{
			Name:      name,
			Namespace: r.Namespace,
		},
		Spec: certv1.CertificateSpec{
			CommonName: "cryostat-agent",
			DNSNames: []string{
				fmt.Sprintf("*.%s.%s.svc", r.GetAgentServiceName(), namespace),
			},
			SecretName: name,
			IssuerRef: certMeta.ObjectReference{
				Name: r.Name + "-ca",
			},
			Usages: []certv1.KeyUsage{
				certv1.UsageDigitalSignature,
				certv1.UsageKeyEncipherment,
				certv1.UsageServerAuth,
				certv1.UsageClientAuth,
			},
		},
	}
}

func (r *TestResources) NewSelfSignedIssuer() *certv1.Issuer {
	return &certv1.Issuer{
		ObjectMeta: metav1.ObjectMeta{
			Name:      r.Name + "-self-signed",
			Namespace: r.Namespace,
		},
		Spec: certv1.IssuerSpec{
			IssuerConfig: certv1.IssuerConfig{
				SelfSigned: &certv1.SelfSignedIssuer{},
			},
		},
	}
}

func (r *TestResources) NewCryostatCAIssuer() *certv1.Issuer {
	return &certv1.Issuer{
		ObjectMeta: metav1.ObjectMeta{
			Name:      r.Name + "-ca",
			Namespace: r.Namespace,
		},
		Spec: certv1.IssuerSpec{
			IssuerConfig: certv1.IssuerConfig{
				CA: &certv1.CAIssuer{
					SecretName: r.getClusterUniqueNameForCA(),
				},
			},
		},
	}
}

func (r *TestResources) OtherCAIssuer() *certv1.Issuer {
	return &certv1.Issuer{
		ObjectMeta: metav1.ObjectMeta{
			Name:      r.Name + "-ca",
			Namespace: r.Namespace,
		},
		Spec: certv1.IssuerSpec{
			IssuerConfig: certv1.IssuerConfig{
				CA: &certv1.CAIssuer{
					SecretName: r.Name + "-ca",
				},
			},
		},
	}
}

func (r *TestResources) newPVC(spec *corev1.PersistentVolumeClaimSpec, labels map[string]string,
	annotations map[string]string, name string) *corev1.PersistentVolumeClaim {
	return &corev1.PersistentVolumeClaim{
		ObjectMeta: metav1.ObjectMeta{
			Name:        name,
			Namespace:   r.Namespace,
			Annotations: annotations,
			Labels:      labels,
		},
		Spec: *spec,
	}
}

func (r *TestResources) NewDefaultPVC() *corev1.PersistentVolumeClaim {
	return r.newPVC(&corev1.PersistentVolumeClaimSpec{
		AccessModes: []corev1.PersistentVolumeAccessMode{corev1.ReadWriteOnce},
		Resources: corev1.VolumeResourceRequirements{
			Requests: corev1.ResourceList{
				corev1.ResourceStorage: resource.MustParse("500Mi"),
			},
		},
	}, map[string]string{
		"app": r.Name,
	}, nil, r.Name)
}

func (r *TestResources) NewDatabasePVC() *corev1.PersistentVolumeClaim {
	return r.newPVC(&corev1.PersistentVolumeClaimSpec{
		AccessModes: []corev1.PersistentVolumeAccessMode{corev1.ReadWriteOnce},
		Resources: corev1.VolumeResourceRequirements{
			Requests: corev1.ResourceList{
				corev1.ResourceStorage: resource.MustParse("500Mi"),
			},
		},
	}, map[string]string{
		"app": r.Name,
	}, nil, r.Name+"-database")
}

func (r *TestResources) NewStoragePVC() *corev1.PersistentVolumeClaim {
	return r.newPVC(&corev1.PersistentVolumeClaimSpec{
		AccessModes: []corev1.PersistentVolumeAccessMode{corev1.ReadWriteOnce},
		Resources: corev1.VolumeResourceRequirements{
			Requests: corev1.ResourceList{
				corev1.ResourceStorage: resource.MustParse("500Mi"),
			},
		},
	}, map[string]string{
		"app": r.Name,
	}, nil, r.Name+"-storage")
}

func (r *TestResources) NewCustomPVC() *corev1.PersistentVolumeClaim {
	storageClass := "cool-storage"
	return r.newPVC(&corev1.PersistentVolumeClaimSpec{
		StorageClassName: &storageClass,
		AccessModes:      []corev1.PersistentVolumeAccessMode{corev1.ReadWriteMany},
		Resources: corev1.VolumeResourceRequirements{
			Requests: corev1.ResourceList{
				corev1.ResourceStorage: resource.MustParse("10Gi"),
			},
		},
	}, map[string]string{
		"my":  "label",
		"app": r.Name,
	}, map[string]string{
		"my/custom": "annotation",
	}, r.Name)
}

func (r *TestResources) NewCustomPVCSomeDefault() *corev1.PersistentVolumeClaim {
	storageClass := ""
	return r.newPVC(&corev1.PersistentVolumeClaimSpec{
		StorageClassName: &storageClass,
		AccessModes:      []corev1.PersistentVolumeAccessMode{corev1.ReadWriteOnce},
		Resources: corev1.VolumeResourceRequirements{
			Requests: corev1.ResourceList{
				corev1.ResourceStorage: resource.MustParse("1Gi"),
			},
		},
	}, map[string]string{
		"app": r.Name,
	}, nil, r.Name)
}

func (r *TestResources) NewDefaultPVCWithLabel() *corev1.PersistentVolumeClaim {
	return r.newPVC(&corev1.PersistentVolumeClaimSpec{
		AccessModes: []corev1.PersistentVolumeAccessMode{corev1.ReadWriteOnce},
		Resources: corev1.VolumeResourceRequirements{
			Requests: corev1.ResourceList{
				corev1.ResourceStorage: resource.MustParse("500Mi"),
			},
		},
	}, map[string]string{
		"app": r.Name,
		"my":  "label",
	}, nil, r.Name)
}

func (r *TestResources) NewDefaultEmptyDir() *corev1.EmptyDirVolumeSource {
	sizeLimit := resource.MustParse("0")
	return &corev1.EmptyDirVolumeSource{
		SizeLimit: &sizeLimit,
	}
}

func (r *TestResources) NewEmptyDirWithSpec() *corev1.EmptyDirVolumeSource {
	sizeLimit := resource.MustParse("200Mi")
	return &corev1.EmptyDirVolumeSource{
		Medium:    "Memory",
		SizeLimit: &sizeLimit,
	}
}

func (r *TestResources) NewCorePorts() []corev1.ContainerPort {
	return []corev1.ContainerPort{
		{
			ContainerPort: 8181,
		},
	}
}

func (r *TestResources) NewGrafanaPorts() []corev1.ContainerPort {
	return []corev1.ContainerPort{
		{
			ContainerPort: 3000,
		},
	}
}

func (r *TestResources) NewDatasourcePorts() []corev1.ContainerPort {
	return []corev1.ContainerPort{
		{
			ContainerPort: 8989,
		},
	}
}

func (r *TestResources) NewReportsPorts() []corev1.ContainerPort {
	return []corev1.ContainerPort{
		{
			ContainerPort: 10000,
		},
	}
}

func (r *TestResources) NewStoragePorts() []corev1.ContainerPort {
	ports := []corev1.ContainerPort{
		{
			ContainerPort: 8333,
		},
	}
	if r.TLS {
		ports = append(ports, corev1.ContainerPort{
			ContainerPort: 8334,
		})
	}
	return ports
}

func (r *TestResources) NewDatabasePorts() []corev1.ContainerPort {
	return []corev1.ContainerPort{
		{
			ContainerPort: 5432,
		},
	}
}

func (r *TestResources) NewAuthProxyPorts() []corev1.ContainerPort {
	return []corev1.ContainerPort{
		{
			ContainerPort: 4180,
		},
	}
}

func (r *TestResources) NewAgentProxyPorts() []corev1.ContainerPort {
	return []corev1.ContainerPort{
		{
			ContainerPort: 8281,
		},
		{
			ContainerPort: 8282,
		},
	}
}

func (r *TestResources) NewCoreEnvironmentVariables(reportsUrl string, ingress bool,
	emptyDir bool, hasPortConfig bool, builtInDiscoveryDisabled bool, builtInPortConfigDisabled bool, dbSecretProvided bool) []corev1.EnvVar {
	storageProtocol := "http"
	storagePort := 8333
	if r.TLS {
		storageProtocol = "https"
		storagePort = 8334
	}
	envs := []corev1.EnvVar{
		{
			Name:  "QUARKUS_HTTP_HOST",
			Value: "localhost",
		},
		{
			Name:  "QUARKUS_HTTP_PORT",
			Value: "8181",
		},
		{
			Name:  "QUARKUS_HTTP_PROXY_PROXY_ADDRESS_FORWARDING",
			Value: "true",
		},
		{
			Name:  "QUARKUS_HTTP_PROXY_ALLOW_X_FORWARDED",
			Value: "true",
		},
		{
			Name:  "QUARKUS_HTTP_PROXY_ENABLE_FORWARDED_HOST",
			Value: "true",
		},
		{
			Name:  "QUARKUS_HTTP_PROXY_ENABLE_FORWARDED_PREFIX",
			Value: "true",
		},
		{
			Name:  "QUARKUS_HIBERNATE_ORM_DATABASE_GENERATION",
			Value: "none",
		},
		{
			Name:  "QUARKUS_HIBERNATE_ORM_SQL_LOAD_SCRIPT",
			Value: "no-file",
		},
		{
			Name:  "QUARKUS_DATASOURCE_USERNAME",
			Value: "cryostat",
		},
		{
			Name:  "STORAGE_BUCKETS_ARCHIVE_NAME",
			Value: "archivedrecordings",
		},
		{
			Name:  "QUARKUS_S3_ENDPOINT_OVERRIDE",
			Value: fmt.Sprintf("%s://%s-storage.%s.svc.cluster.local:%d", storageProtocol, r.Name, r.Namespace, storagePort),
		},
		{
			Name:  "QUARKUS_S3_SYNC_CLIENT_TLS_KEY_MANAGERS_PROVIDER_TYPE",
			Value: "none",
		},
		{
			Name:  "QUARKUS_S3_SYNC_CLIENT_TLS_TRUST_MANAGERS_PROVIDER_TYPE",
			Value: "system-property",
		},
		{
			Name:  "QUARKUS_S3_PATH_STYLE_ACCESS",
			Value: "true",
		},
		{
			Name:  "QUARKUS_S3_AWS_REGION",
			Value: "us-east-1",
		},
		{
			Name:  "QUARKUS_S3_AWS_CREDENTIALS_TYPE",
			Value: "static",
		},
		{
			Name:  "QUARKUS_S3_CREDENTIALS_STATIC_PROVIDER_ACCESS_KEY_ID",
			Value: "cryostat",
		},
		{
			Name:  "AWS_ACCESS_KEY_ID",
			Value: "$(QUARKUS_S3_AWS_CREDENTIALS_STATIC_PROVIDER_ACCESS_KEY_ID)",
		},
		{
			Name:  "CRYOSTAT_CONFIG_PATH",
			Value: "/opt/cryostat.d/conf.d",
		},
		{
			Name:  "CRYOSTAT_TEMPLATE_PATH",
			Value: "/opt/cryostat.d/templates.d",
		},
		{
			Name:  "CRYOSTAT_CONNECTIONS_MAX_OPEN",
			Value: "-1",
		},
		{
			Name:  "CRYOSTAT_CONNECTIONS_TTL",
			Value: "10",
		},
		{
			Name:  "CRYOSTAT_DISCOVERY_KUBERNETES_NAMESPACES",
			Value: strings.Join(r.TargetNamespaces, ","),
		},
		{
			Name:  "GRAFANA_DATASOURCE_URL",
			Value: "http://127.0.0.1:8989",
		},
		{
			Name:  "QUARKUS_S3_AWS_CREDENTIALS_STATIC_PROVIDER_ACCESS_KEY_ID",
			Value: "cryostat",
		},
		{
			Name:  "AWS_SECRET_ACCESS_KEY",
			Value: "$(QUARKUS_S3_AWS_CREDENTIALS_STATIC_PROVIDER_SECRET_ACCESS_KEY)",
		},
	}
	if r.TLS {
		envs = append(envs, corev1.EnvVar{
			Name:  "QUARKUS_DATASOURCE_JDBC_URL",
			Value: fmt.Sprintf("jdbc:postgresql://%s-database.%s.svc.cluster.local:5432/cryostat?ssl=true&sslmode=verify-full&sslcert=&sslrootcert=/var/run/secrets/operator.cryostat.io/%s-database-tls/ca.crt", r.Name, r.Namespace, r.Name),
		})
	} else {
		envs = append(envs, corev1.EnvVar{
			Name:  "QUARKUS_DATASOURCE_JDBC_URL",
			Value: fmt.Sprintf("jdbc:postgresql://%s-database.%s.svc.cluster.local:5432/cryostat", r.Name, r.Namespace),
		})
	}

	envs = append(envs, r.NewTargetDiscoveryEnvVars(hasPortConfig, builtInDiscoveryDisabled, builtInPortConfigDisabled)...)

	optional := false
	secretName := r.NewDatabaseSecret().Name
	if dbSecretProvided {
		secretName = providedDatabaseSecretName
	}
	envs = append(envs, corev1.EnvVar{
		Name: "QUARKUS_DATASOURCE_PASSWORD",
		ValueFrom: &corev1.EnvVarSource{
			SecretKeyRef: &corev1.SecretKeySelector{
				LocalObjectReference: corev1.LocalObjectReference{
					Name: secretName,
				},
				Key:      "CONNECTION_KEY",
				Optional: &optional,
			},
		},
	},
	)

	secretName = r.NewStorageSecret().Name
	envs = append(envs, corev1.EnvVar{
		Name: "QUARKUS_S3_AWS_CREDENTIALS_STATIC_PROVIDER_SECRET_ACCESS_KEY",
		ValueFrom: &corev1.EnvVarSource{
			SecretKeyRef: &corev1.SecretKeySelector{
				LocalObjectReference: corev1.LocalObjectReference{
					Name: secretName,
				},
				Key:      "SECRET_KEY",
				Optional: &optional,
			},
		},
	},
	)

	if r.OpenShift || ingress {
		envs = append(envs, r.newNetworkEnvironmentVariables()...)
	}

	if reportsUrl != "" {
		envs = append(envs,
			corev1.EnvVar{
				Name:  "CRYOSTAT_SERVICES_REPORTS_URL",
				Value: reportsUrl,
			})
	}

	if r.DisableAgentHostnameVerify {
		envs = append(envs,
			corev1.EnvVar{
				Name:  "QUARKUS_REST_CLIENT_VERIFY_HOST",
				Value: "false",
			})
	}

	if len(r.InsightsURL) > 0 {
		envs = append(envs,
			corev1.EnvVar{
				Name:  "INSIGHTS_PROXY",
				Value: r.InsightsURL,
			})
	}
	return envs
}

func (r *TestResources) newNetworkEnvironmentVariables() []corev1.EnvVar {
	envs := []corev1.EnvVar{
		{
			Name:  "GRAFANA_DASHBOARD_URL",
			Value: "http://localhost:3000",
		},
		{
			Name:  "GRAFANA_DASHBOARD_EXT_URL",
			Value: "/grafana/",
		},
	}
	return envs
}

func (r *TestResources) NewGrafanaEnvironmentVariables() []corev1.EnvVar {
	envs := []corev1.EnvVar{
		{
			Name:  "JFR_DATASOURCE_URL",
			Value: "http://127.0.0.1:8989",
		},
		{
			Name:      "GF_AUTH_ANONYMOUS_ENABLED",
			Value:     "true",
			ValueFrom: nil,
		},
		{
			Name:      "GF_SERVER_DOMAIN",
			Value:     "localhost",
			ValueFrom: nil,
		},
		{
			Name:      "GF_SERVER_SERVE_FROM_SUB_PATH",
			Value:     "true",
			ValueFrom: nil,
		},
		{
			Name:  "GF_SERVER_ROOT_URL",
			Value: "http://localhost:4180/grafana/",
		},
	}
	return envs
}

func (r *TestResources) NewDatasourceEnvironmentVariables() []corev1.EnvVar {
	return []corev1.EnvVar{
		{
			Name:  "QUARKUS_HTTP_HOST",
			Value: "127.0.0.1",
		},
		{
			Name:  "QUARKUS_HTTP_PORT",
			Value: "8989",
		},
	}
}

func (r *TestResources) NewReportsEnvironmentVariables(resources *corev1.ResourceRequirements) []corev1.EnvVar {
	cpus := resources.Requests.Cpu().Value()
	if limit := resources.Limits; limit != nil {
		if cpu := limit.Cpu(); limit != nil {
			cpus = cpu.Value()
		}
	}
	opts := fmt.Sprintf("-XX:+PrintCommandLineFlags -XX:ActiveProcessorCount=%d -Dorg.openjdk.jmc.flightrecorder.parser.singlethreaded=%t", cpus, cpus < 2)
	envs := []corev1.EnvVar{
		{
			Name:  "QUARKUS_HTTP_HOST",
			Value: "0.0.0.0",
		},
		{
			Name:  "JAVA_OPTS",
			Value: opts,
		},
	}
	if r.TLS {
		envs = append(envs, corev1.EnvVar{
			Name:  "QUARKUS_HTTP_SSL_PORT",
			Value: "10000",
		}, corev1.EnvVar{
			Name:  "QUARKUS_HTTP_SSL_CERTIFICATE_KEY_FILES",
			Value: fmt.Sprintf("/var/run/secrets/operator.cryostat.io/%s-reports-tls/%s", r.Name, corev1.TLSPrivateKeyKey),
		}, corev1.EnvVar{
			Name:  "QUARKUS_HTTP_SSL_CERTIFICATE_FILES",
			Value: fmt.Sprintf("/var/run/secrets/operator.cryostat.io/%s-reports-tls/%s", r.Name, corev1.TLSCertKey),
		}, corev1.EnvVar{
			Name:  "QUARKUS_HTTP_INSECURE_REQUESTS",
			Value: "disabled",
		})
	} else {
		envs = append(envs, corev1.EnvVar{
			Name:  "QUARKUS_HTTP_PORT",
			Value: "10000",
		})
	}
	return envs
}

func (r *TestResources) NewStorageEnvironmentVariables() []corev1.EnvVar {
	envs := []corev1.EnvVar{
		{
			Name:  "CRYOSTAT_BUCKETS",
			Value: "archivedrecordings,archivedreports,eventtemplates,probes",
		},
		{
			Name:  "CRYOSTAT_ACCESS_KEY",
			Value: "cryostat",
		},
		{
			Name:  "DATA_DIR",
			Value: "/data",
		},
		{
			Name:  "IP_BIND",
			Value: "0.0.0.0",
		},
		{
			Name:  "REST_ENCRYPTION_ENABLE",
			Value: "1",
		},
		{
			Name: "CRYOSTAT_SECRET_KEY",
			ValueFrom: &corev1.EnvVarSource{
				SecretKeyRef: &corev1.SecretKeySelector{
					LocalObjectReference: corev1.LocalObjectReference{
						Name: r.Name + "-storage",
					},
					Key:      "SECRET_KEY",
					Optional: &[]bool{false}[0],
				},
			},
		},
	}
	return envs
}

func (r *TestResources) NewStorageArgs() []string {
	args := []string{}

	if r.TLS {
		args = append(args,
			"-s3.port.https=8334",
			fmt.Sprintf("-s3.key.file=/var/run/secrets/operator.cryostat.io/%s-storage-tls/tls.key", r.Name),
			fmt.Sprintf("-s3.cert.file=/var/run/secrets/operator.cryostat.io/%s-storage-tls/tls.crt", r.Name),
		)
	}

	return args
}

func (r *TestResources) NewDatabaseEnvironmentVariables(dbSecretProvided bool) []corev1.EnvVar {
	optional := false
	secretName := r.Name + "-db"
	if dbSecretProvided {
		secretName = providedDatabaseSecretName
	}
	envs := []corev1.EnvVar{
		{
			Name:  "POSTGRESQL_USER",
			Value: "cryostat",
		},
		{
			Name:  "POSTGRESQL_DATABASE",
			Value: "cryostat",
		},
		{
			Name: "POSTGRESQL_PASSWORD",
			ValueFrom: &corev1.EnvVarSource{
				SecretKeyRef: &corev1.SecretKeySelector{
					LocalObjectReference: corev1.LocalObjectReference{
						Name: secretName,
					},
					Key:      "CONNECTION_KEY",
					Optional: &optional,
				},
			},
		},
		{
			Name: "PG_ENCRYPT_KEY",
			ValueFrom: &corev1.EnvVarSource{
				SecretKeyRef: &corev1.SecretKeySelector{
					LocalObjectReference: corev1.LocalObjectReference{
						Name: secretName,
					},
					Key:      "ENCRYPTION_KEY",
					Optional: &optional,
				},
			},
		},
	}
	return envs
}

func (r *TestResources) NewDatabaseArgs() []string {
	args := []string{}

	if r.TLS {
		args = append(args,
			"-c",
			"ssl=on",
			"-c",
			fmt.Sprintf("ssl_cert_file=/var/run/secrets/operator.cryostat.io/%s-database-tls/%s", r.Name, corev1.TLSCertKey),
			"-c",
			fmt.Sprintf("ssl_key_file=/var/run/secrets/operator.cryostat.io/%s-database-tls/%s", r.Name, corev1.TLSPrivateKeyKey),
		)
	}

	return args
}

func (r *TestResources) NewAuthProxyEnvironmentVariables(authOptions *operatorv1beta2.AuthorizationOptions) []corev1.EnvVar {
	envs := []corev1.EnvVar{}

	if !r.OpenShift {
		envs = append(envs,
			corev1.EnvVar{
				Name:  "OAUTH2_PROXY_REDIRECT_URL",
				Value: "http://localhost:4180/oauth2/callback",
			},
			corev1.EnvVar{
				Name:  "OAUTH2_PROXY_EMAIL_DOMAINS",
				Value: "*",
			},
		)

		basicAuthConfigured := authOptions != nil && authOptions.BasicAuth != nil &&
			authOptions.BasicAuth.Filename != nil && authOptions.BasicAuth.SecretName != nil
		if basicAuthConfigured {
			envs = append(envs,
				corev1.EnvVar{
					Name:  "OAUTH2_PROXY_HTPASSWD_FILE",
					Value: "/var/run/secrets/operator.cryostat.io/" + *authOptions.BasicAuth.Filename,
				},
				corev1.EnvVar{
					Name:  "OAUTH2_PROXY_HTPASSWD_USER_GROUP",
					Value: "write",
				},
				corev1.EnvVar{
					Name:  "OAUTH2_PROXY_SKIP_AUTH_ROUTES",
					Value: "^/health(/liveness)?$",
				},
			)
		} else {
			envs = append(envs,
				corev1.EnvVar{
					Name:  "OAUTH2_PROXY_SKIP_AUTH_ROUTES",
					Value: ".*",
				})
		}
	}

	return envs
}

func (r *TestResources) NewAgentProxyEnvironmentVariables() []corev1.EnvVar {
	return []corev1.EnvVar{}
}

func (r *TestResources) NewAuthProxyEnvFromSource() []corev1.EnvFromSource {
	return []corev1.EnvFromSource{
		{
			SecretRef: &corev1.SecretEnvSource{
				LocalObjectReference: corev1.LocalObjectReference{
					Name: r.Name + "-oauth2-cookie",
				},
				Optional: &[]bool{false}[0],
			},
		},
	}
}

func (r *TestResources) NewAgentProxyEnvFromSource() []corev1.EnvFromSource {
	return []corev1.EnvFromSource{}
}

func (r *TestResources) NewCoreEnvFromSource() []corev1.EnvFromSource {
	envsFrom := []corev1.EnvFromSource{}
	return envsFrom
}

func (r *TestResources) NewJmxCacheOptionsEnv() []corev1.EnvVar {
	return []corev1.EnvVar{
		{
			Name:  "CRYOSTAT_CONNECTIONS_MAX_OPEN",
			Value: "10",
		},
		{
			Name:  "CRYOSTAT_CONNECTIONS_TTL",
			Value: "20",
		},
	}
}

func (r *TestResources) NewTargetDiscoveryEnvVars(hasPortConfig bool, builtInDiscoveryDisabled bool, builtInPortConfigDisabled bool) []corev1.EnvVar {
	envs := []corev1.EnvVar{
		{
			Name:  "CRYOSTAT_DISCOVERY_KUBERNETES_ENABLED",
			Value: fmt.Sprintf("%t", !builtInDiscoveryDisabled),
		},
	}

	if hasPortConfig {
		envs = append(envs,
			corev1.EnvVar{
				Name:  "CRYOSTAT_DISCOVERY_KUBERNETES_PORT_NAMES",
				Value: "custom-port-name,another-custom-port-name",
			},
			corev1.EnvVar{
				Name:  "CRYOSTAT_DISCOVERY_KUBERNETES_PORT_NUMBERS",
				Value: "9092,9090",
			},
		)
	} else if builtInPortConfigDisabled {
		envs = append(envs,
			corev1.EnvVar{
				Name:  "CRYOSTAT_DISCOVERY_KUBERNETES_PORT_NAMES",
				Value: "",
			},
			corev1.EnvVar{
				Name:  "CRYOSTAT_DISCOVERY_KUBERNETES_PORT_NUMBERS",
				Value: "",
			},
		)
	} else {
		envs = append(envs,
			corev1.EnvVar{
				Name:  "CRYOSTAT_DISCOVERY_KUBERNETES_PORT_NAMES",
				Value: "jfr-jmx",
			},
			corev1.EnvVar{
				Name:  "CRYOSTAT_DISCOVERY_KUBERNETES_PORT_NUMBERS",
				Value: "9091",
			},
		)
	}
	return envs
}

func (r *TestResources) NewAuthProxyArguments(authOptions *operatorv1beta2.AuthorizationOptions) ([]string, error) {
	if !r.OpenShift {
		return []string{
			"--alpha-config=/etc/oauth2_proxy/alpha_config/alpha_config.json",
		}, nil
	}

	basicAuthConfigured := authOptions != nil && authOptions.BasicAuth != nil &&
		authOptions.BasicAuth.Filename != nil && authOptions.BasicAuth.SecretName != nil

	openShiftSSOConfigured := authOptions != nil && authOptions.OpenShiftSSO != nil
	openShiftSSODisabled := openShiftSSOConfigured && authOptions.OpenShiftSSO.Disable != nil && *authOptions.OpenShiftSSO.Disable

	accessReview := authzv1.ResourceAttributes{
		Namespace:   r.Namespace,
		Verb:        "create",
		Group:       "",
		Version:     "",
		Resource:    "pods",
		Subresource: "exec",
		Name:        "",
	}
	if openShiftSSOConfigured && authOptions.OpenShiftSSO.AccessReview != nil {
		accessReview = *authOptions.OpenShiftSSO.AccessReview
	}

	subjectAccessReviewJson, err := json.Marshal([]authzv1.ResourceAttributes{accessReview})
	if err != nil {
		return nil, err
	}

	delegateUrls := make(map[string]authzv1.ResourceAttributes)
	delegateUrls["/"] = accessReview
	tokenReviewJson, err := json.Marshal(delegateUrls)
	if err != nil {
		return nil, err
	}

	args := []string{
		"--pass-access-token=false",
		"--pass-user-bearer-token=false",
		"--pass-basic-auth=false",
		"--upstream=http://localhost:8181/",
		"--upstream=http://localhost:3000/grafana/",
		// "--upstream=http://localhost:8333/storage/",
		fmt.Sprintf("--openshift-service-account=%s", r.Name),
		"--proxy-websockets=true",
		"--proxy-prefix=/oauth2",
		fmt.Sprintf("--skip-provider-button=%t", !basicAuthConfigured),
		fmt.Sprintf("--openshift-sar=%s", subjectAccessReviewJson),
		fmt.Sprintf("--openshift-delegate-urls=%s", string(tokenReviewJson)),
	}

	if openShiftSSODisabled {
		args = append(args, "--bypass-auth-for=.*")
	} else {
		args = append(args, "--bypass-auth-for=^/health(/liveness)?$")
	}

	if basicAuthConfigured {
		args = append(args, fmt.Sprintf("--htpasswd-file=%s/%s", "/var/run/secrets/operator.cryostat.io", *authOptions.BasicAuth.Filename))
	}

	if r.TLS {
		args = append(args,
			"--http-address=",
			"--https-address=0.0.0.0:4180",
			fmt.Sprintf("--tls-cert=/var/run/secrets/operator.cryostat.io/%s/%s", r.Name+"-tls", corev1.TLSCertKey),
			fmt.Sprintf("--tls-key=/var/run/secrets/operator.cryostat.io/%s/%s", r.Name+"-tls", corev1.TLSPrivateKeyKey),
		)
	} else {
		args = append(args,
			"--http-address=0.0.0.0:4180",
			"--https-address=",
		)
	}
	return args, nil
}

func (r *TestResources) NewAgentProxyCommand() []string {
	return []string{
		"nginx", "-c", "/etc/nginx-cryostat/nginx.conf", "-g", "daemon off;",
	}
}

func (r *TestResources) NewCoreVolumeMounts() []corev1.VolumeMount {
	mounts := []corev1.VolumeMount{
		{
			Name:      r.Name,
			ReadOnly:  false,
			MountPath: "/opt/cryostat.d/conf.d",
			SubPath:   "config",
		},
		{
			Name:      r.Name,
			ReadOnly:  false,
			MountPath: "/opt/cryostat.d/templates.d",
			SubPath:   "templates",
		},
		{
			Name:      r.Name,
			ReadOnly:  false,
			MountPath: "truststore",
			SubPath:   "truststore",
		},
		{
			Name:      "cert-secrets",
			ReadOnly:  true,
			MountPath: "/truststore/operator",
		},
	}
	if r.TLS {
<<<<<<< HEAD
		mounts = append(mounts, corev1.VolumeMount{
			Name:      "storage-tls-secret",
			MountPath: "/truststore/storage",
			ReadOnly:  true,
		})
=======
		mounts = append(mounts,
			corev1.VolumeMount{
				Name:      "database-tls-secret",
				ReadOnly:  true,
				MountPath: fmt.Sprintf("/var/run/secrets/operator.cryostat.io/%s-database-tls", r.Name),
			},
		)
>>>>>>> c84e8851
	}
	return mounts
}

func (r *TestResources) NewStorageVolumeMounts() []corev1.VolumeMount {
	mounts := []corev1.VolumeMount{}
	mounts = append(mounts,
		corev1.VolumeMount{
			Name:      r.Name + "-storage",
			MountPath: "/data",
			SubPath:   "seaweed",
		})

	if r.TLS {
		mounts = append(mounts,
			corev1.VolumeMount{
				Name:      "storage-tls-secret",
				MountPath: fmt.Sprintf("/var/run/secrets/operator.cryostat.io/%s-storage-tls", r.Name),
				ReadOnly:  true,
			})
	}
	return mounts
}

func (r *TestResources) NewDatabaseVolumeMounts() []corev1.VolumeMount {
	mounts := []corev1.VolumeMount{}
	mounts = append(mounts,
		corev1.VolumeMount{
			Name:      r.Name + "-database",
			MountPath: "/data",
			SubPath:   "postgres",
		})

	if r.TLS {
		mounts = append(mounts,
			corev1.VolumeMount{
				Name:      "database-tls-secret",
				MountPath: fmt.Sprintf("/var/run/secrets/operator.cryostat.io/%s-database-tls", r.Name),
				ReadOnly:  true,
			})
	}
	return mounts
}

func (r *TestResources) NewAuthProxyVolumeMounts(authOptions *operatorv1beta2.AuthorizationOptions) []corev1.VolumeMount {
	mounts := []corev1.VolumeMount{}
	if r.TLS {
		mounts = append(mounts, corev1.VolumeMount{
			Name:      "auth-proxy-tls-secret",
			MountPath: fmt.Sprintf("/var/run/secrets/operator.cryostat.io/%s-tls", r.Name),
			ReadOnly:  true,
		})
	}

	basicAuthConfigured := authOptions != nil && authOptions.BasicAuth != nil &&
		authOptions.BasicAuth.Filename != nil && authOptions.BasicAuth.SecretName != nil
	if basicAuthConfigured {
		mounts = append(mounts, corev1.VolumeMount{
			Name:      r.Name + "-auth-proxy-htpasswd",
			MountPath: "/var/run/secrets/operator.cryostat.io",
			ReadOnly:  true,
		})
	}

	if !r.OpenShift {
		mounts = append(mounts,
			corev1.VolumeMount{
				Name:      r.Name + "-oauth2-proxy-cfg",
				MountPath: "/etc/oauth2_proxy/alpha_config",
				ReadOnly:  true,
			})

	}

	return mounts
}

func (r *TestResources) NewAgentProxyVolumeMounts() []corev1.VolumeMount {
	mounts := []corev1.VolumeMount{}
	if r.TLS {
		mounts = append(mounts, corev1.VolumeMount{
			Name:      "agent-proxy-tls-secret",
			MountPath: fmt.Sprintf("/var/run/secrets/operator.cryostat.io/%s-agent-tls", r.Name),
			ReadOnly:  true,
		})
	}

	mounts = append(mounts,
		corev1.VolumeMount{
			Name:      "agent-proxy-config",
			MountPath: "/etc/nginx-cryostat",
			ReadOnly:  true,
		})

	return mounts
}

func (r *TestResources) NewReportsVolumeMounts() []corev1.VolumeMount {
	mounts := []corev1.VolumeMount{}
	if r.TLS {
		mounts = append(mounts,
			corev1.VolumeMount{
				Name:      "reports-tls-secret",
				MountPath: fmt.Sprintf("/var/run/secrets/operator.cryostat.io/%s-reports-tls", r.Name),
				ReadOnly:  true,
			})
	}
	return mounts
}

func (r *TestResources) NewVolumeMountsWithTemplates() []corev1.VolumeMount {
	return append(r.NewCoreVolumeMounts(),
		corev1.VolumeMount{
			Name:      "template-templateCM1",
			ReadOnly:  true,
			MountPath: "/opt/cryostat.d/templates.d/templateCM1_template.jfc",
			SubPath:   "template.jfc",
		},
		corev1.VolumeMount{
			Name:      "template-templateCM2",
			ReadOnly:  true,
			MountPath: "/opt/cryostat.d/templates.d/templateCM2_other-template.jfc",
			SubPath:   "other-template.jfc",
		})
}

func (r *TestResources) NewVolumeMountsWithAuthProperties() []corev1.VolumeMount {
	return append(r.NewCoreVolumeMounts(), r.NewAuthPropertiesVolumeMount())
}

func (r *TestResources) NewAuthPropertiesVolumeMount() corev1.VolumeMount {
	return corev1.VolumeMount{
		Name:      "auth-properties-authConfigMapName",
		ReadOnly:  true,
		MountPath: "/app/resources/io/cryostat/net/openshift/OpenShiftAuthManager.properties",
		SubPath:   "OpenShiftAuthManager.properties",
	}
}

func (r *TestResources) NewCoreLivenessProbe() *corev1.Probe {
	return &corev1.Probe{
		ProbeHandler: r.newCoreProbeHandler(),
	}
}

func (r *TestResources) NewCoreStartupProbe() *corev1.Probe {
	return &corev1.Probe{
		ProbeHandler:     r.newCoreProbeHandler(),
		FailureThreshold: 18,
	}
}

func (r *TestResources) newCoreProbeHandler() corev1.ProbeHandler {
	return corev1.ProbeHandler{
		HTTPGet: &corev1.HTTPGetAction{
			Port:   intstr.IntOrString{IntVal: 8181},
			Path:   "/health/liveness",
			Scheme: corev1.URISchemeHTTP,
		},
	}
}

func (r *TestResources) NewGrafanaLivenessProbe() *corev1.Probe {
	return &corev1.Probe{
		ProbeHandler: corev1.ProbeHandler{
			HTTPGet: &corev1.HTTPGetAction{
				Port:   intstr.IntOrString{IntVal: 3000},
				Path:   "/api/health",
				Scheme: corev1.URISchemeHTTP,
			},
		},
	}
}

func (r *TestResources) NewDatasourceLivenessProbe() *corev1.Probe {
	return &corev1.Probe{
		ProbeHandler: corev1.ProbeHandler{
			Exec: &corev1.ExecAction{
				Command: []string{"curl", "--fail", "http://127.0.0.1:8989"},
			},
		},
	}
}

func (r *TestResources) NewStorageLivenessProbe() *corev1.Probe {
	protocol := corev1.URISchemeHTTP
	port := int32(8333)

	if r.TLS {
		protocol = corev1.URISchemeHTTPS
		port = 8334
	}
	return &corev1.Probe{
		ProbeHandler: corev1.ProbeHandler{
			HTTPGet: &corev1.HTTPGetAction{
				Port:   intstr.IntOrString{IntVal: port},
				Path:   "/status",
				Scheme: protocol,
			},
		},
		FailureThreshold: 2,
	}
}

func (r *TestResources) NewDatabaseReadinessProbe() *corev1.Probe {
	return &corev1.Probe{
		ProbeHandler: corev1.ProbeHandler{
			Exec: &corev1.ExecAction{
				Command: []string{"pg_isready", "-U", "cryostat", "-d", "cryostat"},
			},
		},
	}
}

func (r *TestResources) NewAuthProxyLivenessProbe() *corev1.Probe {
	protocol := corev1.URISchemeHTTP
	if r.TLS {
		protocol = corev1.URISchemeHTTPS
	}
	path := "/ping"
	if r.OpenShift {
		path = "/oauth2/healthz"
	}
	return &corev1.Probe{
		ProbeHandler: corev1.ProbeHandler{
			HTTPGet: &corev1.HTTPGetAction{
				Port:   intstr.IntOrString{IntVal: 4180},
				Path:   path,
				Scheme: protocol,
			},
		},
	}
}

func (r *TestResources) NewAgentProxyLivenessProbe() *corev1.Probe {
	return &corev1.Probe{
		ProbeHandler: corev1.ProbeHandler{
			HTTPGet: &corev1.HTTPGetAction{
				Port:   intstr.IntOrString{IntVal: 8281},
				Path:   "/healthz",
				Scheme: corev1.URISchemeHTTP,
			},
		},
	}
}

func (r *TestResources) NewReportsLivenessProbe() *corev1.Probe {
	protocol := corev1.URISchemeHTTPS
	if !r.TLS {
		protocol = corev1.URISchemeHTTP
	}
	return &corev1.Probe{
		ProbeHandler: corev1.ProbeHandler{
			HTTPGet: &corev1.HTTPGetAction{
				Port:   intstr.IntOrString{IntVal: 10000},
				Path:   "/health",
				Scheme: protocol,
			},
		},
	}
}

func (r *TestResources) NewMainDeploymentSelector() *metav1.LabelSelector {
	return &metav1.LabelSelector{
		MatchLabels: map[string]string{
			"app":       r.Name,
			"kind":      "cryostat",
			"component": "cryostat",
		},
	}
}

func (r *TestResources) NewDatabaseDeploymentSelector() *metav1.LabelSelector {
	return &metav1.LabelSelector{
		MatchLabels: map[string]string{
			"app":       r.Name,
			"kind":      "cryostat",
			"component": "database",
		},
	}
}

func (r *TestResources) NewStorageDeploymentSelector() *metav1.LabelSelector {
	return &metav1.LabelSelector{
		MatchLabels: map[string]string{
			"app":       r.Name,
			"kind":      "cryostat",
			"component": "storage",
		},
	}
}

func (r *TestResources) NewReportsDeploymentSelector() *metav1.LabelSelector {
	return &metav1.LabelSelector{
		MatchLabels: map[string]string{
			"app":       r.Name,
			"kind":      "cryostat",
			"component": "reports",
		},
	}
}

func (r *TestResources) NewMainDeploymentStrategy() appsv1.DeploymentStrategy {
	return appsv1.DeploymentStrategy{
		Type: appsv1.RecreateDeploymentStrategyType,
	}
}

func (r *TestResources) OtherDeployment() *appsv1.Deployment {
	replicas := int32(2)
	return &appsv1.Deployment{
		ObjectMeta: metav1.ObjectMeta{
			Name:      r.Name,
			Namespace: r.Namespace,
			Labels: map[string]string{
				"app":   "something-else",
				"other": "label",
			},
			Annotations: map[string]string{
				"app.openshift.io/connects-to": "something-else",
				"other":                        "annotation",
			},
		},
		Spec: appsv1.DeploymentSpec{
			Template: corev1.PodTemplateSpec{
				ObjectMeta: metav1.ObjectMeta{
					Name:      r.Name,
					Namespace: r.Namespace,
					Labels: map[string]string{
						"app": "something-app",
					},
				},
				Spec: corev1.PodSpec{
					Containers: []corev1.Container{
						{
							Name:  "other-container",
							Image: "incorrect/image:latest",
						},
					},
				},
			},
			Selector: r.NewMainDeploymentSelector(),
			Replicas: &replicas,
		},
	}
}

func (r *TestResources) NewVolumes() []corev1.Volume {
	return r.newVolumes(nil)
}

func (r *TestResources) NewVolumesWithSecrets() []corev1.Volume {
	mode := int32(0440)
	return r.newVolumes([]corev1.VolumeProjection{
		{
			Secret: &corev1.SecretProjection{
				LocalObjectReference: corev1.LocalObjectReference{
					Name: "testCert1",
				},
				Items: []corev1.KeyToPath{
					{
						Key:  "test.crt",
						Path: "testCert1_test.crt",
						Mode: &mode,
					},
				},
			},
		},
		{
			Secret: &corev1.SecretProjection{
				LocalObjectReference: corev1.LocalObjectReference{
					Name: "testCert2",
				},
				Items: []corev1.KeyToPath{
					{
						Key:  "tls.crt",
						Path: "testCert2_tls.crt",
						Mode: &mode,
					},
				},
			},
		},
	})
}

func (r *TestResources) NewVolumesWithTemplates() []corev1.Volume {
	mode := int32(0440)
	return append(r.NewVolumes(),
		corev1.Volume{
			Name: "template-templateCM1",
			VolumeSource: corev1.VolumeSource{
				ConfigMap: &corev1.ConfigMapVolumeSource{
					LocalObjectReference: corev1.LocalObjectReference{
						Name: "templateCM1",
					},
					Items: []corev1.KeyToPath{
						{
							Key:  "template.jfc",
							Path: "template.jfc",
							Mode: &mode,
						},
					},
				},
			},
		},
		corev1.Volume{
			Name: "template-templateCM2",
			VolumeSource: corev1.VolumeSource{
				ConfigMap: &corev1.ConfigMapVolumeSource{
					LocalObjectReference: corev1.LocalObjectReference{
						Name: "templateCM2",
					},
					Items: []corev1.KeyToPath{
						{
							Key:  "other-template.jfc",
							Path: "other-template.jfc",
							Mode: &mode,
						},
					},
				},
			},
		})
}

func (r *TestResources) NewVolumeWithAuthProperties() []corev1.Volume {
	return append(r.NewVolumes(), r.NewAuthPropertiesVolume())
}

func (r *TestResources) NewAuthPropertiesVolume() corev1.Volume {
	readOnlyMode := int32(0440)
	return corev1.Volume{
		Name: "auth-properties-authConfigMapName",
		VolumeSource: corev1.VolumeSource{
			ConfigMap: &corev1.ConfigMapVolumeSource{
				LocalObjectReference: corev1.LocalObjectReference{
					Name: "authConfigMapName",
				},
				Items: []corev1.KeyToPath{
					{
						Key:  "auth.properties",
						Path: "OpenShiftAuthManager.properties",
						Mode: &readOnlyMode,
					},
				},
			},
		},
	}
}

func (r *TestResources) newVolumes(certProjections []corev1.VolumeProjection) []corev1.Volume {
	readOnlymode := int32(0440)
	volumes := []corev1.Volume{
		{
			Name: r.Name,
			VolumeSource: corev1.VolumeSource{
				PersistentVolumeClaim: &corev1.PersistentVolumeClaimVolumeSource{
					ClaimName: r.Name,
					ReadOnly:  false,
				},
			},
		},
		{
			Name: "agent-proxy-config",
			VolumeSource: corev1.VolumeSource{
				ConfigMap: &corev1.ConfigMapVolumeSource{
					LocalObjectReference: corev1.LocalObjectReference{
						Name: r.Name + "-agent-proxy",
					},
					DefaultMode: &readOnlymode,
				},
			},
		},
	}
	projs := append([]corev1.VolumeProjection{}, certProjections...)
	if r.TLS {
		projs = append(projs, corev1.VolumeProjection{
			Secret: &corev1.SecretProjection{
				LocalObjectReference: corev1.LocalObjectReference{
					Name: r.Name + "-tls",
				},
				Items: []corev1.KeyToPath{
					{
						Key:  "ca.crt",
						Path: r.Name + "-ca.crt",
						Mode: &readOnlymode,
					},
				},
			},
		})

		volumes = append(volumes,
			corev1.Volume{
				Name: "keystore",
				VolumeSource: corev1.VolumeSource{
					Secret: &corev1.SecretVolumeSource{
						SecretName: r.Name + "-tls",
						Items: []corev1.KeyToPath{
							{
								Key:  "keystore.p12",
								Path: "keystore.p12",
								Mode: &readOnlymode,
							},
						},
					},
				},
			},
			corev1.Volume{
				Name: "auth-proxy-tls-secret",
				VolumeSource: corev1.VolumeSource{
					Secret: &corev1.SecretVolumeSource{
						SecretName:  r.Name + "-tls",
						DefaultMode: &readOnlymode,
					},
				},
			},
			corev1.Volume{
				Name: "agent-proxy-tls-secret",
				VolumeSource: corev1.VolumeSource{
					Secret: &corev1.SecretVolumeSource{
						SecretName:  r.Name + "-agent-tls",
						DefaultMode: &readOnlymode,
					},
				},
			},
			corev1.Volume{
				Name: "database-tls-secret",
				VolumeSource: corev1.VolumeSource{
					Secret: &corev1.SecretVolumeSource{
						SecretName:  r.Name + "-database-tls",
						DefaultMode: &readOnlymode,
						Items: []corev1.KeyToPath{
							{
								Key:  "tls.crt",
								Path: "tls.crt",
							},
							{
								Key:  "ca.crt",
								Path: "ca.crt",
							},
						},
					},
				},
			},
		)

		volumes = append(volumes,
			corev1.Volume{
				Name: "storage-tls-secret",
				VolumeSource: corev1.VolumeSource{
					Secret: &corev1.SecretVolumeSource{
						SecretName:  r.Name + "-storage-tls",
						DefaultMode: &readOnlymode,
						Items: []corev1.KeyToPath{
							{
								Key:  "tls.crt",
								Path: "s3/tls.crt",
								Mode: &readOnlymode,
							},
							{
								Key:  "ca.crt",
								Path: "s3/ca.crt",
								Mode: &readOnlymode,
							},
						},
					},
				},
			},
		)
	}

	volumes = append(volumes,
		corev1.Volume{
			Name: "cert-secrets",
			VolumeSource: corev1.VolumeSource{
				Projected: &corev1.ProjectedVolumeSource{
					Sources: projs,
				},
			},
		})

	if !r.OpenShift {
		readOnlyMode := int32(0440)
		volumes = append(volumes, corev1.Volume{
			Name: r.Name + "-oauth2-proxy-cfg",
			VolumeSource: corev1.VolumeSource{
				ConfigMap: &corev1.ConfigMapVolumeSource{
					LocalObjectReference: corev1.LocalObjectReference{
						Name: r.Name + "-oauth2-proxy-cfg",
					},
					Items: []corev1.KeyToPath{
						{
							Key:  "alpha_config.json",
							Path: "alpha_config.json",
							Mode: &readOnlyMode,
						},
					},
				},
			},
		})
	}

	return volumes
}

func (r *TestResources) NewReportsVolumes() []corev1.Volume {
	if !r.TLS {
		return nil
	}
	return []corev1.Volume{
		{
			Name: "reports-tls-secret",
			VolumeSource: corev1.VolumeSource{
				Secret: &corev1.SecretVolumeSource{
					SecretName: r.Name + "-reports-tls",
				},
			},
		},
	}
}

func (r *TestResources) NewDatabaseVolumes() []corev1.Volume {
	volumes := []corev1.Volume{
		{
			Name: r.Name + "-database",
			VolumeSource: corev1.VolumeSource{
				PersistentVolumeClaim: &corev1.PersistentVolumeClaimVolumeSource{
					ClaimName: r.Name + "-database",
					ReadOnly:  false,
				},
			},
		},
	}

	if r.TLS {
		readOnlyMode := int32(0440)
		volumes = append(volumes, corev1.Volume{
			Name: "database-tls-secret",
			VolumeSource: corev1.VolumeSource{
				Secret: &corev1.SecretVolumeSource{
					SecretName:  r.Name + "-database-tls",
					DefaultMode: &readOnlyMode,
				},
			},
		})
	}
	return volumes
}

func (r *TestResources) NewStorageVolumes() []corev1.Volume {
	volumes := []corev1.Volume{
		{
			Name: r.Name + "-storage",
			VolumeSource: corev1.VolumeSource{
				PersistentVolumeClaim: &corev1.PersistentVolumeClaimVolumeSource{
					ClaimName: r.Name + "-storage",
					ReadOnly:  false,
				},
			},
		},
	}

	readOnlyMode := int32(0440)
	if r.TLS {
		volumes = append(volumes, corev1.Volume{
			Name: "storage-tls-secret",
			VolumeSource: corev1.VolumeSource{
				Secret: &corev1.SecretVolumeSource{
					SecretName:  r.Name + "-storage-tls",
					DefaultMode: &readOnlyMode,
				},
			},
		})
	}
	return volumes
}

func (r *TestResources) commonDefaultPodSecurityContext(fsGroup *int64) *corev1.PodSecurityContext {
	nonRoot := true
	var seccompProfile *corev1.SeccompProfile
	if !r.OpenShift {
		seccompProfile = &corev1.SeccompProfile{
			Type: corev1.SeccompProfileTypeRuntimeDefault,
		}
	}
	return &corev1.PodSecurityContext{
		FSGroup:        fsGroup,
		RunAsNonRoot:   &nonRoot,
		SeccompProfile: seccompProfile,
	}
}

func (r *TestResources) commonDefaultSecurityContext() *corev1.SecurityContext {
	privEscalation := false
	return &corev1.SecurityContext{
		Capabilities: &corev1.Capabilities{
			Drop: []corev1.Capability{
				"ALL",
			},
		},
		AllowPrivilegeEscalation: &privEscalation,
	}
}

func (r *TestResources) NewPodSecurityContext(cr *model.CryostatInstance) *corev1.PodSecurityContext {
	if cr.Spec.SecurityOptions != nil && cr.Spec.SecurityOptions.PodSecurityContext != nil {
		return cr.Spec.SecurityOptions.PodSecurityContext
	}
	fsGroup := int64(18500)
	return r.commonDefaultPodSecurityContext(&fsGroup)
}

func (r *TestResources) NewReportPodSecurityContext(cr *model.CryostatInstance) *corev1.PodSecurityContext {
	if cr.Spec.ReportOptions != nil && cr.Spec.ReportOptions.SecurityOptions != nil && cr.Spec.ReportOptions.SecurityOptions.PodSecurityContext != nil {
		return cr.Spec.ReportOptions.SecurityOptions.PodSecurityContext
	}
	return r.commonDefaultPodSecurityContext(nil)
}

func (r *TestResources) NewCoreSecurityContext(cr *model.CryostatInstance) *corev1.SecurityContext {
	if cr.Spec.SecurityOptions != nil && cr.Spec.SecurityOptions.CoreSecurityContext != nil {
		return cr.Spec.SecurityOptions.CoreSecurityContext
	}
	return r.commonDefaultSecurityContext()
}

func (r *TestResources) NewGrafanaSecurityContext(cr *model.CryostatInstance) *corev1.SecurityContext {
	if cr.Spec.SecurityOptions != nil && cr.Spec.SecurityOptions.GrafanaSecurityContext != nil {
		return cr.Spec.SecurityOptions.GrafanaSecurityContext
	}
	return r.commonDefaultSecurityContext()
}

func (r *TestResources) NewDatasourceSecurityContext(cr *model.CryostatInstance) *corev1.SecurityContext {
	if cr.Spec.SecurityOptions != nil && cr.Spec.SecurityOptions.DataSourceSecurityContext != nil {
		return cr.Spec.SecurityOptions.DataSourceSecurityContext
	}
	return r.commonDefaultSecurityContext()
}

func (r *TestResources) NewAuthProxySecurityContext(cr *model.CryostatInstance) *corev1.SecurityContext {
	if cr.Spec.SecurityOptions != nil && cr.Spec.SecurityOptions.AuthProxySecurityContext != nil {
		return cr.Spec.SecurityOptions.AuthProxySecurityContext
	}
	return r.commonDefaultSecurityContext()
}

func (r *TestResources) NewDatabaseSecurityContext(cr *model.CryostatInstance) *corev1.SecurityContext {
	if cr.Spec.SecurityOptions != nil && cr.Spec.SecurityOptions.DatabaseSecurityContext != nil {
		return cr.Spec.SecurityOptions.DatabaseSecurityContext
	}
	return r.commonDefaultSecurityContext()
}

func (r *TestResources) NewStorageSecurityContext(cr *model.CryostatInstance) *corev1.SecurityContext {
	if cr.Spec.SecurityOptions != nil && cr.Spec.SecurityOptions.StorageSecurityContext != nil {
		return cr.Spec.SecurityOptions.StorageSecurityContext
	}
	return r.commonDefaultSecurityContext()
}

func (r *TestResources) NewAgentProxySecurityContext(cr *model.CryostatInstance) *corev1.SecurityContext {
	if cr.Spec.SecurityOptions != nil && cr.Spec.SecurityOptions.AgentProxySecurityContext != nil {
		return cr.Spec.SecurityOptions.AgentProxySecurityContext
	}
	return r.commonDefaultSecurityContext()
}

func (r *TestResources) NewReportSecurityContext(cr *model.CryostatInstance) *corev1.SecurityContext {
	if cr.Spec.ReportOptions != nil && cr.Spec.ReportOptions.SecurityOptions != nil && cr.Spec.ReportOptions.SecurityOptions.ReportsSecurityContext != nil {
		return cr.Spec.ReportOptions.SecurityOptions.ReportsSecurityContext
	}
	return r.commonDefaultSecurityContext()
}

func (r *TestResources) NewCoreRoute() *routev1.Route {
	return r.newRoute(r.Name, 4180)
}

func (r *TestResources) NewCustomCoreRoute() *routev1.Route {
	route := r.NewCoreRoute()
	route.Annotations = map[string]string{"custom": "annotation"}
	route.Labels = map[string]string{
		"custom":    "label",
		"app":       r.Name,
		"component": "cryostat",
	}
	return route
}

func (r *TestResources) NewCustomHostCoreRoute() *routev1.Route {
	route := r.NewCoreRoute()
	route.Spec.Host = "cryostat.example.com"
	return route
}

func (r *TestResources) newRoute(name string, port int) *routev1.Route {
	var routeTLS *routev1.TLSConfig
	if !r.TLS {
		routeTLS = &routev1.TLSConfig{
			Termination:                   routev1.TLSTerminationEdge,
			InsecureEdgeTerminationPolicy: routev1.InsecureEdgeTerminationPolicyRedirect,
		}
	} else {
		routeTLS = &routev1.TLSConfig{
			Termination:                   routev1.TLSTerminationReencrypt,
			DestinationCACertificate:      r.Name + "-ca-bytes",
			InsecureEdgeTerminationPolicy: routev1.InsecureEdgeTerminationPolicyRedirect,
		}
	}
	return &routev1.Route{
		ObjectMeta: metav1.ObjectMeta{
			Name:      name,
			Namespace: r.Namespace,
			Labels: map[string]string{
				"app":       r.Name,
				"component": "cryostat",
			},
		},
		Spec: routev1.RouteSpec{
			To: routev1.RouteTargetReference{
				Kind: "Service",
				Name: name,
			},
			Port: &routev1.RoutePort{
				TargetPort: intstr.FromInt(port),
			},
			TLS: routeTLS,
		},
	}
}

func (r *TestResources) OtherCoreRoute() *routev1.Route {
	return &routev1.Route{
		ObjectMeta: metav1.ObjectMeta{
			Name:        r.Name,
			Namespace:   r.Namespace,
			Annotations: map[string]string{"custom": "annotation"},
			Labels:      map[string]string{"custom": "label"},
		},
		Spec: routev1.RouteSpec{
			To: routev1.RouteTargetReference{
				Kind: "Service",
				Name: "some-other-service",
			},
			Port: &routev1.RoutePort{
				TargetPort: intstr.FromInt(1234),
			},
			TLS: &routev1.TLSConfig{
				Termination:              routev1.TLSTerminationEdge,
				Certificate:              "foo",
				Key:                      "bar",
				DestinationCACertificate: "baz",
			},
		},
	}
}

func (r *TestResources) NewCoreIngress() *netv1.Ingress {
	return r.newIngress(r.Name, 4180, map[string]string{"custom": "annotation"},
		map[string]string{"my": "label", "custom": "label"})
}

func (r *TestResources) newIngress(name string, svcPort int32, annotations, labels map[string]string) *netv1.Ingress {
	pathtype := netv1.PathTypePrefix

	annotations["nginx.ingress.kubernetes.io/backend-protocol"] = "HTTPS"
	labels["app"] = r.Name
	labels["component"] = "cryostat"

	var ingressTLS []netv1.IngressTLS
	if r.ExternalTLS {
		ingressTLS = []netv1.IngressTLS{{}}
	}
	return &netv1.Ingress{
		ObjectMeta: metav1.ObjectMeta{
			Name:        name,
			Namespace:   r.Namespace,
			Annotations: annotations,
			Labels:      labels,
		},
		Spec: netv1.IngressSpec{
			Rules: []netv1.IngressRule{
				{
					Host: name + ".example.com",
					IngressRuleValue: netv1.IngressRuleValue{
						HTTP: &netv1.HTTPIngressRuleValue{
							Paths: []netv1.HTTPIngressPath{
								{
									Path:     "/",
									PathType: &pathtype,
									Backend: netv1.IngressBackend{
										Service: &netv1.IngressServiceBackend{
											Name: name,
											Port: netv1.ServiceBackendPort{
												Number: svcPort,
											},
										},
									},
								},
							},
						},
					},
				},
			},
			TLS: ingressTLS,
		},
	}
}

func (r *TestResources) OtherCoreIngress() *netv1.Ingress {
	pathtype := netv1.PathTypePrefix
	return &netv1.Ingress{
		ObjectMeta: metav1.ObjectMeta{
			Name:        r.Name,
			Namespace:   r.Namespace,
			Annotations: map[string]string{"other": "annotation"},
			Labels:      map[string]string{"other": "label", "app": "not-cryostat"},
		},
		Spec: netv1.IngressSpec{
			Rules: []netv1.IngressRule{
				{
					Host: "some-other-host.example.com",
					IngressRuleValue: netv1.IngressRuleValue{
						HTTP: &netv1.HTTPIngressRuleValue{
							Paths: []netv1.HTTPIngressPath{
								{
									Path:     "/",
									PathType: &pathtype,
									Backend: netv1.IngressBackend{
										Service: &netv1.IngressServiceBackend{
											Name: "some-other-service",
											Port: netv1.ServiceBackendPort{
												Number: 2000,
											},
										},
									},
								},
							},
						},
					},
				},
			},
		},
	}
}

func (r *TestResources) newNetworkConfigurationList() operatorv1beta2.NetworkConfigurationList {
	coreSVC := r.NewCryostatService()
	coreIng := r.newNetworkConfiguration(coreSVC.Name, coreSVC.Spec.Ports[0].Port)
	coreIng.Annotations["custom"] = "annotation"
	coreIng.Labels["custom"] = "label"

	return operatorv1beta2.NetworkConfigurationList{
		CoreConfig: &coreIng,
	}
}

func (r *TestResources) newNetworkConfiguration(svcName string, svcPort int32) operatorv1beta2.NetworkConfiguration {
	pathtype := netv1.PathTypePrefix
	host := svcName + ".example.com"

	var ingressTLS []netv1.IngressTLS
	if r.ExternalTLS {
		ingressTLS = []netv1.IngressTLS{{}}
	}
	return operatorv1beta2.NetworkConfiguration{
		ResourceMetadata: operatorv1beta2.ResourceMetadata{
			Annotations: map[string]string{"nginx.ingress.kubernetes.io/backend-protocol": "HTTPS"},
			Labels:      map[string]string{"my": "label"},
		},
		IngressSpec: &netv1.IngressSpec{
			Rules: []netv1.IngressRule{
				{
					Host: host,
					IngressRuleValue: netv1.IngressRuleValue{
						HTTP: &netv1.HTTPIngressRuleValue{
							Paths: []netv1.HTTPIngressPath{
								{
									Path:     "/",
									PathType: &pathtype,
									Backend: netv1.IngressBackend{
										Service: &netv1.IngressServiceBackend{
											Name: svcName,
											Port: netv1.ServiceBackendPort{
												Number: svcPort,
											},
										},
									},
								},
							},
						},
					},
				},
			},
			TLS: ingressTLS,
		},
	}
}

func (r *TestResources) NewServiceAccount() *corev1.ServiceAccount {
	var annotations map[string]string
	if r.OpenShift {
		annotations = map[string]string{
			"serviceaccounts.openshift.io/oauth-redirectreference.route": fmt.Sprintf(`{"metadata":{"creationTimestamp":null},"reference":{"group":"","kind":"Route","name":"%s"}}`, r.Name),
		}
	}

	return &corev1.ServiceAccount{
		ObjectMeta: metav1.ObjectMeta{
			Name:      r.Name,
			Namespace: r.Namespace,
			Labels: map[string]string{
				"app": r.Name,
			},
			Annotations: annotations,
		},
	}
}

func (r *TestResources) OtherServiceAccount() *corev1.ServiceAccount {
	disable := false
	return &corev1.ServiceAccount{
		ObjectMeta: metav1.ObjectMeta{
			Name:      r.Name,
			Namespace: r.Namespace,
			Labels: map[string]string{
				"app":   "not-cryostat",
				"other": "label",
			},
			Annotations: map[string]string{
				"hello": "world",
			},
		},
		ImagePullSecrets: []corev1.LocalObjectReference{
			{
				Name: r.Name + "-dockercfg-abcde",
			},
		},
		Secrets: []corev1.ObjectReference{
			{
				Name: r.Name + "-dockercfg-abcde",
			},
			{
				Name: r.Name + "-token-abcde",
			},
		},
		AutomountServiceAccountToken: &disable,
	}
}

func (r *TestResources) NewRole() *rbacv1.Role {
	rules := []rbacv1.PolicyRule{
		{
			Verbs:     []string{"get", "list", "watch"},
			APIGroups: []string{""},
			Resources: []string{"endpoints"},
		},
		{
			Verbs:     []string{"get"},
			APIGroups: []string{""},
			Resources: []string{"pods", "replicationcontrollers"},
		},
		{
			Verbs:     []string{"get"},
			APIGroups: []string{"apps"},
			Resources: []string{"replicasets", "deployments", "daemonsets", "statefulsets"},
		},
		{
			Verbs:     []string{"get"},
			APIGroups: []string{"apps.openshift.io"},
			Resources: []string{"deploymentconfigs"},
		},
		{
			Verbs:     []string{"get", "list"},
			APIGroups: []string{"route.openshift.io"},
			Resources: []string{"routes"},
		},
	}
	return &rbacv1.Role{
		ObjectMeta: metav1.ObjectMeta{
			Name:      r.Name,
			Namespace: r.Namespace,
		},
		Rules: rules,
	}
}

func (r *TestResources) OtherRole() *rbacv1.Role {
	return &rbacv1.Role{
		ObjectMeta: metav1.ObjectMeta{
			Name:      r.Name,
			Namespace: r.Namespace,
			Labels: map[string]string{
				"test": "label",
			},
		},
		Rules: []rbacv1.PolicyRule{
			{
				Verbs:     []string{"*"},
				APIGroups: []string{"*"},
				Resources: []string{"*"},
			},
		},
	}
}

func (r *TestResources) NewRoleBinding(ns string) *rbacv1.RoleBinding {
	return &rbacv1.RoleBinding{
		ObjectMeta: metav1.ObjectMeta{
			Name:      r.getClusterUniqueName(),
			Namespace: ns,
			Labels: map[string]string{
				"operator.cryostat.io/name":      r.Name,
				"operator.cryostat.io/namespace": r.Namespace,
			},
		},
		Subjects: []rbacv1.Subject{
			{
				Kind:      rbacv1.ServiceAccountKind,
				Name:      r.Name,
				Namespace: r.Namespace,
			},
		},
		RoleRef: rbacv1.RoleRef{
			APIGroup: "rbac.authorization.k8s.io",
			Kind:     "ClusterRole",
			Name:     "cryostat-operator-cryostat-namespaced",
		},
	}
}

func (r *TestResources) OtherRoleBinding(ns string) *rbacv1.RoleBinding {
	return &rbacv1.RoleBinding{
		ObjectMeta: metav1.ObjectMeta{
			Name:      r.getClusterUniqueName(),
			Namespace: ns,
			Labels: map[string]string{
				"test": "label",
			},
		},
		Subjects: []rbacv1.Subject{
			{
				Kind:      rbacv1.ServiceAccountKind,
				Name:      "not-cryostat",
				Namespace: r.Namespace,
			},
			{
				Kind: rbacv1.UserKind,
				Name: "also-not-cryostat",
			},
		},
		RoleRef: r.NewRoleBinding(ns).RoleRef,
	}
}

func (r *TestResources) OtherRoleRef() rbacv1.RoleRef {
	return rbacv1.RoleRef{
		APIGroup: "rbac.authorization.k8s.io",
		Kind:     "ClusterRole",
		Name:     "not-cryostat",
	}
}

func (r *TestResources) clusterUniqueSuffix(namespace string) string {
	var toEncode string
	if len(namespace) == 0 {
		toEncode = r.Namespace + "/" + r.Name
	} else {
		toEncode = r.Namespace + "/" + r.Name + "/" + namespace
	}
	return fmt.Sprintf("%x", sha256.Sum256([]byte(toEncode)))
}

func (r *TestResources) clusterUniqueShortSuffix() string {
	toEncode := r.Namespace + "/" + r.Name
	hash := fnv.New128()
	hash.Write([]byte(toEncode))
	return fmt.Sprintf("%x", hash.Sum([]byte{}))
}

func (r *TestResources) NewClusterRoleBinding() *rbacv1.ClusterRoleBinding {
	return &rbacv1.ClusterRoleBinding{
		ObjectMeta: metav1.ObjectMeta{
			Name: r.getClusterUniqueName(),
		},
		Subjects: []rbacv1.Subject{
			{
				Kind:      rbacv1.ServiceAccountKind,
				Name:      r.Name,
				Namespace: r.Namespace,
			},
		},
		RoleRef: rbacv1.RoleRef{
			APIGroup: "rbac.authorization.k8s.io",
			Kind:     "ClusterRole",
			Name:     "cryostat-operator-cryostat",
		},
	}
}

func (r *TestResources) OtherClusterRoleBinding() *rbacv1.ClusterRoleBinding {
	return &rbacv1.ClusterRoleBinding{
		ObjectMeta: metav1.ObjectMeta{
			Name: r.getClusterUniqueName(),
			Labels: map[string]string{
				"test": "label",
			},
		},
		Subjects: []rbacv1.Subject{
			{
				Kind:      rbacv1.ServiceAccountKind,
				Name:      "not-cryostat",
				Namespace: r.Namespace,
			},
			{
				Kind: rbacv1.UserKind,
				Name: "also-not-cryostat",
			},
		},
		RoleRef: r.NewClusterRoleBinding().RoleRef,
	}
}

func (r *TestResources) NewTemplateConfigMap() *corev1.ConfigMap {
	return &corev1.ConfigMap{
		ObjectMeta: metav1.ObjectMeta{
			Name:      "templateCM1",
			Namespace: r.Namespace,
		},
		Data: map[string]string{
			"template.jfc": "XML template data",
		},
	}
}

func (r *TestResources) NewOtherTemplateConfigMap() *corev1.ConfigMap {
	return &corev1.ConfigMap{
		ObjectMeta: metav1.ObjectMeta{
			Name:      "templateCM2",
			Namespace: r.Namespace,
		},
		Data: map[string]string{
			"other-template.jfc": "more XML template data",
		},
	}
}

func (r *TestResources) NewNamespace() *corev1.Namespace {
	return &corev1.Namespace{
		ObjectMeta: metav1.ObjectMeta{
			Name: r.Namespace,
		},
	}
}

func (r *TestResources) NewOtherNamespace(name string) *corev1.Namespace {
	return &corev1.Namespace{
		ObjectMeta: metav1.ObjectMeta{
			Name: name,
		},
	}
}

func (r *TestResources) NewNamespaceWithSCCSupGroups() *corev1.Namespace {
	ns := r.NewNamespace()
	ns.Annotations = map[string]string{
		securityv1.SupplementalGroupsAnnotation: "1000130000/10000",
	}
	return ns
}

func (r *TestResources) NewConsoleLink() *consolev1.ConsoleLink {
	return &consolev1.ConsoleLink{
		ObjectMeta: metav1.ObjectMeta{
			Name: r.getClusterUniqueName(),
		},
		Spec: consolev1.ConsoleLinkSpec{
			Link: consolev1.Link{
				Text: "Cryostat",
				Href: fmt.Sprintf("https://%s.example.com", r.Name),
			},
			Location: consolev1.NamespaceDashboard,
			NamespaceDashboard: &consolev1.NamespaceDashboardSpec{
				Namespaces: []string{r.Namespace},
			},
		},
	}
}

func (r *TestResources) OtherConsoleLink() *consolev1.ConsoleLink {
	return &consolev1.ConsoleLink{
		ObjectMeta: metav1.ObjectMeta{
			Name: r.getClusterUniqueName(),
			Labels: map[string]string{
				"my": "label",
			},
			Annotations: map[string]string{
				"my": "annotation",
			},
		},
		Spec: consolev1.ConsoleLinkSpec{
			Link: consolev1.Link{
				Text: "Not Cryostat",
				Href: "https://not-cryostat.example.com",
			},
			Location: consolev1.HelpMenu,
			NamespaceDashboard: &consolev1.NamespaceDashboardSpec{
				Namespaces: []string{"other"},
			},
		},
	}
}

func (r *TestResources) NewApiServer() *configv1.APIServer {
	return &configv1.APIServer{
		ObjectMeta: metav1.ObjectMeta{
			Name: "cluster",
		},
		Spec: configv1.APIServerSpec{
			AdditionalCORSAllowedOrigins: []string{"https://an-existing-user-specified\\.allowed\\.origin\\.com"},
		},
	}
}

func (r *TestResources) NewApiServerWithApplicationURL() *configv1.APIServer {
	return &configv1.APIServer{
		ObjectMeta: metav1.ObjectMeta{
			Name: "cluster",
		},
		Spec: configv1.APIServerSpec{
			AdditionalCORSAllowedOrigins: []string{
				"https://an-existing-user-specified\\.allowed\\.origin\\.com",
				fmt.Sprintf("https://%s.example.com", r.Name),
			},
		},
	}
}

func (r *TestResources) NewCoreContainerResource(cr *model.CryostatInstance) *corev1.ResourceRequirements {
	resources := &corev1.ResourceRequirements{
		Requests: corev1.ResourceList{
			corev1.ResourceCPU:    resource.MustParse("500m"),
			corev1.ResourceMemory: resource.MustParse("384Mi"),
		},
	}

	if cr.Spec.Resources != nil && cr.Spec.Resources.CoreResources.Requests != nil {
		resources.Requests = cr.Spec.Resources.CoreResources.Requests
	}

	if cr.Spec.Resources != nil && cr.Spec.Resources.CoreResources.Limits != nil {
		resources.Limits = cr.Spec.Resources.CoreResources.Limits
		checkWithLimit(resources.Requests, resources.Limits)
	}

	return resources
}

func (r *TestResources) NewDatasourceContainerResource(cr *model.CryostatInstance) *corev1.ResourceRequirements {
	resources := &corev1.ResourceRequirements{
		Requests: corev1.ResourceList{
			corev1.ResourceCPU:    resource.MustParse("200m"),
			corev1.ResourceMemory: resource.MustParse("200Mi"),
		},
	}

	if cr.Spec.Resources != nil && cr.Spec.Resources.DataSourceResources.Requests != nil {
		resources.Requests = cr.Spec.Resources.DataSourceResources.Requests
	}

	if cr.Spec.Resources != nil && cr.Spec.Resources.DataSourceResources.Limits != nil {
		resources.Limits = cr.Spec.Resources.DataSourceResources.Limits
		checkWithLimit(resources.Requests, resources.Limits)
	}

	return resources
}

func (r *TestResources) NewGrafanaContainerResource(cr *model.CryostatInstance) *corev1.ResourceRequirements {
	resources := &corev1.ResourceRequirements{
		Requests: corev1.ResourceList{
			corev1.ResourceCPU:    resource.MustParse("25m"),
			corev1.ResourceMemory: resource.MustParse("80Mi"),
		},
	}

	if cr.Spec.Resources != nil && cr.Spec.Resources.GrafanaResources.Requests != nil {
		resources.Requests = cr.Spec.Resources.GrafanaResources.Requests
	}

	if cr.Spec.Resources != nil && cr.Spec.Resources.GrafanaResources.Limits != nil {
		resources.Limits = cr.Spec.Resources.GrafanaResources.Limits
		checkWithLimit(resources.Requests, resources.Limits)
	}

	return resources
}

func (r *TestResources) NewStorageContainerResource(cr *model.CryostatInstance) *corev1.ResourceRequirements {
	resources := &corev1.ResourceRequirements{
		Requests: corev1.ResourceList{
			corev1.ResourceCPU:    resource.MustParse("50m"),
			corev1.ResourceMemory: resource.MustParse("256Mi"),
		},
	}

	if cr.Spec.Resources != nil && cr.Spec.Resources.ObjectStorageResources.Requests != nil {
		resources.Requests = cr.Spec.Resources.ObjectStorageResources.Requests
	}

	if cr.Spec.Resources != nil && cr.Spec.Resources.ObjectStorageResources.Limits != nil {
		resources.Limits = cr.Spec.Resources.ObjectStorageResources.Limits
		checkWithLimit(resources.Requests, resources.Limits)
	}

	return resources
}

func (r *TestResources) NewDatabaseContainerResource(cr *model.CryostatInstance) *corev1.ResourceRequirements {
	resources := &corev1.ResourceRequirements{
		Requests: corev1.ResourceList{
			corev1.ResourceCPU:    resource.MustParse("25m"),
			corev1.ResourceMemory: resource.MustParse("64Mi"),
		},
	}

	if cr.Spec.Resources != nil && cr.Spec.Resources.DatabaseResources.Requests != nil {
		resources.Requests = cr.Spec.Resources.DatabaseResources.Requests
	}

	if cr.Spec.Resources != nil && cr.Spec.Resources.DatabaseResources.Limits != nil {
		resources.Limits = cr.Spec.Resources.DatabaseResources.Limits
		checkWithLimit(resources.Requests, resources.Limits)
	}

	return resources
}

func (r *TestResources) NewAuthProxyContainerResource(cr *model.CryostatInstance) *corev1.ResourceRequirements {
	resources := &corev1.ResourceRequirements{
		Requests: corev1.ResourceList{
			corev1.ResourceCPU:    resource.MustParse("25m"),
			corev1.ResourceMemory: resource.MustParse("64Mi"),
		},
	}

	if cr.Spec.Resources != nil && cr.Spec.Resources.AuthProxyResources.Requests != nil {
		resources.Requests = cr.Spec.Resources.AuthProxyResources.Requests
	}

	if cr.Spec.Resources != nil && cr.Spec.Resources.AuthProxyResources.Limits != nil {
		resources.Limits = cr.Spec.Resources.AuthProxyResources.Limits
		checkWithLimit(resources.Requests, resources.Limits)
	}

	return resources
}

func (r *TestResources) NewAgentProxyContainerResource(cr *model.CryostatInstance) *corev1.ResourceRequirements {
	resources := &corev1.ResourceRequirements{
		Requests: corev1.ResourceList{
			corev1.ResourceCPU:    resource.MustParse("25m"),
			corev1.ResourceMemory: resource.MustParse("64Mi"),
		},
	}

	if cr.Spec.Resources != nil && cr.Spec.Resources.AgentProxyResources.Requests != nil {
		resources.Requests = cr.Spec.Resources.AgentProxyResources.Requests
	}

	if cr.Spec.Resources != nil && cr.Spec.Resources.AgentProxyResources.Limits != nil {
		resources.Limits = cr.Spec.Resources.AgentProxyResources.Limits
		checkWithLimit(resources.Requests, resources.Limits)
	}

	return resources
}

func (r *TestResources) NewReportContainerResource(cr *model.CryostatInstance) *corev1.ResourceRequirements {
	resources := &corev1.ResourceRequirements{
		Requests: corev1.ResourceList{
			corev1.ResourceCPU:    resource.MustParse("500m"),
			corev1.ResourceMemory: resource.MustParse("512Mi"),
		},
	}

	if cr.Spec.ReportOptions != nil {
		reportOptions := cr.Spec.ReportOptions
		if reportOptions.Resources.Requests != nil {
			resources.Requests = reportOptions.Resources.Requests
		}

		if reportOptions.Resources.Limits != nil {
			resources.Limits = reportOptions.Resources.Limits
			checkWithLimit(resources.Requests, resources.Limits)
		}
	}

	return resources
}

func checkWithLimit(requests, limits corev1.ResourceList) {
	if limits != nil {
		if limitCpu, found := limits[corev1.ResourceCPU]; found && limitCpu.Cmp(*requests.Cpu()) < 0 {
			requests[corev1.ResourceCPU] = limitCpu.DeepCopy()
		}
		if limitMemory, found := limits[corev1.ResourceMemory]; found && limitMemory.Cmp(*requests.Memory()) < 0 {
			requests[corev1.ResourceMemory] = limitMemory.DeepCopy()
		}
	}
}

func (r *TestResources) NewLockConfigMap() *corev1.ConfigMap {
	return &corev1.ConfigMap{
		ObjectMeta: metav1.ObjectMeta{
			Name:      r.Name + "-lock",
			Namespace: r.Namespace,
		},
	}
}

const nginxFormatTLS = `worker_processes auto;
error_log stderr notice;
pid /run/nginx.pid;

# Load dynamic modules. See /usr/share/doc/nginx/README.dynamic.
include /usr/share/nginx/modules/*.conf;

events {
	worker_connections 1024;
}

http {
	log_format  main  '$remote_addr - $remote_user [$time_local] "$request" '
	                  '$status $body_bytes_sent "$http_referer" '
	                  '"$http_user_agent" "$http_x_forwarded_for"';

	access_log  /dev/stdout  main;

	sendfile            on;
	tcp_nopush          on;
	keepalive_timeout   65;
	types_hash_max_size 4096;

	include             /etc/nginx/mime.types;
	default_type        application/octet-stream;

	server {
		server_name %s-agent.%s.svc;

		listen 8282 ssl;
		listen [::]:8282 ssl;

		ssl_certificate /var/run/secrets/operator.cryostat.io/%s-agent-tls/tls.crt;
		ssl_certificate_key /var/run/secrets/operator.cryostat.io/%s-agent-tls/tls.key;

		ssl_session_timeout 5m;
		ssl_session_cache shared:SSL:20m;
		ssl_session_tickets off;

		ssl_dhparam /etc/nginx-cryostat/dhparam.pem;

		# intermediate configuration
		ssl_protocols TLSv1.2 TLSv1.3;
		ssl_ciphers ECDHE-ECDSA-AES128-GCM-SHA256:ECDHE-RSA-AES128-GCM-SHA256:ECDHE-ECDSA-AES256-GCM-SHA384:ECDHE-RSA-AES256-GCM-SHA384:ECDHE-ECDSA-CHACHA20-POLY1305:ECDHE-RSA-CHACHA20-POLY1305:DHE-RSA-AES128-GCM-SHA256:DHE-RSA-AES256-GCM-SHA384:DHE-RSA-CHACHA20-POLY1305;
		ssl_prefer_server_ciphers off;

		# HSTS (ngx_http_headers_module is required) (63072000 seconds)
		add_header Strict-Transport-Security "max-age=63072000" always;

		# OCSP stapling
		ssl_stapling on;
		ssl_stapling_verify on;

		ssl_trusted_certificate /var/run/secrets/operator.cryostat.io/%s-agent-tls/ca.crt;

		# Client certificate authentication
		ssl_client_certificate /var/run/secrets/operator.cryostat.io/%s-agent-tls/ca.crt;
		ssl_verify_client on;

		location /api/v4/discovery/ {
			proxy_pass http://127.0.0.1:8181$request_uri;
		}

		location = /api/v4/discovery {
			proxy_pass http://127.0.0.1:8181$request_uri;
		}

		location /api/v4/credentials/ {
			proxy_pass http://127.0.0.1:8181$request_uri;
		}

		location = /api/v4/credentials {
			proxy_pass http://127.0.0.1:8181$request_uri;
		}

		location /api/beta/recordings/ {
			proxy_pass http://127.0.0.1:8181$request_uri;
		}

		location = /api/beta/recordings {
			proxy_pass http://127.0.0.1:8181$request_uri;
		}

		location /health/ {
			proxy_pass http://127.0.0.1:8181$request_uri;
		}

		location = /health {
			proxy_pass http://127.0.0.1:8181$request_uri;
		}

		location / {
			return 404;
		}
	}

	# Heatlh Check
	server {
		listen 8281;
		listen [::]:8281;

		location = /healthz {
			return 200;
		}

		location / {
			return 404;
		}
	}
}`

const nginxFormatNoTLS = `worker_processes auto;
error_log stderr notice;
pid /run/nginx.pid;

# Load dynamic modules. See /usr/share/doc/nginx/README.dynamic.
include /usr/share/nginx/modules/*.conf;

events {
	worker_connections 1024;
}

http {
	log_format  main  '$remote_addr - $remote_user [$time_local] "$request" '
	                  '$status $body_bytes_sent "$http_referer" '
	                  '"$http_user_agent" "$http_x_forwarded_for"';

	access_log  /dev/stdout  main;

	sendfile            on;
	tcp_nopush          on;
	keepalive_timeout   65;
	types_hash_max_size 4096;

	include             /etc/nginx/mime.types;
	default_type        application/octet-stream;

	server {
		server_name %s-agent.%s.svc;

		listen 8282;
		listen [::]:8282;

		location /api/v4/discovery/ {
			proxy_pass http://127.0.0.1:8181$request_uri;
		}

		location = /api/v4/discovery {
			proxy_pass http://127.0.0.1:8181$request_uri;
		}

		location /api/v4/credentials/ {
			proxy_pass http://127.0.0.1:8181$request_uri;
		}

		location = /api/v4/credentials {
			proxy_pass http://127.0.0.1:8181$request_uri;
		}

		location /api/beta/recordings/ {
			proxy_pass http://127.0.0.1:8181$request_uri;
		}

		location = /api/beta/recordings {
			proxy_pass http://127.0.0.1:8181$request_uri;
		}

		location /health/ {
			proxy_pass http://127.0.0.1:8181$request_uri;
		}

		location = /health {
			proxy_pass http://127.0.0.1:8181$request_uri;
		}

		location / {
			return 404;
		}
	}

	# Heatlh Check
	server {
		listen 8281;
		listen [::]:8281;

		location = /healthz {
			return 200;
		}

		location / {
			return 404;
		}
	}
}`

func (r *TestResources) NewAgentProxyConfigMap() *corev1.ConfigMap {
	var data map[string]string
	if r.TLS {
		data = map[string]string{
			"nginx.conf": fmt.Sprintf(nginxFormatTLS, r.Name, r.Namespace, r.Name, r.Name, r.Name, r.Name),
			"dhparam.pem": `-----BEGIN DH PARAMETERS-----
MIIBCAKCAQEA//////////+t+FRYortKmq/cViAnPTzx2LnFg84tNpWp4TZBFGQz
+8yTnc4kmz75fS/jY2MMddj2gbICrsRhetPfHtXV/WVhJDP1H18GbtCFY2VVPe0a
87VXE15/V8k1mE8McODmi3fipona8+/och3xWKE2rec1MKzKT0g6eXq8CrGCsyT7
YdEIqUuyyOP7uWrat2DX9GgdT0Kj3jlN9K5W7edjcrsZCwenyO4KbXCeAvzhzffi
7MA0BM0oNC9hkXL+nOmFg/+OTxIy7vKBg8P+OxtMb61zO7X8vC7CIAXFjvGDfRaD
ssbzSibBsu/6iGtCOGEoXJf//////////wIBAg==
-----END DH PARAMETERS-----`,
		}
	} else {
		data = map[string]string{
			"nginx.conf": fmt.Sprintf(nginxFormatNoTLS, r.Name, r.Namespace),
		}
	}

	return &corev1.ConfigMap{
		ObjectMeta: metav1.ObjectMeta{
			Name:      r.Name + "-agent-proxy",
			Namespace: r.Namespace,
		},
		Data: data,
	}
}

func (r *TestResources) getClusterUniqueName() string {
	return "cryostat-" + r.clusterUniqueSuffix("")
}

func (r *TestResources) getClusterUniqueNameForCA() string {
	return "cryostat-ca-" + r.clusterUniqueSuffix("")
}

func (r *TestResources) GetClusterUniqueNameForAgent(namespace string) string {
	return r.GetAgentCertPrefix() + r.clusterUniqueSuffix(namespace)
}

func (r *TestResources) GetAgentCertPrefix() string {
	return "cryostat-agent-"
}

func (r *TestResources) GetAgentServiceName() string {
	return "cryostat-agent-" + r.clusterUniqueShortSuffix()
}

func (r *TestResources) NewCreateEvent(obj ctrlclient.Object) event.CreateEvent {
	return event.CreateEvent{
		Object: obj,
	}
}

func (r *TestResources) NewUpdateEvent(obj ctrlclient.Object) event.UpdateEvent {
	return event.UpdateEvent{
		ObjectOld: obj,
		ObjectNew: obj,
	}
}

func (r *TestResources) NewDeleteEvent(obj ctrlclient.Object) event.DeleteEvent {
	return event.DeleteEvent{
		Object: obj,
	}
}

func (r *TestResources) NewGenericEvent(obj ctrlclient.Object) event.GenericEvent {
	return event.GenericEvent{
		Object: obj,
	}
}<|MERGE_RESOLUTION|>--- conflicted
+++ resolved
@@ -2552,13 +2552,11 @@
 		},
 	}
 	if r.TLS {
-<<<<<<< HEAD
 		mounts = append(mounts, corev1.VolumeMount{
 			Name:      "storage-tls-secret",
 			MountPath: "/truststore/storage",
 			ReadOnly:  true,
 		})
-=======
 		mounts = append(mounts,
 			corev1.VolumeMount{
 				Name:      "database-tls-secret",
@@ -2566,7 +2564,6 @@
 				MountPath: fmt.Sprintf("/var/run/secrets/operator.cryostat.io/%s-database-tls", r.Name),
 			},
 		)
->>>>>>> c84e8851
 	}
 	return mounts
 }
