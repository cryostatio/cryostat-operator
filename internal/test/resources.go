--- conflicted
+++ resolved
@@ -1426,20 +1426,6 @@
 				Optional: &optional,
 			},
 		},
-	})
-
-	secretName = r.NewStorageSecret().Name
-	envs = append(envs, corev1.EnvVar{
-		Name: "QUARKUS_S3_AWS_CREDENTIALS_STATIC_PROVIDER_SECRET_ACCESS_KEY",
-		ValueFrom: &corev1.EnvVarSource{
-			SecretKeyRef: &corev1.SecretKeySelector{
-				LocalObjectReference: corev1.LocalObjectReference{
-					Name: secretName,
-				},
-				Key:      "SECRET_KEY",
-				Optional: &optional,
-			},
-		},
 	},
 		corev1.EnvVar{
 			Name:  "GRAFANA_DATASOURCE_URL",
@@ -1447,26 +1433,6 @@
 		},
 	)
 
-<<<<<<< HEAD
-	envs = append(envs, corev1.EnvVar{
-		Name:  "QUARKUS_S3_AWS_CREDENTIALS_STATIC_PROVIDER_ACCESS_KEY_ID",
-		Value: "cryostat",
-	})
-
-	envs = append(envs, corev1.EnvVar{
-		Name:  "AWS_SECRET_ACCESS_KEY",
-		Value: "$(QUARKUS_S3_AWS_CREDENTIALS_STATIC_PROVIDER_SECRET_ACCESS_KEY)",
-	})
-
-	if !r.Minimal {
-		envs = append(envs,
-			corev1.EnvVar{
-				Name:  "GRAFANA_DATASOURCE_URL",
-				Value: "http://127.0.0.1:8989",
-			})
-	}
-=======
->>>>>>> 461096cc
 	if !r.TLS {
 		envs = append(envs,
 			corev1.EnvVar{
