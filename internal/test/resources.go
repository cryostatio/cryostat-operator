--- conflicted
+++ resolved
@@ -1299,7 +1299,6 @@
 	}
 }
 
-<<<<<<< HEAD
 func (r *TestResources) NewDatabaseCert() *certv1.Certificate {
 	return &certv1.Certificate{
 		ObjectMeta: metav1.ObjectMeta{
@@ -1326,8 +1325,6 @@
 	}
 }
 
-=======
->>>>>>> c891bbe1
 func (r *TestResources) OtherReportsCert() *certv1.Certificate {
 	cert := r.NewReportsCert()
 	cert.Spec.CommonName = fmt.Sprintf("%s-reports.%s.svc", r.Name, r.Namespace)
@@ -1360,7 +1357,6 @@
 	}
 }
 
-<<<<<<< HEAD
 func (r *TestResources) NewStorageCert() *certv1.Certificate {
 	return &certv1.Certificate{
 		ObjectMeta: metav1.ObjectMeta{
@@ -1387,8 +1383,6 @@
 	}
 }
 
-=======
->>>>>>> c891bbe1
 func (r *TestResources) OtherAgentProxyCert() *certv1.Certificate {
 	cert := r.NewAgentProxyCert()
 	cert.Spec.CommonName = fmt.Sprintf("%s-agent.%s.svc", r.Name, r.Namespace)
