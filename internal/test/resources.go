--- conflicted
+++ resolved
@@ -162,7 +162,6 @@
 	return cr
 }
 
-<<<<<<< HEAD
 func (r *TestResources) NewCryostatWithAutomatedRules() *model.CryostatInstance {
 	cr := r.NewCryostat()
 	cr.Spec.AutomatedRules = []operatorv1beta2.AutomatedRuleConfigMap{
@@ -173,7 +172,11 @@
 		{
 			ConfigMapName: "ruleCM2",
 			Filename:      "other-rule.json",
-=======
+		},
+	}
+	return cr
+}
+
 func (r *TestResources) NewCryostatWithProbeTemplates() *model.CryostatInstance {
 	cr := r.NewCryostat()
 	cr.Spec.ProbeTemplates = []operatorv1beta2.ProbeTemplateConfigMap{
@@ -184,7 +187,6 @@
 		{
 			ConfigMapName: "probeTemplateCM2",
 			Filename:      "other-template.xml",
->>>>>>> 2378d395
 		},
 	}
 	return cr
@@ -3871,7 +3873,6 @@
 		})
 }
 
-<<<<<<< HEAD
 func (r *TestResources) NewVolumesWithRules() []corev1.Volume {
 	mode := int32(0440)
 	return append(r.NewVolumes(),
@@ -3886,7 +3887,31 @@
 						{
 							Key:  "rule.json",
 							Path: "rule.json",
-=======
+							Mode: &mode,
+						},
+					},
+				},
+			},
+		},
+		corev1.Volume{
+			Name: "rule-ruleCM2",
+			VolumeSource: corev1.VolumeSource{
+				ConfigMap: &corev1.ConfigMapVolumeSource{
+					LocalObjectReference: corev1.LocalObjectReference{
+						Name: "ruleCM2",
+					},
+					Items: []corev1.KeyToPath{
+						{
+							Key:  "other-rule.json",
+							Path: "other-rule.json",
+							Mode: &mode,
+						},
+					},
+				},
+			},
+		})
+}
+
 func (r *TestResources) NewVolumesWithProbeTemplates() []corev1.Volume {
 	mode := int32(0440)
 	return append(r.NewVolumes(),
@@ -3901,7 +3926,6 @@
 						{
 							Key:  "template.xml",
 							Path: "template.xml",
->>>>>>> 2378d395
 							Mode: &mode,
 						},
 					},
@@ -3909,18 +3933,6 @@
 			},
 		},
 		corev1.Volume{
-<<<<<<< HEAD
-			Name: "rule-ruleCM2",
-			VolumeSource: corev1.VolumeSource{
-				ConfigMap: &corev1.ConfigMapVolumeSource{
-					LocalObjectReference: corev1.LocalObjectReference{
-						Name: "ruleCM2",
-					},
-					Items: []corev1.KeyToPath{
-						{
-							Key:  "other-rule.json",
-							Path: "other-rule.json",
-=======
 			Name: "probe-template-probeTemplateCM2",
 			VolumeSource: corev1.VolumeSource{
 				ConfigMap: &corev1.ConfigMapVolumeSource{
@@ -3931,7 +3943,6 @@
 						{
 							Key:  "other-template.xml",
 							Path: "other-template.xml",
->>>>>>> 2378d395
 							Mode: &mode,
 						},
 					},
