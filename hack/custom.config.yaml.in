--- conflicted
+++ resolved
@@ -26,8 +26,6 @@
   value:
     entrypoint:
     - cryostat-scorecard-tests
-<<<<<<< HEAD
-=======
     - cryostat-multi-namespace
     image: "${CUSTOM_SCORECARD_IMG}"
     labels:
@@ -38,7 +36,6 @@
   value:
     entrypoint:
     - cryostat-scorecard-tests
->>>>>>> 461096cc
     - cryostat-recording
     image: "${CUSTOM_SCORECARD_IMG}"
     labels:
